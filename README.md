--- conflicted
+++ resolved
@@ -49,11 +49,7 @@
 - `http.proxyStrictSSL`: If true the proxy server certificate should be verified against the list of supplied CAs. Default is false.
 - `[yaml].editor.formatOnType`: Enable/disable on type indent and auto formatting array
 - `yaml.disableDefaultProperties`: Disable adding not required properties with default values into completion text
-<<<<<<< HEAD
-- `yaml.selectParentSkeletonFirst`: If true, the user must select some parent skeleton first before autocompletion starts to suggest the rest of the properties.\nWhen yaml object is not empty, autocompletion ignores this setting and returns all properties and skeletons.
-=======
 - `yaml.suggest.parentSkeletonSelectedFirst`: If true, the user must select some parent skeleton first before autocompletion starts to suggest the rest of the properties.\nWhen yaml object is not empty, autocompletion ignores this setting and returns all properties and skeletons.
->>>>>>> da6d9bf3
 
 ##### Adding custom tags
 
