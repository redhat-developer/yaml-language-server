--- conflicted
+++ resolved
@@ -4,17 +4,13 @@
  *--------------------------------------------------------------------------------------------*/
 import * as assert from 'assert';
 import { expect } from 'chai';
+import { jigxBranchTest } from './utils/testHelperJigx';
 import * as path from 'path';
 import { JSONSchema } from 'vscode-json-languageservice';
 import { CompletionList, TextEdit } from 'vscode-languageserver-types';
 import { LanguageHandlers } from '../src/languageserver/handlers/languageHandlers';
 import { LanguageService } from '../src/languageservice/yamlLanguageService';
 import { SettingsState, TextDocumentTestManager } from '../src/yamlSettings';
-<<<<<<< HEAD
-import { CompletionList, TextEdit } from 'vscode-languageserver-types';
-import { expect } from 'chai';
-import { jigxBranchTest } from './utils/testHelperJigx';
-=======
 import { ServiceSetup } from './utils/serviceSetup';
 import {
   caretPosition,
@@ -24,7 +20,6 @@
   TestCustomSchemaProvider,
   toFsPath,
 } from './utils/testHelper';
->>>>>>> a9aa9cc6
 
 describe('Default Snippet Tests', () => {
   let languageSettingsSetup: ServiceSetup;
@@ -623,6 +618,15 @@
   item1: value
   item2:
     item3: value nested`,
+          },
+          // jigx
+          {
+            label: 'item1', // key intellisense
+            insertText: '\n  item1: ',
+          },
+          {
+            label: 'object', // parent intellisense
+            insertText: '\n  item1: ',
           },
         ]);
       });
