--- conflicted
+++ resolved
@@ -2,11 +2,7 @@
  *  Copyright (c) Red Hat. All rights reserved.
  *  Licensed under the MIT License. See License.txt in the project root for license information.
  *--------------------------------------------------------------------------------------------*/
-<<<<<<< HEAD
-import { toFsPath, setupSchemaIDTextDocument, setupLanguageService, jigxBranchTest } from './utils/testHelper';
-=======
 import { toFsPath, setupSchemaIDTextDocument, setupLanguageService, caretPosition } from './utils/testHelper';
->>>>>>> 4956427f
 import assert = require('assert');
 import path = require('path');
 import { ServiceSetup } from './utils/serviceSetup';
@@ -14,6 +10,7 @@
 import { SettingsState, TextDocumentTestManager } from '../src/yamlSettings';
 import { CompletionList, TextEdit } from 'vscode-languageserver-types';
 import { expect } from 'chai';
+import { jigxBranchTest } from './utils/testHelperJigx';
 
 describe('Default Snippet Tests', () => {
   let languageHandler: LanguageHandlers;
@@ -259,13 +256,8 @@
         .then(done, done);
     });
 
-<<<<<<< HEAD
-    it.skip('Test array of arrays on value completion', (done) => {
-      const content = 'arrayArraySnippet: ';
-=======
     it('Test array of arrays on value completion', (done) => {
       const content = 'arrayArraySnippet: '; // len: 19
->>>>>>> 4956427f
       const completion = parseSetup(content, 20);
       completion
         .then(function (result) {
