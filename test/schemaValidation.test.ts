/*---------------------------------------------------------------------------------------------
 *  Copyright (c) Red Hat. All rights reserved.
 *  Licensed under the MIT License. See License.txt in the project root for license information.
 *--------------------------------------------------------------------------------------------*/
import { SCHEMA_ID, setupLanguageService, setupSchemaIDTextDocument } from './utils/testHelper';
import { createDiagnosticWithData, createExpectedError } from './utils/verifyError';
import { ServiceSetup } from './utils/serviceSetup';
import {
  StringTypeError,
  BooleanTypeError,
  ArrayTypeError,
  ObjectTypeError,
  IncludeWithoutValueError,
  BlockMappingEntryError,
  DuplicateKeyError,
  propertyIsNotAllowed,
  MissingRequiredPropWarning,
} from './utils/errorMessages';
import * as assert from 'assert';
import * as path from 'path';
import { Diagnostic, DiagnosticSeverity, Position } from 'vscode-languageserver';
import { expect } from 'chai';
import { SettingsState, TextDocumentTestManager } from '../src/yamlSettings';
import { ValidationHandler } from '../src/languageserver/handlers/validationHandlers';
import { LanguageService } from '../src/languageservice/yamlLanguageService';
import { KUBERNETES_SCHEMA_URL } from '../src/languageservice/utils/schemaUrls';
import { IProblem } from '../src/languageservice/parser/jsonParser07';
import { JSONSchema } from '../src/languageservice/jsonSchema';
import { TestTelemetry } from './utils/testsTypes';

describe('Validation Tests', () => {
  let languageSettingsSetup: ServiceSetup;
  let validationHandler: ValidationHandler;
  let languageService: LanguageService;
  let yamlSettings: SettingsState;
  let telemetry: TestTelemetry;

  before(() => {
    languageSettingsSetup = new ServiceSetup()
      .withValidate()
      .withCompletion()
      .withCustomTags(['!Test', '!Ref sequence'])
      .withSchemaFileMatch({ uri: KUBERNETES_SCHEMA_URL, fileMatch: ['.drone.yml'] })
      .withSchemaFileMatch({ uri: 'https://json.schemastore.org/drone', fileMatch: ['.drone.yml'] })
      .withSchemaFileMatch({ uri: KUBERNETES_SCHEMA_URL, fileMatch: ['test.yml'] })
      .withSchemaFileMatch({
        uri: 'https://raw.githubusercontent.com/composer/composer/master/res/composer-schema.json',
        fileMatch: ['test.yml'],
      });
    const {
      languageService: langService,
      validationHandler: valHandler,
      yamlSettings: settings,
      telemetry: testTelemetry,
    } = setupLanguageService(languageSettingsSetup.languageSettings);
    languageService = langService;
    validationHandler = valHandler;
    yamlSettings = settings;
    telemetry = testTelemetry;
  });

  function parseSetup(content: string, customSchemaID?: string): Promise<Diagnostic[]> {
    const testTextDocument = setupSchemaIDTextDocument(content, customSchemaID);
    yamlSettings.documents = new TextDocumentTestManager();
    (yamlSettings.documents as TextDocumentTestManager).set(testTextDocument);
    return validationHandler.validateTextDocument(testTextDocument);
  }

  afterEach(() => {
    languageService.deleteSchema(SCHEMA_ID);
  });

  describe('Boolean tests', () => {
    it('Boolean true test', (done) => {
      languageService.addSchema(SCHEMA_ID, {
        type: 'object',
        properties: {
          analytics: {
            type: 'boolean',
          },
        },
      });
      const content = 'analytics: true';
      const validator = parseSetup(content);
      validator
        .then(function (result) {
          assert.equal(result.length, 0);
        })
        .then(done, done);
    });

    it('Basic false test', (done) => {
      languageService.addSchema(SCHEMA_ID, {
        type: 'object',
        properties: {
          analytics: {
            type: 'boolean',
          },
        },
      });
      const content = 'analytics: false';
      const validator = parseSetup(content);
      validator
        .then(function (result) {
          assert.equal(result.length, 0);
        })
        .then(done, done);
    });

    it('Test that boolean value without quotations is valid', (done) => {
      languageService.addSchema(SCHEMA_ID, {
        type: 'object',
        properties: {
          analytics: {
            type: 'boolean',
          },
        },
      });
      const content = '%YAML 1.1\n---\nanalytics: no';
      const validator = parseSetup(content);
      validator
        .then(function (result) {
          assert.equal(result.length, 0);
        })
        .then(done, done);
    });

    it('Test that boolean value in quotations is interpreted as string not boolean', (done) => {
      languageService.addSchema(SCHEMA_ID, {
        type: 'object',
        properties: {
          analytics: {
            type: 'boolean',
          },
        },
      });
      const content = 'analytics: "no"';
      const validator = parseSetup(content);
      validator
        .then(function (result) {
          assert.strictEqual(result.length, 1);
          assert.deepStrictEqual(
            result[0],
            createDiagnosticWithData(
              BooleanTypeError,
              0,
              11,
              0,
              15,
              DiagnosticSeverity.Error,
              `yaml-schema: file:///${SCHEMA_ID}`,
              `file:///${SCHEMA_ID}`
            )
          );
        })
        .then(done, done);
    });

    it('Error on incorrect value type (boolean)', (done) => {
      languageService.addSchema(SCHEMA_ID, {
        type: 'object',
        properties: {
          cwd: {
            type: 'string',
          },
        },
      });
      const content = 'cwd: False';
      const validator = parseSetup(content);
      validator
        .then(function (result) {
          assert.equal(result.length, 1);
          assert.deepEqual(
            result[0],
            createDiagnosticWithData(
              StringTypeError,
              0,
              5,
              0,
              10,
              DiagnosticSeverity.Error,
              `yaml-schema: file:///${SCHEMA_ID}`,
              `file:///${SCHEMA_ID}`
            )
          );
        })
        .then(done, done);
    });
  });

  describe('String tests', () => {
    it('Test that boolean inside of quotations is of type string', (done) => {
      languageService.addSchema(SCHEMA_ID, {
        type: 'object',
        properties: {
          analytics: {
            type: 'string',
          },
        },
      });
      const content = 'analytics: "no"';
      const validator = parseSetup(content);
      validator
        .then(function (result) {
          assert.equal(result.length, 0);
        })
        .then(done, done);
    });

    it('Type string validates under children', (done) => {
      languageService.addSchema(SCHEMA_ID, {
        type: 'object',
        properties: {
          scripts: {
            type: 'object',
            properties: {
              register: {
                type: 'string',
              },
            },
          },
        },
      });
      const content = 'registry:\n  register: file://test_url';
      const validator = parseSetup(content);
      validator
        .then(function (result) {
          assert.equal(result.length, 0);
        })
        .then(done, done);
    });

    it('Type String does not error on valid node', (done) => {
      languageService.addSchema(SCHEMA_ID, {
        type: 'object',
        properties: {
          cwd: {
            type: 'string',
          },
        },
      });
      const content = 'cwd: this';
      const validator = parseSetup(content);
      validator
        .then(function (result) {
          assert.equal(result.length, 0);
        })
        .then(done, done);
    });

    it('Error on incorrect value type (string)', (done) => {
      languageService.addSchema(SCHEMA_ID, {
        type: 'object',
        properties: {
          analytics: {
            type: 'boolean',
          },
        },
      });
      const content = 'analytics: hello';
      const validator = parseSetup(content);
      validator
        .then(function (result) {
          assert.equal(result.length, 1);
          assert.deepEqual(
            result[0],
            createDiagnosticWithData(
              BooleanTypeError,
              0,
              11,
              0,
              16,
              DiagnosticSeverity.Error,
              `yaml-schema: file:///${SCHEMA_ID}`,
              `file:///${SCHEMA_ID}`
            )
          );
        })
        .then(done, done);
    });

    it('Test that boolean is invalid when no strings present and schema wants string', (done) => {
      languageService.addSchema(SCHEMA_ID, {
        type: 'object',
        properties: {
          cwd: {
            type: 'string',
          },
        },
      });
      const content = '%YAML 1.1\n---\ncwd: no';
      const validator = parseSetup(content);
      validator
        .then(function (result) {
          assert.equal(result.length, 1);
          assert.deepEqual(
            result[0],
            createDiagnosticWithData(
              StringTypeError,
              2,
              5,
              2,
              7,
              DiagnosticSeverity.Error,
              `yaml-schema: file:///${SCHEMA_ID}`,
              `file:///${SCHEMA_ID}`
            )
          );
        })
        .then(done, done);
    });
  });

  describe('Pattern tests', () => {
    it('Test a valid Unicode pattern', (done) => {
      languageService.addSchema(SCHEMA_ID, {
        type: 'object',
        properties: {
          prop: {
            type: 'string',
            pattern: '^tes\\p{Letter}$',
          },
        },
      });
      parseSetup('prop: "tesT"')
        .then(function (result) {
          assert.equal(result.length, 0);
        })
        .then(done, done);
    });
    it('Test an invalid Unicode pattern', (done) => {
      languageService.addSchema(SCHEMA_ID, {
        type: 'object',
        properties: {
          prop: {
            type: 'string',
            pattern: '^tes\\p{Letter}$',
          },
        },
      });
      parseSetup('prop: "tes "')
        .then(function (result) {
          assert.equal(result.length, 1);
          assert.ok(result[0].message.startsWith('String does not match the pattern'));
          assert.deepEqual(
            result[0],
            createDiagnosticWithData(
              result[0].message,
              0,
              6,
              0,
              12,
              DiagnosticSeverity.Error,
              `yaml-schema: file:///${SCHEMA_ID}`,
              `file:///${SCHEMA_ID}`
            )
          );
        })
        .then(done, done);
    });

    it('Test a valid Unicode patternProperty', (done) => {
      languageService.addSchema(SCHEMA_ID, {
        type: 'object',
        patternProperties: {
          '^tes\\p{Letter}$': true,
        },
        additionalProperties: false,
      });
      parseSetup('tesT: true')
        .then(function (result) {
          assert.equal(result.length, 0);
        })
        .then(done, done);
    });
    it('Test an invalid Unicode patternProperty', (done) => {
      languageService.addSchema(SCHEMA_ID, {
        type: 'object',
        patternProperties: {
          '^tes\\p{Letter}$': true,
        },
        additionalProperties: false,
      });
      parseSetup('tes9: true')
        .then(function (result) {
          assert.equal(result.length, 1);
          assert.deepEqual(
            result[0],
            createDiagnosticWithData(
              'Property tes9 is not allowed.',
              0,
              0,
              0,
              4,
              DiagnosticSeverity.Error,
              `yaml-schema: file:///${SCHEMA_ID}`,
              `file:///${SCHEMA_ID}`
            )
          );
        })
        .then(done, done);
    });
  });

  describe('Number tests', () => {
    it('Type Number does not error on valid node', (done) => {
      languageService.addSchema(SCHEMA_ID, {
        type: 'object',
        properties: {
          timeout: {
            type: 'number',
          },
        },
      });
      const content = 'timeout: 60000';
      const validator = parseSetup(content);
      validator
        .then(function (result) {
          assert.equal(result.length, 0);
        })
        .then(done, done);
    });

    it('Error on incorrect value type (number)', (done) => {
      languageService.addSchema(SCHEMA_ID, {
        type: 'object',
        properties: {
          cwd: {
            type: 'string',
          },
        },
      });
      const content = 'cwd: 100000';
      const validator = parseSetup(content);
      validator
        .then(function (result) {
          assert.equal(result.length, 1);
          assert.deepEqual(
            result[0],
            createDiagnosticWithData(
              StringTypeError,
              0,
              5,
              0,
              11,
              DiagnosticSeverity.Error,
              `yaml-schema: file:///${SCHEMA_ID}`,
              `file:///${SCHEMA_ID}`
            )
          );
        })
        .then(done, done);
    });
  });

  describe('Object tests', () => {
    it('Basic test on nodes with children', (done) => {
      languageService.addSchema(SCHEMA_ID, {
        type: 'object',
        properties: {
          scripts: {
            type: 'object',
            properties: {
              preinstall: {
                type: 'string',
              },
              postinstall: {
                type: 'string',
              },
            },
          },
        },
      });
      const content = 'scripts:\n  preinstall: test1\n  postinstall: test2';
      const validator = parseSetup(content);
      validator
        .then(function (result) {
          assert.equal(result.length, 0);
        })
        .then(done, done);
    });

    it('Test with multiple nodes with children', (done) => {
      languageService.addSchema(SCHEMA_ID, {
        type: 'object',
        properties: {
          analytics: {
            type: 'boolean',
          },
          cwd: {
            type: 'string',
          },
          scripts: {
            type: 'object',
            properties: {
              preinstall: {
                type: 'string',
              },
              postinstall: {
                type: 'string',
              },
            },
          },
        },
      });
      const content = 'analytics: true\ncwd: this\nscripts:\n  preinstall: test1\n  postinstall: test2';
      const validator = parseSetup(content);
      validator
        .then(function (result) {
          assert.equal(result.length, 0);
        })
        .then(done, done);
    });

    it('Type Object does not error on valid node', (done) => {
      languageService.addSchema(SCHEMA_ID, {
        type: 'object',
        properties: {
          registry: {
            type: 'object',
            properties: {
              search: {
                type: 'string',
              },
            },
          },
        },
      });
      const content = 'registry:\n  search: file://test_url';
      const validator = parseSetup(content);
      validator
        .then(function (result) {
          assert.equal(result.length, 0);
        })
        .then(done, done);
    });

    it('Error on incorrect value type (object)', (done) => {
      languageService.addSchema(SCHEMA_ID, {
        type: 'object',
        properties: {
          scripts: {
            type: 'object',
            properties: {
              search: {
                type: 'string',
              },
            },
          },
        },
      });
      const content = 'scripts: test';
      const validator = parseSetup(content);
      validator
        .then(function (result) {
          assert.equal(result.length, 1);
          assert.deepEqual(
            result[0],
            createDiagnosticWithData(
              ObjectTypeError,
              0,
              9,
              0,
              13,
              DiagnosticSeverity.Error,
              `yaml-schema: file:///${SCHEMA_ID}`,
              `file:///${SCHEMA_ID}`
            )
          );
        })
        .then(done, done);
    });
  });

  describe('Array tests', () => {
    it('Type Array does not error on valid node', (done) => {
      languageService.addSchema(SCHEMA_ID, {
        type: 'object',
        properties: {
          resolvers: {
            type: 'array',
            items: {
              type: 'string',
            },
          },
        },
      });
      const content = 'resolvers:\n  - test\n  - test\n  - test';
      const validator = parseSetup(content);
      validator
        .then(function (result) {
          assert.equal(result.length, 0);
        })
        .then(done, done);
    });

    it('Error on incorrect value type (array)', (done) => {
      languageService.addSchema(SCHEMA_ID, {
        type: 'object',
        properties: {
          resolvers: {
            type: 'array',
          },
        },
      });
      const content = 'resolvers: test';
      const validator = parseSetup(content);
      validator
        .then(function (result) {
          assert.equal(result.length, 1);
          assert.deepEqual(
            result[0],
            createDiagnosticWithData(
              ArrayTypeError,
              0,
              11,
              0,
              15,
              DiagnosticSeverity.Error,
              `yaml-schema: file:///${SCHEMA_ID}`,
              `file:///${SCHEMA_ID}`
            )
          );
        })
        .then(done, done);
    });
  });

  describe('Anchor tests', () => {
    it('Anchor should not error', (done) => {
      languageService.addSchema(SCHEMA_ID, {
        type: 'object',
        properties: {
          default: {
            type: 'object',
            properties: {
              name: {
                type: 'string',
              },
            },
          },
        },
      });
      const content = 'default: &DEFAULT\n  name: Anchor\nanchor_test:\n  <<: *DEFAULT';
      const validator = parseSetup(content);
      validator
        .then(function (result) {
          assert.equal(result.length, 0);
        })
        .then(done, done);
    });

    it('Anchor with multiple references should not error', (done) => {
      languageService.addSchema(SCHEMA_ID, {
        type: 'object',
        properties: {
          default: {
            type: 'object',
            properties: {
              name: {
                type: 'string',
              },
            },
          },
        },
      });
      const content = 'default: &DEFAULT\n  name: Anchor\nanchor_test:\n  <<: *DEFAULT\nanchor_test2:\n  <<: *DEFAULT';
      const validator = parseSetup(content);
      validator
        .then(function (result) {
          assert.equal(result.length, 0);
        })
        .then(done, done);
    });

    it('Multiple Anchor in array of references should not error', (done) => {
      languageService.addSchema(SCHEMA_ID, {
        type: 'object',
        properties: {
          default: {
            type: 'object',
            properties: {
              name: {
                type: 'string',
              },
            },
          },
        },
      });
      const content =
        'default: &DEFAULT\n  name: Anchor\ncustomname: &CUSTOMNAME\n  custom_name: Anchor\nanchor_test:\n  <<: [*DEFAULT, *CUSTOMNAME]';
      const validator = parseSetup(content);
      validator
        .then(function (result) {
          assert.equal(result.length, 0);
        })
        .then(done, done);
    });

    it('Multiple Anchors being referenced in same level at same time for yaml 1.1', async () => {
      languageService.addSchema(SCHEMA_ID, {
        type: 'object',
        properties: {
          customize: {
            type: 'object',
            properties: {
              register: {
                type: 'string',
              },
            },
          },
        },
      });
      const content =
        '%YAML 1.1\n---\ndefault: &DEFAULT\n  name: Anchor\ncustomname: &CUSTOMNAME\n  custom_name: Anchor\nanchor_test:\n  <<: *DEFAULT\n  <<: *CUSTOMNAME\n';
      const result = await parseSetup(content);

      assert.strictEqual(result.length, 0);
    });

    it('Multiple Anchors being referenced in same level at same time for yaml generate error for 1.2', async () => {
      languageService.addSchema(SCHEMA_ID, {
        type: 'object',
        properties: {
          customize: {
            type: 'object',
            properties: {
              register: {
                type: 'string',
              },
            },
          },
        },
      });
      const content =
        'default: &DEFAULT\n  name: Anchor\ncustomname: &CUSTOMNAME\n  custom_name: Anchor\nanchor_test:\n  <<: *DEFAULT\n  <<: *CUSTOMNAME\n';
      const result = await parseSetup(content);

      assert.strictEqual(result.length, 1);
      assert.deepStrictEqual(result[0], createExpectedError('Map keys must be unique', 6, 2, 6, 18, DiagnosticSeverity.Error));
    });

    it('Nested object anchors should expand properly', async () => {
      languageService.addSchema(SCHEMA_ID, {
        type: 'object',
        additionalProperties: {
          type: 'object',
          additionalProperties: false,
          properties: {
            akey: {
              type: 'string',
            },
          },
          required: ['akey'],
        },
      });
      const content = `
        l1: &l1
          akey: avalue

        l2: &l2
          <<: *l1

        l3: &l3
          <<: *l2

        l4:
          <<: *l3
      `;
      const validator = await parseSetup(content);

      assert.strictEqual(validator.length, 0);
    });

    it('Anchor reference with a validation error in a sub-object emits the error in the right location', (done) => {
      languageService.addSchema(SCHEMA_ID, {
        type: 'object',
        properties: {
          src: {},
          dest: {
            type: 'object',
            properties: {
              outer: {
                type: 'object',
                required: ['otherkey'],
              },
            },
          },
        },
        required: ['src', 'dest'],
      });
      const content = `
        src: &src
          outer:
            akey: avalue

        dest:
          <<: *src
      `;
      const validator = parseSetup(content);
      validator
        .then(function (result) {
          assert.equal(result.length, 1);
          // The key thing we're checking is *where* the validation error gets reported.
          // "outer" isn't required to contain "otherkey" inside "src", but it is inside
          // "dest". Since "outer" doesn't appear inside "dest" because of the alias, we
          // need to move the error into "src".
          assert.deepEqual(
            result[0],
            createDiagnosticWithData(
              MissingRequiredPropWarning.replace('{0}', 'otherkey'),
              2,
              10,
              2,
              15,
              DiagnosticSeverity.Error,
              `yaml-schema: file:///${SCHEMA_ID}`,
              `file:///${SCHEMA_ID}`
            )
          );
        })
        .then(done, done);
    });

    it('Array Anchor merge', async () => {
      languageService.addSchema(SCHEMA_ID, {
        type: 'object',
        properties: {
          arr: {
            type: 'array',
            items: {
              type: 'number',
            },
          },
          obj: {
            properties: {
              arr2: {
                type: 'array',
                items: {
                  type: 'string',
                },
              },
            },
          },
        },
      });
      const content = `
arr: &a
  - 1
  - 2
obj:
  <<: *a
  arr2:
    - << *a
`;
      const result = await parseSetup(content);
      assert.equal(result.length, 0);
    });
  });

  describe('Custom tag tests', () => {
    it('Custom Tags without type', async () => {
      languageService.addSchema(SCHEMA_ID, {
        type: 'object',
        properties: {
          analytics: {
            type: 'boolean',
          },
        },
      });
      const content = 'analytics: !Test false';
      const result = await parseSetup(content);
      assert.equal(result.length, 1);
      assert.deepStrictEqual(
        result[0],
        createDiagnosticWithData(
          BooleanTypeError,
          0,
          17,
          0,
          22,
          DiagnosticSeverity.Error,
          `yaml-schema: file:///${SCHEMA_ID}`,
          `file:///${SCHEMA_ID}`
        )
      );
    });

    it('Custom Tags with type', (done) => {
      languageService.addSchema(SCHEMA_ID, {
        type: 'object',
        properties: {
          resolvers: {
            type: 'array',
            items: {
              type: 'string',
            },
          },
        },
      });
      const content = 'resolvers: !Ref\n  - test';
      const validator = parseSetup(content);
      validator
        .then(function (result) {
          assert.equal(result.length, 0);
        })
        .then(done, done);
    });

    it('Include with value should not error', (done) => {
      languageService.addSchema(SCHEMA_ID, {
        type: 'object',
        properties: {
          customize: {
            type: 'string',
          },
        },
      });
      const content = 'customize: !include customize.yaml';
      const validator = parseSetup(content);
      validator
        .then(function (result) {
          assert.equal(result.length, 0);
        })
        .then(done, done);
    });

    it('Include without value should error', (done) => {
      const content = 'customize: !include';
      const validator = parseSetup(content);
      validator
        .then(function (result) {
          assert.equal(result.length, 1);
          assert.deepEqual(result[0], createExpectedError(IncludeWithoutValueError, 0, 11, 0, 19));
        })
        .then(done, done);
    });
  });

  describe('Multiple type tests', function () {
    it('Do not error when there are multiple types in schema and theyre valid', (done) => {
      languageService.addSchema(SCHEMA_ID, {
        type: 'object',
        properties: {
          license: {
            type: ['string', 'boolean'],
          },
        },
      });
      const content = 'license: MIT';
      const validator = parseSetup(content);
      validator
        .then(function (result) {
          assert.equal(result.length, 0);
        })
        .then(done, done);
    });
  });

  describe('Invalid YAML errors', function () {
    it('Error when theres a finished untyped item', (done) => {
      languageService.addSchema(SCHEMA_ID, {
        type: 'object',
        properties: {
          cwd: {
            type: 'string',
          },
          analytics: {
            type: 'boolean',
          },
        },
      });
      const content = 'cwd: hello\nan';
      const validator = parseSetup(content);
      validator
        .then(function (result) {
          assert.equal(result.length, 1);
          assert.deepEqual(result[0], createExpectedError(BlockMappingEntryError, 1, 0, 1, 2));
        })
        .then(done, done);
    });

    it('Error when theres no value for a node', (done) => {
      languageService.addSchema(SCHEMA_ID, {
        type: 'object',
        properties: {
          cwd: {
            type: 'string',
          },
        },
      });
      const content = 'cwd:';
      const validator = parseSetup(content);
      validator
        .then(function (result) {
          assert.equal(result.length, 1);
          assert.deepEqual(
            result[0],
            createDiagnosticWithData(
              StringTypeError,
              0,
              4,
              0,
              4,
              DiagnosticSeverity.Error,
              `yaml-schema: file:///${SCHEMA_ID}`,
              `file:///${SCHEMA_ID}`
            )
          );
        })
        .then(done, done);
    });
  });

  describe('Test with no schemas', () => {
    it('Duplicate properties are reported', (done) => {
      const content = 'kind: a\ncwd: b\nkind: c';
      const validator = parseSetup(content);
      validator
        .then(function (result) {
          assert.equal(result.length, 1);
          assert.deepEqual(result[0], createExpectedError(DuplicateKeyError, 2, 0, 2, 7));
        })
        .then(done, done);
    });
  });

  describe('Test anchors', function () {
    it('Test that anchors with a schema do not report Property << is not allowed', (done) => {
      const schema = {
        type: 'object',
        properties: {
          sample: {
            type: 'object',
            properties: {
              prop1: {
                type: 'string',
              },
              prop2: {
                type: 'string',
              },
            },
            additionalProperties: false,
          },
        },
        $schema: 'http://json-schema.org/draft-07/schema#',
      };
      languageService.addSchema(SCHEMA_ID, schema);
      const content = 'test: &test\n  prop1: hello\nsample:\n  <<: *test\n  prop2: another_test';
      const validator = parseSetup(content);
      validator
        .then(function (result) {
          assert.equal(result.length, 0);
        })
        .then(done, done);
    });
  });

  describe('Test with custom kubernetes schemas', function () {
    it('Test that properties that match multiple enums get validated properly', (done) => {
      languageService.configure(languageSettingsSetup.withKubernetes().languageSettings);
      yamlSettings.specificValidatorPaths = ['*.yml', '*.yaml'];

      const schema = {
        definitions: {
          ImageStreamImport: {
            type: 'object',
            properties: {
              kind: {
                type: 'string',
                enum: ['ImageStreamImport'],
              },
            },
          },
          ImageStreamLayers: {
            type: 'object',
            properties: {
              kind: {
                type: 'string',
                enum: ['ImageStreamLayers'],
              },
            },
          },
        },
        oneOf: [
          {
            $ref: '#/definitions/ImageStreamImport',
          },
          {
            $ref: '#/definitions/ImageStreamLayers',
          },
        ],
      };
      languageService.addSchema(SCHEMA_ID, schema);
      const content = 'kind: ';
      const validator = parseSetup(content);
      validator
        .then(function (result) {
          assert.equal(result.length, 2);
          // eslint-disable-next-line
          assert.equal(result[1].message, `Value is not accepted. Valid values: "ImageStreamImport", "ImageStreamLayers".`);
        })
        .then(done, done);
    });
  });

  // https://github.com/redhat-developer/yaml-language-server/issues/118
  describe('Null literals', () => {
    ['NULL', 'Null', 'null', '~', ''].forEach((content) => {
      it(`Test type null is parsed from [${content}]`, (done) => {
        const schema = {
          type: 'object',
          properties: {
            nulltest: {
              type: 'null',
            },
          },
        };
        languageService.addSchema(SCHEMA_ID, schema);
        const validator = parseSetup('nulltest: ' + content);
        validator
          .then(function (result) {
            assert.equal(result.length, 0);
          })
          .then(done, done);
      });
    });

    it('Test type null is working correctly in array', (done) => {
      const schema = {
        properties: {
          values: {
            type: 'array',
            items: {
              type: 'null',
            },
          },
        },
        required: ['values'],
      };
      languageService.addSchema(SCHEMA_ID, schema);
      const content = 'values: [Null, NULL, null, ~,]';
      const validator = parseSetup(content);
      validator
        .then(function (result) {
          assert.equal(result.length, 0);
        })
        .then(done, done);
    });
  });

  describe('Multi Document schema validation tests', () => {
    it('Document does not error when --- is present with schema', (done) => {
      languageService.addSchema(SCHEMA_ID, {
        type: 'object',
        properties: {
          cwd: {
            type: 'string',
          },
        },
      });
      const content = '---\n# this is a test\ncwd: this';
      const validator = parseSetup(content);
      validator
        .then(function (result) {
          assert.equal(result.length, 0);
        })
        .then(done, done);
    });

    it('Multi Document does not error when --- is present with schema', (done) => {
      languageService.addSchema(SCHEMA_ID, {
        type: 'object',
        properties: {
          cwd: {
            type: 'string',
          },
        },
      });
      const content = '---\n# this is a test\ncwd: this...\n---\n# second comment\ncwd: hello\n...';
      const validator = parseSetup(content);
      validator
        .then(function (result) {
          assert.equal(result.length, 0);
        })
        .then(done, done);
    });
  });

  describe('Schema with title', () => {
    it('validator uses schema title instead of url', async () => {
      languageService.addSchema(SCHEMA_ID, {
        type: 'object',
        title: 'Schema Super title',
        properties: {
          analytics: {
            type: 'string',
          },
        },
      });
      const content = 'analytics: 1';
      const result = await parseSetup(content);
      expect(result[0]).deep.equal(
        createDiagnosticWithData(
          StringTypeError,
          0,
          11,
          0,
          12,
          DiagnosticSeverity.Error,
          'yaml-schema: Schema Super title',
          'file:///default_schema_id.yaml'
        )
      );
    });
  });

  describe('Multiple schema for single file', () => {
    after(() => {
      // remove Kubernetes setting not to affect next tests
      languageService.configure(languageSettingsSetup.withKubernetes(false).languageSettings);
      yamlSettings.specificValidatorPaths = [];
    });
    it('should add proper source to diagnostic', async () => {
      const content = `
      abandoned: v1
      archive:
        exclude:
          asd: asd`;
      languageService.configure(languageSettingsSetup.withKubernetes().languageSettings);
      yamlSettings.specificValidatorPaths = ['*.yml', '*.yaml'];
      const result = await parseSetup(content, 'file://~/Desktop/vscode-yaml/test.yml');
      expect(result[0]).deep.equal(
        createDiagnosticWithData(
          ArrayTypeError,
          4,
          10,
          4,
          18,
          DiagnosticSeverity.Error,
          'yaml-schema: Package',
          'https://raw.githubusercontent.com/composer/composer/master/res/composer-schema.json'
        )
      );
    });

    it('should add proper source to diagnostic in case of drone', async () => {
      const content = `
      apiVersion: v1
      kind: Deployment
      `;

      const result = await parseSetup(content, 'file://~/Desktop/vscode-yaml/.drone.yml');
      expect(result[5]).deep.equal(
        createDiagnosticWithData(
          propertyIsNotAllowed('apiVersion'),
          1,
          6,
          1,
          16,
          DiagnosticSeverity.Error,
          'yaml-schema: Drone CI configuration file',
          'https://json.schemastore.org/drone'
        )
      );
    });
  });

  describe('Conditional Schema', () => {
    it('validator use "then" block if "if" valid', async () => {
      languageService.addSchema(SCHEMA_ID, {
        type: 'object',
        default: [],
        properties: {
          name: {
            type: 'string',
          },
          var: {
            type: 'string',
          },
        },
        if: {
          properties: {
            var: {
              type: 'string',
            },
          },
        },
        then: {
          required: ['pineapple'],
        },
        else: {
          required: ['tomato'],
        },
        additionalProperties: true,
      });
      const content = `
      name: aName
      var: something
      inputs:`;
      const result = await parseSetup(content);
      expect(result[0].message).to.eq('Missing property "pineapple".');
    });
  });

  describe('Schema with uri-reference', () => {
    it('should validate multiple uri-references', async () => {
      const schemaWithURIReference = {
        type: 'object',
        properties: {
          one: {
            type: 'string',
            format: 'uri-reference',
          },
        },
      };
      languageService.addSchema(SCHEMA_ID, schemaWithURIReference);
      let content = `
      one: '//foo/bar'
      `;
      let result = await parseSetup(content);
      expect(result.length).to.eq(0);

      content = `
      one: '#/components/schemas/service'
      `;
      result = await parseSetup(content);
      expect(result.length).to.eq(0);

      content = `
      one: 'some/relative/path/foo.schema.yaml'
      `;
      result = await parseSetup(content);
      expect(result.length).to.eq(0);

      content = `
      one: 'http://foo/bar'
      `;
      result = await parseSetup(content);
      expect(result.length).to.eq(0);
    });

    it('should not validate empty uri-reference', async () => {
      const schemaWithURIReference = {
        type: 'object',
        properties: {
          one: {
            type: 'string',
            format: 'uri-reference',
          },
        },
      };
      languageService.addSchema(SCHEMA_ID, schemaWithURIReference);
      const content = `
      one: ''
      `;
      const result = await parseSetup(content);
      expect(result.length).to.eq(1);
      expect(result[0].message).to.eq('String is not a URI: URI expected.');
    });
  });

  describe('Multiple similar schemas validation', () => {
    const sharedSchemaId = 'sharedSchema.json';
    before(() => {
      // remove Kubernetes setting set by previous test
      languageService.configure(languageSettingsSetup.withKubernetes(false).languageSettings);
      yamlSettings.specificValidatorPaths = [];
    });
    afterEach(() => {
      languageService.deleteSchema(sharedSchemaId);
    });
    it('should distinguish types in error "Incorrect type (Expected "type1 | type2 | type3")"', async () => {
      // eslint-disable-next-line @typescript-eslint/no-var-requires
      const schema = require(path.join(__dirname, './fixtures/testMultipleSimilarSchema.json'));

      languageService.addSchema(sharedSchemaId, schema.sharedSchema);
      languageService.addSchema(SCHEMA_ID, schema.schema);
      const content = 'test_anyOf_objects:\n  ';
      const result = await parseSetup(content);

      assert.strictEqual(result.length, 1);
      assert.strictEqual(result[0].message, 'Incorrect type. Expected "type1 | type2 | type3".');
      assert.strictEqual(result[0].source, 'yaml-schema: sharedSchema.json | default_schema_id.yaml');
      assert.deepStrictEqual((result[0].data as IProblem).schemaUri, [
        'file:///sharedSchema.json',
        'file:///default_schema_id.yaml',
      ]);
    });
    it('should combine types in "Incorrect type error"', async () => {
      // eslint-disable-next-line @typescript-eslint/no-var-requires
      const schema = require(path.join(__dirname, './fixtures/testMultipleSimilarSchema.json'));

      languageService.addSchema(sharedSchemaId, schema.sharedSchema);
      languageService.addSchema(SCHEMA_ID, schema.schema);
      const content = 'test_anyOf_objects:\n  propA:';
      const result = await parseSetup(content);

      assert.strictEqual(result.length, 3);
      assert.strictEqual(result[2].message, 'Incorrect type. Expected "string".');
      assert.strictEqual(result[2].source, 'yaml-schema: sharedSchema.json | default_schema_id.yaml');
    });
    it('should combine const value', async () => {
      // eslint-disable-next-line @typescript-eslint/no-var-requires
      const schema = require(path.join(__dirname, './fixtures/testMultipleSimilarSchema.json'));

      languageService.addSchema(sharedSchemaId, schema.sharedSchema);
      languageService.addSchema(SCHEMA_ID, schema.schema);
      const content = 'test_anyOf_objects:\n  constA:';
      const result = await parseSetup(content);

      assert.strictEqual(result.length, 4);
      assert.strictEqual(result[3].message, 'Value must be "constForType1" | "constForType3".');
      assert.strictEqual(result[3].source, 'yaml-schema: sharedSchema.json | default_schema_id.yaml');
    });
    it('should distinguish types in error: "Missing property from multiple schemas"', async () => {
      // eslint-disable-next-line @typescript-eslint/no-var-requires
      const schema = require(path.join(__dirname, './fixtures/testMultipleSimilarSchema.json'));

      languageService.addSchema(sharedSchemaId, schema.sharedSchema);
      languageService.addSchema(SCHEMA_ID, schema.schema);
      const content = 'test_anyOf_objects:\n  someProp:';
      const result = await parseSetup(content);

      assert.strictEqual(result.length, 3);
      assert.strictEqual(result[0].message, 'Missing property "objA".');
      assert.strictEqual(result[0].source, 'yaml-schema: sharedSchema.json | default_schema_id.yaml');
      assert.deepStrictEqual((result[0].data as IProblem).schemaUri, [
        'file:///sharedSchema.json',
        'file:///default_schema_id.yaml',
      ]);
      assert.strictEqual(result[1].message, 'Missing property "propA".');
      assert.strictEqual(result[1].source, 'yaml-schema: sharedSchema.json | default_schema_id.yaml');
      assert.deepStrictEqual((result[1].data as IProblem).schemaUri, [
        'file:///sharedSchema.json',
        'file:///default_schema_id.yaml',
      ]);
      assert.strictEqual(result[2].message, 'Missing property "constA".');
      assert.strictEqual(result[2].source, 'yaml-schema: sharedSchema.json | default_schema_id.yaml');
      assert.deepStrictEqual((result[2].data as IProblem).schemaUri, [
        'file:///sharedSchema.json',
        'file:///default_schema_id.yaml',
      ]);
    });
  });

  describe('Empty document validation', () => {
    it('should provide validation for empty document', async () => {
      languageService.addSchema(SCHEMA_ID, {
        type: 'object',
        properties: {
          scripts: {
            type: 'string',
          },
        },
        required: ['scripts'],
      });
      const content = '';
      const result = await parseSetup(content);
      assert.strictEqual(result.length, 1);
      assert.deepStrictEqual(
        result[0],
        createDiagnosticWithData(
          MissingRequiredPropWarning.replace('{0}', 'scripts'),
          0,
          0,
          0,
          0,
          DiagnosticSeverity.Error,
          `yaml-schema: file:///${SCHEMA_ID}`,
          `file:///${SCHEMA_ID}`
        )
      );
    });

    it('should provide validation for document which contains only whitespaces', async () => {
      languageService.addSchema(SCHEMA_ID, {
        type: 'object',
        properties: {
          scripts: {
            type: 'string',
          },
        },
        required: ['scripts'],
      });
      const content = '  \n   \n';
      const result = await parseSetup(content);
      assert.deepStrictEqual(
        result[0],
        createDiagnosticWithData(
          MissingRequiredPropWarning.replace('{0}', 'scripts'),
          0,
          0,
          0,
          1,
          DiagnosticSeverity.Error,
          `yaml-schema: file:///${SCHEMA_ID}`,
          `file:///${SCHEMA_ID}`
        )
      );
    });
  });
  describe('Additional properties validation', () => {
    it('should allow additional props on object by default', async () => {
      const schema = {
        type: 'object',
        properties: {
          prop1: {
            type: 'string',
          },
        },
      };
      languageService.addSchema(SCHEMA_ID, schema);
      const content = `prop2: you could be there 'prop2'`;
      const result = await parseSetup(content);
      expect(result.length).to.eq(0);
    });

    describe('Additional properties validation with enabled disableAdditionalProperties', () => {
      before(() => {
        languageSettingsSetup.languageSettings.disableAdditionalProperties = true;
        languageService.configure(languageSettingsSetup.languageSettings);
      });
      after(() => {
        languageSettingsSetup.languageSettings.disableAdditionalProperties = false;
      });

      it('should return additional prop error when there is extra prop', async () => {
        const schema = {
          type: 'object',
          properties: {
            prop1: {
              type: 'string',
            },
          },
        };
        languageService.addSchema(SCHEMA_ID, schema);
        const content = `prop2: you should not be there 'prop2'`;
        const result = await parseSetup(content);
        expect(result.length).to.eq(1);
        expect(result[0].message).to.eq('Property prop2 is not allowed.');
      });

      it('should allow additional props on object when additionalProp is true on object', async () => {
        const schema = {
          type: 'object',
          properties: {
            prop1: {
              type: 'string',
            },
          },
          additionalProperties: true,
        };
        languageService.addSchema(SCHEMA_ID, schema);
        const content = `prop2: you could be there 'prop2'`;
        const result = await parseSetup(content);
        expect(result.length).to.eq(0);
      });
    });
  });

<<<<<<< HEAD
  describe('Jigx', () => {
    it('Expression is valid inline object', async function () {
      const schema = {
        id: 'test://schemas/main',
        definitions: {
          Expression: {
            type: 'object',
            description: 'Expression',
            properties: {
              '=@ctx': {
                type: 'object',
              },
            },
          },
        },
        properties: {
          expr: {
            $ref: '#/definitions/Expression',
          },
        },
      };
      languageService.addSchema(SCHEMA_ID, schema);

      const result = await parseSetup('expr: =@ctx');
      assert.strictEqual(result.length, 0);

      const result2 = await parseSetup('expr: =(@ctx)');
      assert.strictEqual(result2.length, 0);

      const result3 = await parseSetup('expr: =$random()');
      assert.strictEqual(result3.length, 0);

      const result4 = await parseSetup('expr: $random()');
      assert.strictEqual(result4.length, 1);
=======
  describe('Bug fixes', () => {
    it('should handle not valid schema object', async () => {
      const schema = 'Foo';
      languageService.addSchema(SCHEMA_ID, schema as JSONSchema);
      const content = `foo: bar`;
      const result = await parseSetup(content);
      expect(result).to.be.empty;
      expect(telemetry.messages).to.be.empty;
    });

    it('should handle bad schema refs', async () => {
      const schema = {
        type: 'object',
        properties: {
          bar: {
            oneOf: ['array', 'boolean'],
          },
        },
        additionalProperties: true,
      };
      languageService.addSchema(SCHEMA_ID, schema as JSONSchema);
      const content = `bar: ddd`;
      const result = await parseSetup(content);
      expect(result.length).to.eq(1);
      expect(telemetry.messages).to.be.empty;
    });

    it('should not use same AST for completion and validation', async () => {
      const schema = {
        type: 'object',
        properties: {
          container: {
            type: 'object',
            properties: {
              image: {
                type: 'string',
              },
              command: {
                type: 'array',
                items: {
                  type: 'string',
                },
              },
            },
          },
        },
      };
      languageService.addSchema(SCHEMA_ID, schema);
      const content = `container:
  image: alpine
  command:
  - aaa
  - bbb
  - dddddd
  - ccc`;
      const testTextDocument = setupSchemaIDTextDocument(content);
      yamlSettings.documents = new TextDocumentTestManager();
      (yamlSettings.documents as TextDocumentTestManager).set(testTextDocument);
      await languageService.doComplete(testTextDocument, Position.create(6, 8), false);
      const result = await validationHandler.validateTextDocument(testTextDocument);
      expect(result).to.be.empty;
>>>>>>> 95431539
    });
  });
});<|MERGE_RESOLUTION|>--- conflicted
+++ resolved
@@ -1559,42 +1559,6 @@
     });
   });
 
-<<<<<<< HEAD
-  describe('Jigx', () => {
-    it('Expression is valid inline object', async function () {
-      const schema = {
-        id: 'test://schemas/main',
-        definitions: {
-          Expression: {
-            type: 'object',
-            description: 'Expression',
-            properties: {
-              '=@ctx': {
-                type: 'object',
-              },
-            },
-          },
-        },
-        properties: {
-          expr: {
-            $ref: '#/definitions/Expression',
-          },
-        },
-      };
-      languageService.addSchema(SCHEMA_ID, schema);
-
-      const result = await parseSetup('expr: =@ctx');
-      assert.strictEqual(result.length, 0);
-
-      const result2 = await parseSetup('expr: =(@ctx)');
-      assert.strictEqual(result2.length, 0);
-
-      const result3 = await parseSetup('expr: =$random()');
-      assert.strictEqual(result3.length, 0);
-
-      const result4 = await parseSetup('expr: $random()');
-      assert.strictEqual(result4.length, 1);
-=======
   describe('Bug fixes', () => {
     it('should handle not valid schema object', async () => {
       const schema = 'Foo';
@@ -1656,7 +1620,42 @@
       await languageService.doComplete(testTextDocument, Position.create(6, 8), false);
       const result = await validationHandler.validateTextDocument(testTextDocument);
       expect(result).to.be.empty;
->>>>>>> 95431539
+    });
+  });
+  describe('Jigx', () => {
+    it('Expression is valid inline object', async function () {
+      const schema = {
+        id: 'test://schemas/main',
+        definitions: {
+          Expression: {
+            type: 'object',
+            description: 'Expression',
+            properties: {
+              '=@ctx': {
+                type: 'object',
+              },
+            },
+          },
+        },
+        properties: {
+          expr: {
+            $ref: '#/definitions/Expression',
+          },
+        },
+      };
+      languageService.addSchema(SCHEMA_ID, schema);
+
+      const result = await parseSetup('expr: =@ctx');
+      assert.strictEqual(result.length, 0);
+
+      const result2 = await parseSetup('expr: =(@ctx)');
+      assert.strictEqual(result2.length, 0);
+
+      const result3 = await parseSetup('expr: =$random()');
+      assert.strictEqual(result3.length, 0);
+
+      const result4 = await parseSetup('expr: $random()');
+      assert.strictEqual(result4.length, 1);
     });
   });
 });