/*---------------------------------------------------------------------------------------------
 *  Copyright (c) Red Hat. All rights reserved.
 *  Licensed under the MIT License. See License.txt in the project root for license information.
 *--------------------------------------------------------------------------------------------*/
import { SCHEMA_ID, setupLanguageService, setupSchemaIDTextDocument } from './utils/testHelper';
import { createDiagnosticWithData, createExpectedError } from './utils/verifyError';
import { ServiceSetup } from './utils/serviceSetup';
import {
  StringTypeError,
  BooleanTypeError,
  ArrayTypeError,
  ObjectTypeError,
  IncludeWithoutValueError,
  BlockMappingEntryError,
  DuplicateKeyError,
  propertyIsNotAllowed,
  MissingRequiredPropWarning,
} from './utils/errorMessages';
import * as assert from 'assert';
import * as path from 'path';
import { Diagnostic, DiagnosticSeverity, Position } from 'vscode-languageserver';
import { expect } from 'chai';
import { SettingsState, TextDocumentTestManager } from '../src/yamlSettings';
import { ValidationHandler } from '../src/languageserver/handlers/validationHandlers';
import { LanguageService } from '../src/languageservice/yamlLanguageService';
import { KUBERNETES_SCHEMA_URL } from '../src/languageservice/utils/schemaUrls';
import { IProblem } from '../src/languageservice/parser/jsonParser07';
import { JSONSchema } from '../src/languageservice/jsonSchema';
import { TestTelemetry } from './utils/testsTypes';

describe('Validation Tests', () => {
  let languageSettingsSetup: ServiceSetup;
  let validationHandler: ValidationHandler;
  let languageService: LanguageService;
  let yamlSettings: SettingsState;
  let telemetry: TestTelemetry;

  before(() => {
    languageSettingsSetup = new ServiceSetup()
      .withValidate()
      .withCompletion()
      .withCustomTags(['!Test', '!Ref sequence'])
      .withSchemaFileMatch({ uri: KUBERNETES_SCHEMA_URL, fileMatch: ['.drone.yml'] })
      .withSchemaFileMatch({ uri: 'https://json.schemastore.org/drone', fileMatch: ['.drone.yml'] })
      .withSchemaFileMatch({ uri: KUBERNETES_SCHEMA_URL, fileMatch: ['test.yml'] })
      .withSchemaFileMatch({
        uri: 'https://raw.githubusercontent.com/composer/composer/master/res/composer-schema.json',
        fileMatch: ['test.yml'],
      });
    const {
      languageService: langService,
      validationHandler: valHandler,
      yamlSettings: settings,
      telemetry: testTelemetry,
    } = setupLanguageService(languageSettingsSetup.languageSettings);
    languageService = langService;
    validationHandler = valHandler;
    yamlSettings = settings;
    telemetry = testTelemetry;
  });

  function parseSetup(content: string, customSchemaID?: string): Promise<Diagnostic[]> {
    const testTextDocument = setupSchemaIDTextDocument(content, customSchemaID);
    yamlSettings.documents = new TextDocumentTestManager();
    (yamlSettings.documents as TextDocumentTestManager).set(testTextDocument);
    return validationHandler.validateTextDocument(testTextDocument);
  }

  afterEach(() => {
    languageService.deleteSchema(SCHEMA_ID);
  });

  describe('Boolean tests', () => {
    it('Boolean true test', (done) => {
      languageService.addSchema(SCHEMA_ID, {
        type: 'object',
        properties: {
          analytics: {
            type: 'boolean',
          },
        },
      });
      const content = 'analytics: true';
      const validator = parseSetup(content);
      validator
        .then(function (result) {
          assert.equal(result.length, 0);
        })
        .then(done, done);
    });

    it('Basic false test', (done) => {
      languageService.addSchema(SCHEMA_ID, {
        type: 'object',
        properties: {
          analytics: {
            type: 'boolean',
          },
        },
      });
      const content = 'analytics: false';
      const validator = parseSetup(content);
      validator
        .then(function (result) {
          assert.equal(result.length, 0);
        })
        .then(done, done);
    });

    it('Test that boolean value without quotations is valid', (done) => {
      languageService.addSchema(SCHEMA_ID, {
        type: 'object',
        properties: {
          analytics: {
            type: 'boolean',
          },
        },
      });
      const content = '%YAML 1.1\n---\nanalytics: no';
      const validator = parseSetup(content);
      validator
        .then(function (result) {
          assert.equal(result.length, 0);
        })
        .then(done, done);
    });

    it('Test that boolean value in quotations is interpreted as string not boolean', (done) => {
      languageService.addSchema(SCHEMA_ID, {
        type: 'object',
        properties: {
          analytics: {
            type: 'boolean',
          },
        },
      });
      const content = 'analytics: "no"';
      const validator = parseSetup(content);
      validator
        .then(function (result) {
          assert.strictEqual(result.length, 1);
          assert.deepStrictEqual(
            result[0],
            createDiagnosticWithData(
              BooleanTypeError,
              0,
              11,
              0,
              15,
              DiagnosticSeverity.Error,
              `yaml-schema: file:///${SCHEMA_ID}`,
              `file:///${SCHEMA_ID}`
            )
          );
        })
        .then(done, done);
    });

    it('Error on incorrect value type (boolean)', (done) => {
      languageService.addSchema(SCHEMA_ID, {
        type: 'object',
        properties: {
          cwd: {
            type: 'string',
          },
        },
      });
      const content = 'cwd: False';
      const validator = parseSetup(content);
      validator
        .then(function (result) {
          assert.equal(result.length, 1);
          assert.deepEqual(
            result[0],
            createDiagnosticWithData(
              StringTypeError,
              0,
              5,
              0,
              10,
              DiagnosticSeverity.Error,
              `yaml-schema: file:///${SCHEMA_ID}`,
              `file:///${SCHEMA_ID}`
            )
          );
        })
        .then(done, done);
    });
  });

  describe('String tests', () => {
    it('Test that boolean inside of quotations is of type string', (done) => {
      languageService.addSchema(SCHEMA_ID, {
        type: 'object',
        properties: {
          analytics: {
            type: 'string',
          },
        },
      });
      const content = 'analytics: "no"';
      const validator = parseSetup(content);
      validator
        .then(function (result) {
          assert.equal(result.length, 0);
        })
        .then(done, done);
    });

    it('Type string validates under children', (done) => {
      languageService.addSchema(SCHEMA_ID, {
        type: 'object',
        properties: {
          scripts: {
            type: 'object',
            properties: {
              register: {
                type: 'string',
              },
            },
          },
        },
      });
      const content = 'registry:\n  register: file://test_url';
      const validator = parseSetup(content);
      validator
        .then(function (result) {
          assert.equal(result.length, 0);
        })
        .then(done, done);
    });

    it('Type String does not error on valid node', (done) => {
      languageService.addSchema(SCHEMA_ID, {
        type: 'object',
        properties: {
          cwd: {
            type: 'string',
          },
        },
      });
      const content = 'cwd: this';
      const validator = parseSetup(content);
      validator
        .then(function (result) {
          assert.equal(result.length, 0);
        })
        .then(done, done);
    });

    it('Error on incorrect value type (string)', (done) => {
      languageService.addSchema(SCHEMA_ID, {
        type: 'object',
        properties: {
          analytics: {
            type: 'boolean',
          },
        },
      });
      const content = 'analytics: hello';
      const validator = parseSetup(content);
      validator
        .then(function (result) {
          assert.equal(result.length, 1);
          assert.deepEqual(
            result[0],
            createDiagnosticWithData(
              BooleanTypeError,
              0,
              11,
              0,
              16,
              DiagnosticSeverity.Error,
              `yaml-schema: file:///${SCHEMA_ID}`,
              `file:///${SCHEMA_ID}`
            )
          );
        })
        .then(done, done);
    });

    it('Test that boolean is invalid when no strings present and schema wants string', (done) => {
      languageService.addSchema(SCHEMA_ID, {
        type: 'object',
        properties: {
          cwd: {
            type: 'string',
          },
        },
      });
      const content = '%YAML 1.1\n---\ncwd: no';
      const validator = parseSetup(content);
      validator
        .then(function (result) {
          assert.equal(result.length, 1);
          assert.deepEqual(
            result[0],
            createDiagnosticWithData(
              StringTypeError,
              2,
              5,
              2,
              7,
              DiagnosticSeverity.Error,
              `yaml-schema: file:///${SCHEMA_ID}`,
              `file:///${SCHEMA_ID}`
            )
          );
        })
        .then(done, done);
    });
  });

  describe('Pattern tests', () => {
    it('Test a valid Unicode pattern', (done) => {
      languageService.addSchema(SCHEMA_ID, {
        type: 'object',
        properties: {
          prop: {
            type: 'string',
            pattern: '^tes\\p{Letter}$',
          },
        },
      });
      parseSetup('prop: "tesT"')
        .then(function (result) {
          assert.equal(result.length, 0);
        })
        .then(done, done);
    });
    it('Test an invalid Unicode pattern', (done) => {
      languageService.addSchema(SCHEMA_ID, {
        type: 'object',
        properties: {
          prop: {
            type: 'string',
            pattern: '^tes\\p{Letter}$',
          },
        },
      });
      parseSetup('prop: "tes "')
        .then(function (result) {
          assert.equal(result.length, 1);
          assert.ok(result[0].message.startsWith('String does not match the pattern'));
          assert.deepEqual(
            result[0],
            createDiagnosticWithData(
              result[0].message,
              0,
              6,
              0,
              12,
              DiagnosticSeverity.Error,
              `yaml-schema: file:///${SCHEMA_ID}`,
              `file:///${SCHEMA_ID}`
            )
          );
        })
        .then(done, done);
    });

    it('Test a valid Unicode patternProperty', (done) => {
      languageService.addSchema(SCHEMA_ID, {
        type: 'object',
        patternProperties: {
          '^tes\\p{Letter}$': true,
        },
        additionalProperties: false,
      });
      parseSetup('tesT: true')
        .then(function (result) {
          assert.equal(result.length, 0);
        })
        .then(done, done);
    });
    it('Test an invalid Unicode patternProperty', (done) => {
      languageService.addSchema(SCHEMA_ID, {
        type: 'object',
        patternProperties: {
          '^tes\\p{Letter}$': true,
        },
        additionalProperties: false,
      });
      parseSetup('tes9: true')
        .then(function (result) {
          assert.equal(result.length, 1);
          assert.deepEqual(
            result[0],
            createDiagnosticWithData(
              'Property tes9 is not allowed.',
              0,
              0,
              0,
              4,
              DiagnosticSeverity.Error,
              `yaml-schema: file:///${SCHEMA_ID}`,
              `file:///${SCHEMA_ID}`
            )
          );
        })
        .then(done, done);
    });
  });

  describe('Number tests', () => {
    it('Type Number does not error on valid node', (done) => {
      languageService.addSchema(SCHEMA_ID, {
        type: 'object',
        properties: {
          timeout: {
            type: 'number',
          },
        },
      });
      const content = 'timeout: 60000';
      const validator = parseSetup(content);
      validator
        .then(function (result) {
          assert.equal(result.length, 0);
        })
        .then(done, done);
    });

    it('Error on incorrect value type (number)', (done) => {
      languageService.addSchema(SCHEMA_ID, {
        type: 'object',
        properties: {
          cwd: {
            type: 'string',
          },
        },
      });
      const content = 'cwd: 100000';
      const validator = parseSetup(content);
      validator
        .then(function (result) {
          assert.equal(result.length, 1);
          assert.deepEqual(
            result[0],
            createDiagnosticWithData(
              StringTypeError,
              0,
              5,
              0,
              11,
              DiagnosticSeverity.Error,
              `yaml-schema: file:///${SCHEMA_ID}`,
              `file:///${SCHEMA_ID}`
            )
          );
        })
        .then(done, done);
    });
  });

  describe('Object tests', () => {
    it('Basic test on nodes with children', (done) => {
      languageService.addSchema(SCHEMA_ID, {
        type: 'object',
        properties: {
          scripts: {
            type: 'object',
            properties: {
              preinstall: {
                type: 'string',
              },
              postinstall: {
                type: 'string',
              },
            },
          },
        },
      });
      const content = 'scripts:\n  preinstall: test1\n  postinstall: test2';
      const validator = parseSetup(content);
      validator
        .then(function (result) {
          assert.equal(result.length, 0);
        })
        .then(done, done);
    });

    it('Test with multiple nodes with children', (done) => {
      languageService.addSchema(SCHEMA_ID, {
        type: 'object',
        properties: {
          analytics: {
            type: 'boolean',
          },
          cwd: {
            type: 'string',
          },
          scripts: {
            type: 'object',
            properties: {
              preinstall: {
                type: 'string',
              },
              postinstall: {
                type: 'string',
              },
            },
          },
        },
      });
      const content = 'analytics: true\ncwd: this\nscripts:\n  preinstall: test1\n  postinstall: test2';
      const validator = parseSetup(content);
      validator
        .then(function (result) {
          assert.equal(result.length, 0);
        })
        .then(done, done);
    });

    it('Type Object does not error on valid node', (done) => {
      languageService.addSchema(SCHEMA_ID, {
        type: 'object',
        properties: {
          registry: {
            type: 'object',
            properties: {
              search: {
                type: 'string',
              },
            },
          },
        },
      });
      const content = 'registry:\n  search: file://test_url';
      const validator = parseSetup(content);
      validator
        .then(function (result) {
          assert.equal(result.length, 0);
        })
        .then(done, done);
    });

    it('Error on incorrect value type (object)', (done) => {
      languageService.addSchema(SCHEMA_ID, {
        type: 'object',
        properties: {
          scripts: {
            type: 'object',
            properties: {
              search: {
                type: 'string',
              },
            },
          },
        },
      });
      const content = 'scripts: test';
      const validator = parseSetup(content);
      validator
        .then(function (result) {
          assert.equal(result.length, 1);
          assert.deepEqual(
            result[0],
            createDiagnosticWithData(
              ObjectTypeError,
              0,
              9,
              0,
              13,
              DiagnosticSeverity.Error,
              `yaml-schema: file:///${SCHEMA_ID}`,
              `file:///${SCHEMA_ID}`
            )
          );
        })
        .then(done, done);
    });
  });

  describe('Array tests', () => {
    it('Type Array does not error on valid node', (done) => {
      languageService.addSchema(SCHEMA_ID, {
        type: 'object',
        properties: {
          resolvers: {
            type: 'array',
            items: {
              type: 'string',
            },
          },
        },
      });
      const content = 'resolvers:\n  - test\n  - test\n  - test';
      const validator = parseSetup(content);
      validator
        .then(function (result) {
          assert.equal(result.length, 0);
        })
        .then(done, done);
    });

    it('Error on incorrect value type (array)', (done) => {
      languageService.addSchema(SCHEMA_ID, {
        type: 'object',
        properties: {
          resolvers: {
            type: 'array',
          },
        },
      });
      const content = 'resolvers: test';
      const validator = parseSetup(content);
      validator
        .then(function (result) {
          assert.equal(result.length, 1);
          assert.deepEqual(
            result[0],
            createDiagnosticWithData(
              ArrayTypeError,
              0,
              11,
              0,
              15,
              DiagnosticSeverity.Error,
              `yaml-schema: file:///${SCHEMA_ID}`,
              `file:///${SCHEMA_ID}`
            )
          );
        })
        .then(done, done);
    });
  });

  describe('Anchor tests', () => {
    it('Anchor should not error', (done) => {
      languageService.addSchema(SCHEMA_ID, {
        type: 'object',
        properties: {
          default: {
            type: 'object',
            properties: {
              name: {
                type: 'string',
              },
            },
          },
        },
      });
      const content = 'default: &DEFAULT\n  name: Anchor\nanchor_test:\n  <<: *DEFAULT';
      const validator = parseSetup(content);
      validator
        .then(function (result) {
          assert.equal(result.length, 0);
        })
        .then(done, done);
    });

    it('Anchor with multiple references should not error', (done) => {
      languageService.addSchema(SCHEMA_ID, {
        type: 'object',
        properties: {
          default: {
            type: 'object',
            properties: {
              name: {
                type: 'string',
              },
            },
          },
        },
      });
      const content = 'default: &DEFAULT\n  name: Anchor\nanchor_test:\n  <<: *DEFAULT\nanchor_test2:\n  <<: *DEFAULT';
      const validator = parseSetup(content);
      validator
        .then(function (result) {
          assert.equal(result.length, 0);
        })
        .then(done, done);
    });

    it('Multiple Anchor in array of references should not error', (done) => {
      languageService.addSchema(SCHEMA_ID, {
        type: 'object',
        properties: {
          default: {
            type: 'object',
            properties: {
              name: {
                type: 'string',
              },
            },
          },
        },
      });
      const content =
        'default: &DEFAULT\n  name: Anchor\ncustomname: &CUSTOMNAME\n  custom_name: Anchor\nanchor_test:\n  <<: [*DEFAULT, *CUSTOMNAME]';
      const validator = parseSetup(content);
      validator
        .then(function (result) {
          assert.equal(result.length, 0);
        })
        .then(done, done);
    });

    it('Multiple Anchors being referenced in same level at same time for yaml 1.1', async () => {
      languageService.addSchema(SCHEMA_ID, {
        type: 'object',
        properties: {
          customize: {
            type: 'object',
            properties: {
              register: {
                type: 'string',
              },
            },
          },
        },
      });
      const content =
        '%YAML 1.1\n---\ndefault: &DEFAULT\n  name: Anchor\ncustomname: &CUSTOMNAME\n  custom_name: Anchor\nanchor_test:\n  <<: *DEFAULT\n  <<: *CUSTOMNAME\n';
      const result = await parseSetup(content);

      assert.strictEqual(result.length, 0);
    });

    it('Multiple Anchors being referenced in same level at same time for yaml generate error for 1.2', async () => {
      languageService.addSchema(SCHEMA_ID, {
        type: 'object',
        properties: {
          customize: {
            type: 'object',
            properties: {
              register: {
                type: 'string',
              },
            },
          },
        },
      });
      const content =
        'default: &DEFAULT\n  name: Anchor\ncustomname: &CUSTOMNAME\n  custom_name: Anchor\nanchor_test:\n  <<: *DEFAULT\n  <<: *CUSTOMNAME\n';
      const result = await parseSetup(content);

      assert.strictEqual(result.length, 1);
      assert.deepStrictEqual(result[0], createExpectedError('Map keys must be unique', 6, 2, 6, 18, DiagnosticSeverity.Error));
    });

    it('Nested object anchors should expand properly', async () => {
      languageService.addSchema(SCHEMA_ID, {
        type: 'object',
        additionalProperties: {
          type: 'object',
          additionalProperties: false,
          properties: {
            akey: {
              type: 'string',
            },
          },
          required: ['akey'],
        },
      });
      const content = `
        l1: &l1
          akey: avalue

        l2: &l2
          <<: *l1

        l3: &l3
          <<: *l2

        l4:
          <<: *l3
      `;
      const validator = await parseSetup(content);

      assert.strictEqual(validator.length, 0);
    });

    it('Anchor reference with a validation error in a sub-object emits the error in the right location', (done) => {
      languageService.addSchema(SCHEMA_ID, {
        type: 'object',
        properties: {
          src: {},
          dest: {
            type: 'object',
            properties: {
              outer: {
                type: 'object',
                required: ['otherkey'],
              },
            },
          },
        },
        required: ['src', 'dest'],
      });
      const content = `
        src: &src
          outer:
            akey: avalue

        dest:
          <<: *src
      `;
      const validator = parseSetup(content);
      validator
        .then(function (result) {
          assert.equal(result.length, 1);
          // The key thing we're checking is *where* the validation error gets reported.
          // "outer" isn't required to contain "otherkey" inside "src", but it is inside
          // "dest". Since "outer" doesn't appear inside "dest" because of the alias, we
          // need to move the error into "src".
          assert.deepEqual(
            result[0],
            createDiagnosticWithData(
              MissingRequiredPropWarning.replace('{0}', 'otherkey'),
              2,
              10,
              2,
              15,
              DiagnosticSeverity.Error,
              `yaml-schema: file:///${SCHEMA_ID}`,
              `file:///${SCHEMA_ID}`
            )
          );
        })
        .then(done, done);
    });

    it('Array Anchor merge', async () => {
      languageService.addSchema(SCHEMA_ID, {
        type: 'object',
        properties: {
          arr: {
            type: 'array',
            items: {
              type: 'number',
            },
          },
          obj: {
            properties: {
              arr2: {
                type: 'array',
                items: {
                  type: 'string',
                },
              },
            },
          },
        },
      });
      const content = `
arr: &a
  - 1
  - 2
obj:
  <<: *a
  arr2:
    - << *a
`;
      const result = await parseSetup(content);
      assert.equal(result.length, 0);
    });
  });

  describe('Custom tag tests', () => {
    it('Custom Tags without type', async () => {
      languageService.addSchema(SCHEMA_ID, {
        type: 'object',
        properties: {
          analytics: {
            type: 'boolean',
          },
        },
      });
      const content = 'analytics: !Test false';
      const result = await parseSetup(content);
      assert.equal(result.length, 1);
      assert.deepStrictEqual(
        result[0],
        createDiagnosticWithData(
          BooleanTypeError,
          0,
          17,
          0,
          22,
          DiagnosticSeverity.Error,
          `yaml-schema: file:///${SCHEMA_ID}`,
          `file:///${SCHEMA_ID}`
        )
      );
    });

    it('Custom Tags with type', (done) => {
      languageService.addSchema(SCHEMA_ID, {
        type: 'object',
        properties: {
          resolvers: {
            type: 'array',
            items: {
              type: 'string',
            },
          },
        },
      });
      const content = 'resolvers: !Ref\n  - test';
      const validator = parseSetup(content);
      validator
        .then(function (result) {
          assert.equal(result.length, 0);
        })
        .then(done, done);
    });

    it('Include with value should not error', (done) => {
      languageService.addSchema(SCHEMA_ID, {
        type: 'object',
        properties: {
          customize: {
            type: 'string',
          },
        },
      });
      const content = 'customize: !include customize.yaml';
      const validator = parseSetup(content);
      validator
        .then(function (result) {
          assert.equal(result.length, 0);
        })
        .then(done, done);
    });

    it('Include without value should error', (done) => {
      const content = 'customize: !include';
      const validator = parseSetup(content);
      validator
        .then(function (result) {
          assert.equal(result.length, 1);
          assert.deepEqual(result[0], createExpectedError(IncludeWithoutValueError, 0, 11, 0, 19));
        })
        .then(done, done);
    });
  });

  describe('Multiple type tests', function () {
    it('Do not error when there are multiple types in schema and theyre valid', (done) => {
      languageService.addSchema(SCHEMA_ID, {
        type: 'object',
        properties: {
          license: {
            type: ['string', 'boolean'],
          },
        },
      });
      const content = 'license: MIT';
      const validator = parseSetup(content);
      validator
        .then(function (result) {
          assert.equal(result.length, 0);
        })
        .then(done, done);
    });
  });

  describe('Invalid YAML errors', function () {
    it('Error when theres a finished untyped item', (done) => {
      languageService.addSchema(SCHEMA_ID, {
        type: 'object',
        properties: {
          cwd: {
            type: 'string',
          },
          analytics: {
            type: 'boolean',
          },
        },
      });
      const content = 'cwd: hello\nan';
      const validator = parseSetup(content);
      validator
        .then(function (result) {
          assert.equal(result.length, 1);
          assert.deepEqual(result[0], createExpectedError(BlockMappingEntryError, 1, 0, 1, 2));
        })
        .then(done, done);
    });

    it('Error when theres no value for a node', (done) => {
      languageService.addSchema(SCHEMA_ID, {
        type: 'object',
        properties: {
          cwd: {
            type: 'string',
          },
        },
      });
      const content = 'cwd:';
      const validator = parseSetup(content);
      validator
        .then(function (result) {
          assert.equal(result.length, 1);
          assert.deepEqual(
            result[0],
            createDiagnosticWithData(
              StringTypeError,
              0,
              4,
              0,
              4,
              DiagnosticSeverity.Error,
              `yaml-schema: file:///${SCHEMA_ID}`,
              `file:///${SCHEMA_ID}`
            )
          );
        })
        .then(done, done);
    });
  });

  describe('Test with no schemas', () => {
    it('Duplicate properties are reported', (done) => {
      const content = 'kind: a\ncwd: b\nkind: c';
      const validator = parseSetup(content);
      validator
        .then(function (result) {
          assert.equal(result.length, 1);
          assert.deepEqual(result[0], createExpectedError(DuplicateKeyError, 2, 0, 2, 7));
        })
        .then(done, done);
    });
  });

  describe('Test anchors', function () {
    it('Test that anchors with a schema do not report Property << is not allowed', (done) => {
      const schema = {
        type: 'object',
        properties: {
          sample: {
            type: 'object',
            properties: {
              prop1: {
                type: 'string',
              },
              prop2: {
                type: 'string',
              },
            },
            additionalProperties: false,
          },
        },
        $schema: 'http://json-schema.org/draft-07/schema#',
      };
      languageService.addSchema(SCHEMA_ID, schema);
      const content = 'test: &test\n  prop1: hello\nsample:\n  <<: *test\n  prop2: another_test';
      const validator = parseSetup(content);
      validator
        .then(function (result) {
          assert.equal(result.length, 0);
        })
        .then(done, done);
    });
  });

  describe('Test with custom kubernetes schemas', function () {
    it('Test that properties that match multiple enums get validated properly', (done) => {
      languageService.configure(languageSettingsSetup.withKubernetes().languageSettings);
      yamlSettings.specificValidatorPaths = ['*.yml', '*.yaml'];

      const schema = {
        definitions: {
          ImageStreamImport: {
            type: 'object',
            properties: {
              kind: {
                type: 'string',
                enum: ['ImageStreamImport'],
              },
            },
          },
          ImageStreamLayers: {
            type: 'object',
            properties: {
              kind: {
                type: 'string',
                enum: ['ImageStreamLayers'],
              },
            },
          },
        },
        oneOf: [
          {
            $ref: '#/definitions/ImageStreamImport',
          },
          {
            $ref: '#/definitions/ImageStreamLayers',
          },
        ],
      };
      languageService.addSchema(SCHEMA_ID, schema);
      const content = 'kind: ';
      const validator = parseSetup(content);
      validator
        .then(function (result) {
          assert.equal(result.length, 2);
          // eslint-disable-next-line
          assert.equal(result[1].message, `Value is not accepted. Valid values: "ImageStreamImport", "ImageStreamLayers".`);
        })
        .then(done, done);
    });
  });

  // https://github.com/redhat-developer/yaml-language-server/issues/118
  describe('Null literals', () => {
    ['NULL', 'Null', 'null', '~', ''].forEach((content) => {
      it(`Test type null is parsed from [${content}]`, (done) => {
        const schema = {
          type: 'object',
          properties: {
            nulltest: {
              type: 'null',
            },
          },
        };
        languageService.addSchema(SCHEMA_ID, schema);
        const validator = parseSetup('nulltest: ' + content);
        validator
          .then(function (result) {
            assert.equal(result.length, 0);
          })
          .then(done, done);
      });
    });

    it('Test type null is working correctly in array', (done) => {
      const schema = {
        properties: {
          values: {
            type: 'array',
            items: {
              type: 'null',
            },
          },
        },
        required: ['values'],
      };
      languageService.addSchema(SCHEMA_ID, schema);
      const content = 'values: [Null, NULL, null, ~,]';
      const validator = parseSetup(content);
      validator
        .then(function (result) {
          assert.equal(result.length, 0);
        })
        .then(done, done);
    });
  });

  describe('Multi Document schema validation tests', () => {
    it('Document does not error when --- is present with schema', (done) => {
      languageService.addSchema(SCHEMA_ID, {
        type: 'object',
        properties: {
          cwd: {
            type: 'string',
          },
        },
      });
      const content = '---\n# this is a test\ncwd: this';
      const validator = parseSetup(content);
      validator
        .then(function (result) {
          assert.equal(result.length, 0);
        })
        .then(done, done);
    });

    it('Multi Document does not error when --- is present with schema', (done) => {
      languageService.addSchema(SCHEMA_ID, {
        type: 'object',
        properties: {
          cwd: {
            type: 'string',
          },
        },
      });
      const content = '---\n# this is a test\ncwd: this...\n---\n# second comment\ncwd: hello\n...';
      const validator = parseSetup(content);
      validator
        .then(function (result) {
          assert.equal(result.length, 0);
        })
        .then(done, done);
    });
  });

  describe('Schema with title', () => {
    it('validator uses schema title instead of url', async () => {
      languageService.addSchema(SCHEMA_ID, {
        type: 'object',
        title: 'Schema Super title',
        properties: {
          analytics: {
            type: 'string',
          },
        },
      });
      const content = 'analytics: 1';
      const result = await parseSetup(content);
      expect(result[0]).deep.equal(
        createDiagnosticWithData(
          StringTypeError,
          0,
          11,
          0,
          12,
          DiagnosticSeverity.Error,
          'yaml-schema: Schema Super title',
          'file:///default_schema_id.yaml'
        )
      );
    });
  });

  describe('Multiple schema for single file', () => {
    after(() => {
      // remove Kubernetes setting not to affect next tests
      languageService.configure(languageSettingsSetup.withKubernetes(false).languageSettings);
      yamlSettings.specificValidatorPaths = [];
    });
    it('should add proper source to diagnostic', async () => {
      const content = `
      abandoned: v1
      archive:
        exclude:
          asd: asd`;
      languageService.configure(languageSettingsSetup.withKubernetes().languageSettings);
      yamlSettings.specificValidatorPaths = ['*.yml', '*.yaml'];
      const result = await parseSetup(content, 'file://~/Desktop/vscode-yaml/test.yml');
      expect(result[0]).deep.equal(
        createDiagnosticWithData(
          ArrayTypeError,
          4,
          10,
          4,
          18,
          DiagnosticSeverity.Error,
          'yaml-schema: Package',
          'https://raw.githubusercontent.com/composer/composer/master/res/composer-schema.json'
        )
      );
    });

    it('should add proper source to diagnostic in case of drone', async () => {
      const content = `
      apiVersion: v1
      kind: Deployment
      `;

      const result = await parseSetup(content, 'file://~/Desktop/vscode-yaml/.drone.yml');
      expect(result[5]).deep.equal(
        createDiagnosticWithData(
          propertyIsNotAllowed('apiVersion'),
          1,
          6,
          1,
          16,
          DiagnosticSeverity.Error,
          'yaml-schema: Drone CI configuration file',
          'https://json.schemastore.org/drone'
        )
      );
    });
  });

  describe('Conditional Schema', () => {
    it('validator use "then" block if "if" valid', async () => {
      languageService.addSchema(SCHEMA_ID, {
        type: 'object',
        default: [],
        properties: {
          name: {
            type: 'string',
          },
          var: {
            type: 'string',
          },
        },
        if: {
          properties: {
            var: {
              type: 'string',
            },
          },
        },
        then: {
          required: ['pineapple'],
        },
        else: {
          required: ['tomato'],
        },
        additionalProperties: true,
      });
      const content = `
      name: aName
      var: something
      inputs:`;
      const result = await parseSetup(content);
      expect(result[0].message).to.eq('Missing property "pineapple".');
    });
  });

  describe('Schema with uri-reference', () => {
    it('should validate multiple uri-references', async () => {
      const schemaWithURIReference = {
        type: 'object',
        properties: {
          one: {
            type: 'string',
            format: 'uri-reference',
          },
        },
      };
      languageService.addSchema(SCHEMA_ID, schemaWithURIReference);
      let content = `
      one: '//foo/bar'
      `;
      let result = await parseSetup(content);
      expect(result.length).to.eq(0);

      content = `
      one: '#/components/schemas/service'
      `;
      result = await parseSetup(content);
      expect(result.length).to.eq(0);

      content = `
      one: 'some/relative/path/foo.schema.yaml'
      `;
      result = await parseSetup(content);
      expect(result.length).to.eq(0);

      content = `
      one: 'http://foo/bar'
      `;
      result = await parseSetup(content);
      expect(result.length).to.eq(0);
    });

    it('should not validate empty uri-reference', async () => {
      const schemaWithURIReference = {
        type: 'object',
        properties: {
          one: {
            type: 'string',
            format: 'uri-reference',
          },
        },
      };
      languageService.addSchema(SCHEMA_ID, schemaWithURIReference);
      const content = `
      one: ''
      `;
      const result = await parseSetup(content);
      expect(result.length).to.eq(1);
      expect(result[0].message).to.eq('String is not a URI: URI expected.');
    });
  });

  describe('Multiple similar schemas validation', () => {
    const sharedSchemaId = 'sharedSchema.json';
    before(() => {
      // remove Kubernetes setting set by previous test
      languageService.configure(languageSettingsSetup.withKubernetes(false).languageSettings);
      yamlSettings.specificValidatorPaths = [];
    });
    afterEach(() => {
      languageService.deleteSchema(sharedSchemaId);
    });
    it('should distinguish types in error "Incorrect type (Expected "type1 | type2 | type3")"', async () => {
      // eslint-disable-next-line @typescript-eslint/no-var-requires
      const schema = require(path.join(__dirname, './fixtures/testMultipleSimilarSchema.json'));

      languageService.addSchema(sharedSchemaId, schema.sharedSchema);
      languageService.addSchema(SCHEMA_ID, schema.schema);
      const content = 'test_anyOf_objects:\n  ';
      const result = await parseSetup(content);

      assert.strictEqual(result.length, 1);
      assert.strictEqual(result[0].message, 'Incorrect type. Expected "type1 | type2 | type3".');
      assert.strictEqual(result[0].source, 'yaml-schema: file:///sharedSchema.json | file:///default_schema_id.yaml');
      assert.deepStrictEqual((result[0].data as IProblem).schemaUri, [
        'file:///sharedSchema.json',
        'file:///default_schema_id.yaml',
      ]);
    });
    it('should combine types in "Incorrect type error"', async () => {
      // eslint-disable-next-line @typescript-eslint/no-var-requires
      const schema = require(path.join(__dirname, './fixtures/testMultipleSimilarSchema.json'));

      languageService.addSchema(sharedSchemaId, schema.sharedSchema);
      languageService.addSchema(SCHEMA_ID, schema.schema);
      const content = 'test_anyOf_objects:\n  propA:';
      const result = await parseSetup(content);

      assert.strictEqual(result.length, 3);
      assert.strictEqual(result[2].message, 'Incorrect type. Expected "string".');
      assert.strictEqual(result[2].source, 'yaml-schema: file:///sharedSchema.json | file:///default_schema_id.yaml');
    });
    it('should combine const value', async () => {
      // eslint-disable-next-line @typescript-eslint/no-var-requires
      const schema = require(path.join(__dirname, './fixtures/testMultipleSimilarSchema.json'));

      languageService.addSchema(sharedSchemaId, schema.sharedSchema);
      languageService.addSchema(SCHEMA_ID, schema.schema);
      const content = 'test_anyOf_objects:\n  constA:';
      const result = await parseSetup(content);

      assert.strictEqual(result.length, 4);
      assert.strictEqual(result[3].message, 'Value must be "constForType1" | "constForType3".');
      assert.strictEqual(result[3].source, 'yaml-schema: file:///sharedSchema.json | file:///default_schema_id.yaml');
    });
    it('should distinguish types in error: "Missing property from multiple schemas"', async () => {
      // eslint-disable-next-line @typescript-eslint/no-var-requires
      const schema = require(path.join(__dirname, './fixtures/testMultipleSimilarSchema.json'));

      languageService.addSchema(sharedSchemaId, schema.sharedSchema);
      languageService.addSchema(SCHEMA_ID, schema.schema);
      const content = 'test_anyOf_objects:\n  someProp:';
      const result = await parseSetup(content);

      assert.strictEqual(result.length, 3);
      assert.strictEqual(result[0].message, 'Missing property "objA".');
      assert.strictEqual(result[0].source, 'yaml-schema: file:///sharedSchema.json | file:///default_schema_id.yaml');
      assert.deepStrictEqual((result[0].data as IProblem).schemaUri, [
        'file:///sharedSchema.json',
        'file:///default_schema_id.yaml',
      ]);
      assert.strictEqual(result[1].message, 'Missing property "propA".');
      assert.strictEqual(result[1].source, 'yaml-schema: file:///sharedSchema.json | file:///default_schema_id.yaml');
      assert.deepStrictEqual((result[1].data as IProblem).schemaUri, [
        'file:///sharedSchema.json',
        'file:///default_schema_id.yaml',
      ]);
      assert.strictEqual(result[2].message, 'Missing property "constA".');
      assert.strictEqual(result[2].source, 'yaml-schema: file:///sharedSchema.json | file:///default_schema_id.yaml');
      assert.deepStrictEqual((result[2].data as IProblem).schemaUri, [
        'file:///sharedSchema.json',
        'file:///default_schema_id.yaml',
      ]);
    });
  });

  describe('Empty document validation', () => {
    it('should provide validation for empty document', async () => {
      languageService.addSchema(SCHEMA_ID, {
        type: 'object',
        properties: {
          scripts: {
            type: 'string',
          },
        },
        required: ['scripts'],
      });
      const content = '';
      const result = await parseSetup(content);
      assert.strictEqual(result.length, 1);
      assert.deepStrictEqual(
        result[0],
        createDiagnosticWithData(
          MissingRequiredPropWarning.replace('{0}', 'scripts'),
          0,
          0,
          0,
          0,
          DiagnosticSeverity.Error,
          `yaml-schema: file:///${SCHEMA_ID}`,
          `file:///${SCHEMA_ID}`
        )
      );
    });

    it('should provide validation for document which contains only whitespaces', async () => {
      languageService.addSchema(SCHEMA_ID, {
        type: 'object',
        properties: {
          scripts: {
            type: 'string',
          },
        },
        required: ['scripts'],
      });
      const content = '  \n   \n';
      const result = await parseSetup(content);
      assert.deepStrictEqual(
        result[0],
        createDiagnosticWithData(
          MissingRequiredPropWarning.replace('{0}', 'scripts'),
          0,
          0,
          0,
          1,
          DiagnosticSeverity.Error,
          `yaml-schema: file:///${SCHEMA_ID}`,
          `file:///${SCHEMA_ID}`
        )
      );
    });
  });
  describe('Additional properties validation', () => {
    it('should allow additional props on object by default', async () => {
      const schema = {
        type: 'object',
        properties: {
          prop1: {
            type: 'string',
          },
        },
      };
      languageService.addSchema(SCHEMA_ID, schema);
      const content = `prop2: you could be there 'prop2'`;
      const result = await parseSetup(content);
      expect(result.length).to.eq(0);
    });

    describe('Additional properties validation with enabled disableAdditionalProperties', () => {
      before(() => {
        languageSettingsSetup.languageSettings.disableAdditionalProperties = true;
        languageService.configure(languageSettingsSetup.languageSettings);
      });
      after(() => {
        languageSettingsSetup.languageSettings.disableAdditionalProperties = false;
      });

      it('should return additional prop error when there is extra prop', async () => {
        const schema = {
          type: 'object',
          properties: {
            prop1: {
              type: 'string',
            },
          },
        };
        languageService.addSchema(SCHEMA_ID, schema);
        const content = `prop2: you should not be there 'prop2'`;
        const result = await parseSetup(content);
        expect(result.length).to.eq(1);
        expect(result[0].message).to.eq('Property prop2 is not allowed.');
      });

      it('should allow additional props on object when additionalProp is true on object', async () => {
        const schema = {
          type: 'object',
          properties: {
            prop1: {
              type: 'string',
            },
          },
          additionalProperties: true,
        };
        languageService.addSchema(SCHEMA_ID, schema);
        const content = `prop2: you could be there 'prop2'`;
        const result = await parseSetup(content);
        expect(result.length).to.eq(0);
      });
    });
  });

<<<<<<< HEAD
  describe('Bug fixes', () => {
    it('should handle bad schema refs', async () => {
      const schema = {
        type: 'object',
        properties: {
          bar: {
            oneOf: ['array', 'boolean'],
=======
  describe('Bug fix', () => {
    it('should not use same AST for completion and validation', async () => {
      const schema = {
        type: 'object',
        properties: {
          container: {
            type: 'object',
            properties: {
              image: {
                type: 'string',
              },
              command: {
                type: 'array',
                items: {
                  type: 'string',
                },
              },
            },
>>>>>>> 613d7dfd
          },
        },
        additionalProperties: true,
      };
<<<<<<< HEAD
      languageService.addSchema(SCHEMA_ID, schema as JSONSchema);
      const content = `bar: ddd`;
      const result = await parseSetup(content);
      expect(result.length).to.eq(1);
      expect(telemetry.messages).to.be.empty;
=======
      languageService.addSchema(SCHEMA_ID, schema);
      const content = `implementation:
container:
  image: alpine
  command:
  - aaa
  - bbb
  - dddddd
  - ccc`;
      const testTextDocument = setupSchemaIDTextDocument(content);
      yamlSettings.documents = new TextDocumentTestManager();
      (yamlSettings.documents as TextDocumentTestManager).set(testTextDocument);
      await languageService.doComplete(testTextDocument, Position.create(6, 10), false);
      const result = await validationHandler.validateTextDocument(testTextDocument);
      expect(result).to.be.empty;
>>>>>>> 613d7dfd
    });
  });
});<|MERGE_RESOLUTION|>--- conflicted
+++ resolved
@@ -1559,7 +1559,6 @@
     });
   });
 
-<<<<<<< HEAD
   describe('Bug fixes', () => {
     it('should handle bad schema refs', async () => {
       const schema = {
@@ -1567,8 +1566,17 @@
         properties: {
           bar: {
             oneOf: ['array', 'boolean'],
-=======
-  describe('Bug fix', () => {
+          },
+        },
+        additionalProperties: true,
+      };
+      languageService.addSchema(SCHEMA_ID, schema as JSONSchema);
+      const content = `bar: ddd`;
+      const result = await parseSetup(content);
+      expect(result.length).to.eq(1);
+      expect(telemetry.messages).to.be.empty;
+    });
+
     it('should not use same AST for completion and validation', async () => {
       const schema = {
         type: 'object',
@@ -1586,21 +1594,11 @@
                 },
               },
             },
->>>>>>> 613d7dfd
-          },
-        },
-        additionalProperties: true,
+          },
+        },
       };
-<<<<<<< HEAD
-      languageService.addSchema(SCHEMA_ID, schema as JSONSchema);
-      const content = `bar: ddd`;
-      const result = await parseSetup(content);
-      expect(result.length).to.eq(1);
-      expect(telemetry.messages).to.be.empty;
-=======
       languageService.addSchema(SCHEMA_ID, schema);
-      const content = `implementation:
-container:
+      const content = `container:
   image: alpine
   command:
   - aaa
@@ -1610,10 +1608,9 @@
       const testTextDocument = setupSchemaIDTextDocument(content);
       yamlSettings.documents = new TextDocumentTestManager();
       (yamlSettings.documents as TextDocumentTestManager).set(testTextDocument);
-      await languageService.doComplete(testTextDocument, Position.create(6, 10), false);
+      await languageService.doComplete(testTextDocument, Position.create(6, 8), false);
       const result = await validationHandler.validateTextDocument(testTextDocument);
       expect(result).to.be.empty;
->>>>>>> 613d7dfd
     });
   });
 });