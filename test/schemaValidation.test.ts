/*---------------------------------------------------------------------------------------------
 *  Copyright (c) Red Hat. All rights reserved.
 *  Licensed under the MIT License. See License.txt in the project root for license information.
 *--------------------------------------------------------------------------------------------*/
import { SCHEMA_ID, TestCustomSchemaProvider, setupLanguageService, setupSchemaIDTextDocument } from './utils/testHelper';
import { createDiagnosticWithData, createExpectedError } from './utils/verifyError';
import { ServiceSetup } from './utils/serviceSetup';
import {
  StringTypeError,
  BooleanTypeError,
  ArrayTypeError,
  IncludeWithoutValueError,
  BlockMappingEntryError,
  DuplicateKeyError,
  propertyIsNotAllowed,
  MissingRequiredPropWarning,
} from './utils/errorMessages';
import * as assert from 'assert';
import * as path from 'path';
import { Diagnostic, DiagnosticSeverity, Position } from 'vscode-languageserver-types';
import { expect } from 'chai';
import { SettingsState, TextDocumentTestManager } from '../src/yamlSettings';
import { ValidationHandler } from '../src/languageserver/handlers/validationHandlers';
import { LanguageService } from '../src/languageservice/yamlLanguageService';
import { KUBERNETES_SCHEMA_URL } from '../src/languageservice/utils/schemaUrls';
import { IProblem } from '../src/languageservice/parser/jsonParser07';
import { JSONSchema } from '../src/languageservice/jsonSchema';
import { TestTelemetry } from './utils/testsTypes';

describe('Validation Tests', () => {
  let languageSettingsSetup: ServiceSetup;
  let validationHandler: ValidationHandler;
  let languageService: LanguageService;
  let yamlSettings: SettingsState;
  let telemetry: TestTelemetry;
  let schemaProvider: TestCustomSchemaProvider;

  before(() => {
    languageSettingsSetup = new ServiceSetup()
      .withValidate()
      .withCompletion()
      .withCustomTags(['!Test', '!Ref sequence'])
      .withSchemaFileMatch({ uri: KUBERNETES_SCHEMA_URL, fileMatch: ['.drone.yml'] })
      .withSchemaFileMatch({ uri: 'https://json.schemastore.org/drone', fileMatch: ['.drone.yml'] })
      .withSchemaFileMatch({ uri: KUBERNETES_SCHEMA_URL, fileMatch: ['test.yml'] })
      .withSchemaFileMatch({
        uri: 'https://raw.githubusercontent.com/composer/composer/master/res/composer-schema.json',
        fileMatch: ['test.yml'],
      });
    const {
      languageService: langService,
      validationHandler: valHandler,
      yamlSettings: settings,
      telemetry: testTelemetry,
      schemaProvider: testSchemaProvider,
    } = setupLanguageService(languageSettingsSetup.languageSettings);
    languageService = langService;
    validationHandler = valHandler;
    yamlSettings = settings;
    telemetry = testTelemetry;
    schemaProvider = testSchemaProvider;
  });

  function parseSetup(content: string, customSchemaID?: string): Promise<Diagnostic[]> {
    const testTextDocument = setupSchemaIDTextDocument(content, customSchemaID);
    yamlSettings.documents = new TextDocumentTestManager();
    (yamlSettings.documents as TextDocumentTestManager).set(testTextDocument);
    return validationHandler.validateTextDocument(testTextDocument);
  }

  afterEach(() => {
    schemaProvider.deleteSchema(SCHEMA_ID);
  });

  describe('Boolean tests', () => {
    it('Boolean true test', (done) => {
      schemaProvider.addSchema(SCHEMA_ID, {
        type: 'object',
        properties: {
          analytics: {
            type: 'boolean',
          },
        },
      });
      const content = 'analytics: true';
      const validator = parseSetup(content);
      validator
        .then(function (result) {
          assert.equal(result.length, 0);
        })
        .then(done, done);
    });

    it('Basic false test', (done) => {
      schemaProvider.addSchema(SCHEMA_ID, {
        type: 'object',
        properties: {
          analytics: {
            type: 'boolean',
          },
        },
      });
      const content = 'analytics: false';
      const validator = parseSetup(content);
      validator
        .then(function (result) {
          assert.equal(result.length, 0);
        })
        .then(done, done);
    });

    it('Test that boolean value without quotations is valid', (done) => {
      schemaProvider.addSchema(SCHEMA_ID, {
        type: 'object',
        properties: {
          analytics: {
            type: 'boolean',
          },
        },
      });
      const content = '%YAML 1.1\n---\nanalytics: no';
      const validator = parseSetup(content);
      validator
        .then(function (result) {
          assert.equal(result.length, 0);
        })
        .then(done, done);
    });

    it('Test that boolean value in quotations is interpreted as string not boolean', (done) => {
      schemaProvider.addSchema(SCHEMA_ID, {
        type: 'object',
        properties: {
          analytics: {
            type: 'boolean',
          },
        },
      });
      const content = 'analytics: "no"';
      const validator = parseSetup(content);
      validator
        .then(function (result) {
          assert.strictEqual(result.length, 1);
          assert.deepStrictEqual(
            result[0],
            createDiagnosticWithData(
              BooleanTypeError,
              0,
              11,
              0,
              15,
              DiagnosticSeverity.Error,
              `yaml-schema: file:///${SCHEMA_ID}`,
              `file:///${SCHEMA_ID}`
            )
          );
        })
        .then(done, done);
    });

    it('Error on incorrect value type (boolean)', (done) => {
      schemaProvider.addSchema(SCHEMA_ID, {
        type: 'object',
        properties: {
          cwd: {
            type: 'string',
          },
        },
      });
      const content = 'cwd: False';
      const validator = parseSetup(content);
      validator
        .then(function (result) {
          assert.equal(result.length, 1);
          assert.deepEqual(
            result[0],
            createDiagnosticWithData(
              StringTypeError,
              0,
              5,
              0,
              10,
              DiagnosticSeverity.Error,
              `yaml-schema: file:///${SCHEMA_ID}`,
              `file:///${SCHEMA_ID}`
            )
          );
        })
        .then(done, done);
    });
  });

  describe('String tests', () => {
    it('Test that boolean inside of quotations is of type string', (done) => {
      schemaProvider.addSchema(SCHEMA_ID, {
        type: 'object',
        properties: {
          analytics: {
            type: 'string',
          },
        },
      });
      const content = 'analytics: "no"';
      const validator = parseSetup(content);
      validator
        .then(function (result) {
          assert.equal(result.length, 0);
        })
        .then(done, done);
    });

    it('Type string validates under children', (done) => {
      schemaProvider.addSchema(SCHEMA_ID, {
        type: 'object',
        properties: {
          scripts: {
            type: 'object',
            properties: {
              register: {
                type: 'string',
              },
            },
          },
        },
      });
      const content = 'registry:\n  register: file://test_url';
      const validator = parseSetup(content);
      validator
        .then(function (result) {
          assert.equal(result.length, 0);
        })
        .then(done, done);
    });

    it('Type String does not error on valid node', (done) => {
      schemaProvider.addSchema(SCHEMA_ID, {
        type: 'object',
        properties: {
          cwd: {
            type: 'string',
          },
        },
      });
      const content = 'cwd: this';
      const validator = parseSetup(content);
      validator
        .then(function (result) {
          assert.equal(result.length, 0);
        })
        .then(done, done);
    });

    it('Error on incorrect value type (string)', (done) => {
      schemaProvider.addSchema(SCHEMA_ID, {
        type: 'object',
        properties: {
          analytics: {
            type: 'boolean',
          },
        },
      });
      const content = 'analytics: hello';
      const validator = parseSetup(content);
      validator
        .then(function (result) {
          assert.equal(result.length, 1);
          assert.deepEqual(
            result[0],
            createDiagnosticWithData(
              BooleanTypeError,
              0,
              11,
              0,
              16,
              DiagnosticSeverity.Error,
              `yaml-schema: file:///${SCHEMA_ID}`,
              `file:///${SCHEMA_ID}`
            )
          );
        })
        .then(done, done);
    });

    it('Test that boolean is invalid when no strings present and schema wants string', (done) => {
      schemaProvider.addSchema(SCHEMA_ID, {
        type: 'object',
        properties: {
          cwd: {
            type: 'string',
          },
        },
      });
      const content = '%YAML 1.1\n---\ncwd: no';
      const validator = parseSetup(content);
      validator
        .then(function (result) {
          assert.equal(result.length, 1);
          assert.deepEqual(
            result[0],
            createDiagnosticWithData(
              StringTypeError,
              2,
              5,
              2,
              7,
              DiagnosticSeverity.Error,
              `yaml-schema: file:///${SCHEMA_ID}`,
              `file:///${SCHEMA_ID}`
            )
          );
        })
        .then(done, done);
    });
  });

  describe('Pattern tests', () => {
    it('Test a valid Unicode pattern', (done) => {
      schemaProvider.addSchema(SCHEMA_ID, {
        type: 'object',
        properties: {
          prop: {
            type: 'string',
            pattern: '^tes\\p{Letter}$',
          },
        },
      });
      parseSetup('prop: "tesT"')
        .then(function (result) {
          assert.equal(result.length, 0);
        })
        .then(done, done);
    });
    it('Test an invalid Unicode pattern', (done) => {
      schemaProvider.addSchema(SCHEMA_ID, {
        type: 'object',
        properties: {
          prop: {
            type: 'string',
            pattern: '^tes\\p{Letter}$',
          },
        },
      });
      parseSetup('prop: "tes "')
        .then(function (result) {
          assert.equal(result.length, 1);
          assert.ok(result[0].message.startsWith('String does not match the pattern'));
          assert.deepEqual(
            result[0],
            createDiagnosticWithData(
              result[0].message,
              0,
              6,
              0,
              12,
              DiagnosticSeverity.Error,
              `yaml-schema: file:///${SCHEMA_ID}`,
              `file:///${SCHEMA_ID}`
            )
          );
        })
        .then(done, done);
    });

    it('Test a valid Unicode patternProperty', (done) => {
      schemaProvider.addSchema(SCHEMA_ID, {
        type: 'object',
        patternProperties: {
          '^tes\\p{Letter}$': true,
        },
        additionalProperties: false,
      });
      parseSetup('tesT: true')
        .then(function (result) {
          assert.equal(result.length, 0);
        })
        .then(done, done);
    });
    it('Test an invalid Unicode patternProperty', (done) => {
      schemaProvider.addSchema(SCHEMA_ID, {
        type: 'object',
        patternProperties: {
          '^tes\\p{Letter}$': true,
        },
        additionalProperties: false,
      });
      parseSetup('tes9: true')
        .then(function (result) {
          assert.equal(result.length, 1);
          assert.deepEqual(
            result[0],
            createDiagnosticWithData(
              'Property tes9 is not allowed.',
              0,
              0,
              0,
              4,
              DiagnosticSeverity.Error,
              `yaml-schema: file:///${SCHEMA_ID}`,
              `file:///${SCHEMA_ID}`
            )
          );
        })
        .then(done, done);
    });
    it('Test patterns', async () => {
      languageService.addSchema(SCHEMA_ID, {
        type: 'object',
        properties: {
          prop: {
            type: 'string',
            patterns: [
              {
                pattern: '^[^\\d]',
                message: 'Can not start with numeric',
                severity: 3,
              },
              {
                pattern: '^[^A-Z]',
                message: 'Can not start with capital letter',
                severity: 4,
              },
            ],
          },
        },
      });
      const result = await parseSetup('prop: "1-test"');
      assert.equal(result.length, 1);
      assert.deepEqual(
        { message: result[0].message, severity: result[0].severity },
        { message: 'Can not start with numeric', severity: 3 },
        'pattern 1'
      );

      const result2 = await parseSetup('prop: "A-test"');
      assert.equal(result2.length, 1);
      assert.deepEqual(
        { message: result2[0].message, severity: result2[0].severity },
        { message: 'Can not start with capital letter', severity: 4 },
        'pattern 2'
      );
    });
  });

  describe('Number tests', () => {
    it('Type Number does not error on valid node', (done) => {
      schemaProvider.addSchema(SCHEMA_ID, {
        type: 'object',
        properties: {
          timeout: {
            type: 'number',
          },
        },
      });
      const content = 'timeout: 60000';
      const validator = parseSetup(content);
      validator
        .then(function (result) {
          assert.equal(result.length, 0);
        })
        .then(done, done);
    });

    it('Error on incorrect value type (number)', (done) => {
      schemaProvider.addSchema(SCHEMA_ID, {
        type: 'object',
        properties: {
          cwd: {
            type: 'string',
          },
        },
      });
      const content = 'cwd: 100000';
      const validator = parseSetup(content);
      validator
        .then(function (result) {
          assert.equal(result.length, 1);
          assert.deepEqual(
            result[0],
            createDiagnosticWithData(
              StringTypeError,
              0,
              5,
              0,
              11,
              DiagnosticSeverity.Error,
              `yaml-schema: file:///${SCHEMA_ID}`,
              `file:///${SCHEMA_ID}`
            )
          );
        })
        .then(done, done);
    });
  });

  describe('Null tests', () => {
    it('Basic test on nodes with null', (done) => {
      schemaProvider.addSchema(SCHEMA_ID, {
        type: 'object',
        additionalProperties: false,
        properties: {
          columns: {
            type: 'object',
            patternProperties: {
              '^[a-zA-Z]+$': {
                type: 'object',
                properties: {
                  int: {
                    type: 'null',
                  },
                  long: {
                    type: 'null',
                  },
                  id: {
                    type: 'null',
                  },
                  unique: {
                    type: 'null',
                  },
                },
                oneOf: [
                  {
                    required: ['int'],
                  },
                  {
                    required: ['long'],
                  },
                ],
              },
            },
          },
        },
      });
      const content = 'columns:\n  ColumnA: { int, id }\n  ColumnB: { long, unique }\n  ColumnC: { long, unique }';
      const validator = parseSetup(content);
      validator
        .then(function (result) {
          assert.equal(result.length, 0);
        })
        .then(done, done);
    });
  });

  describe('Object tests', () => {
    it('Basic test on nodes with children', (done) => {
      schemaProvider.addSchema(SCHEMA_ID, {
        type: 'object',
        properties: {
          scripts: {
            type: 'object',
            properties: {
              preinstall: {
                type: 'string',
              },
              postinstall: {
                type: 'string',
              },
            },
          },
        },
      });
      const content = 'scripts:\n  preinstall: test1\n  postinstall: test2';
      const validator = parseSetup(content);
      validator
        .then(function (result) {
          assert.equal(result.length, 0);
        })
        .then(done, done);
    });

    it('Test with multiple nodes with children', (done) => {
      schemaProvider.addSchema(SCHEMA_ID, {
        type: 'object',
        properties: {
          analytics: {
            type: 'boolean',
          },
          cwd: {
            type: 'string',
          },
          scripts: {
            type: 'object',
            properties: {
              preinstall: {
                type: 'string',
              },
              postinstall: {
                type: 'string',
              },
            },
          },
        },
      });
      const content = 'analytics: true\ncwd: this\nscripts:\n  preinstall: test1\n  postinstall: test2';
      const validator = parseSetup(content);
      validator
        .then(function (result) {
          assert.equal(result.length, 0);
        })
        .then(done, done);
    });

    it('Type Object does not error on valid node', (done) => {
      schemaProvider.addSchema(SCHEMA_ID, {
        type: 'object',
        properties: {
          registry: {
            type: 'object',
            properties: {
              search: {
                type: 'string',
              },
            },
          },
        },
      });
      const content = 'registry:\n  search: file://test_url';
      const validator = parseSetup(content);
      validator
        .then(function (result) {
          assert.equal(result.length, 0);
        })
        .then(done, done);
    });

    it('Error on incorrect value type (object)', (done) => {
      schemaProvider.addSchema(SCHEMA_ID, {
        type: 'object',
        title: 'Object',
        properties: {
          scripts: {
            type: 'object',
            properties: {
              search: {
                type: 'string',
              },
            },
          },
        },
      });
      const content = 'scripts: test';
      const validator = parseSetup(content);
      validator
        .then(function (result) {
          assert.equal(result.length, 1);
          assert.deepEqual(
            result[0],
            createDiagnosticWithData(
              'Incorrect type. Expected "object(Object)".',
              0,
              9,
              0,
              13,
              DiagnosticSeverity.Error,
              `yaml-schema: Object`,
              `file:///${SCHEMA_ID}`
            )
          );
        })
        .then(done, done);
    });
  });

  describe('Array tests', () => {
    it('Type Array does not error on valid node', (done) => {
      schemaProvider.addSchema(SCHEMA_ID, {
        type: 'object',
        properties: {
          resolvers: {
            type: 'array',
            items: {
              type: 'string',
            },
          },
        },
      });
      const content = 'resolvers:\n  - test\n  - test\n  - test';
      const validator = parseSetup(content);
      validator
        .then(function (result) {
          assert.equal(result.length, 0);
        })
        .then(done, done);
    });

    it('Error on incorrect value type (array)', (done) => {
      schemaProvider.addSchema(SCHEMA_ID, {
        type: 'object',
        properties: {
          resolvers: {
            type: 'array',
          },
        },
      });
      const content = 'resolvers: test';
      const validator = parseSetup(content);
      validator
        .then(function (result) {
          assert.equal(result.length, 1);
          assert.deepEqual(
            result[0],
            createDiagnosticWithData(
              ArrayTypeError,
              0,
              11,
              0,
              15,
              DiagnosticSeverity.Error,
              `yaml-schema: file:///${SCHEMA_ID}`,
              `file:///${SCHEMA_ID}`
            )
          );
        })
        .then(done, done);
    });
  });

  describe('Anchor tests', () => {
    it('Anchor should not error', (done) => {
      schemaProvider.addSchema(SCHEMA_ID, {
        type: 'object',
        properties: {
          default: {
            type: 'object',
            properties: {
              name: {
                type: 'string',
              },
            },
          },
        },
      });
      const content = 'default: &DEFAULT\n  name: Anchor\nanchor_test:\n  <<: *DEFAULT';
      const validator = parseSetup(content);
      validator
        .then(function (result) {
          assert.equal(result.length, 0);
        })
        .then(done, done);
    });

    it('Anchor with multiple references should not error', (done) => {
      schemaProvider.addSchema(SCHEMA_ID, {
        type: 'object',
        properties: {
          default: {
            type: 'object',
            properties: {
              name: {
                type: 'string',
              },
            },
          },
        },
      });
      const content = 'default: &DEFAULT\n  name: Anchor\nanchor_test:\n  <<: *DEFAULT\nanchor_test2:\n  <<: *DEFAULT';
      const validator = parseSetup(content);
      validator
        .then(function (result) {
          assert.equal(result.length, 0);
        })
        .then(done, done);
    });

    it('Multiple Anchor in array of references should not error', (done) => {
      schemaProvider.addSchema(SCHEMA_ID, {
        type: 'object',
        properties: {
          default: {
            type: 'object',
            properties: {
              name: {
                type: 'string',
              },
            },
          },
        },
      });
      const content =
        'default: &DEFAULT\n  name: Anchor\ncustomname: &CUSTOMNAME\n  custom_name: Anchor\nanchor_test:\n  <<: [*DEFAULT, *CUSTOMNAME]';
      const validator = parseSetup(content);
      validator
        .then(function (result) {
          assert.equal(result.length, 0);
        })
        .then(done, done);
    });

    it('Multiple Anchors being referenced in same level at same time for yaml 1.1', async () => {
      schemaProvider.addSchema(SCHEMA_ID, {
        type: 'object',
        properties: {
          customize: {
            type: 'object',
            properties: {
              register: {
                type: 'string',
              },
            },
          },
        },
      });
      const content =
        '%YAML 1.1\n---\ndefault: &DEFAULT\n  name: Anchor\ncustomname: &CUSTOMNAME\n  custom_name: Anchor\nanchor_test:\n  <<: *DEFAULT\n  <<: *CUSTOMNAME\n';
      const result = await parseSetup(content);

      assert.strictEqual(result.length, 0);
    });

    it('Multiple Anchors being referenced in same level at same time for yaml generate error for 1.2', async () => {
      schemaProvider.addSchema(SCHEMA_ID, {
        type: 'object',
        properties: {
          customize: {
            type: 'object',
            properties: {
              register: {
                type: 'string',
              },
            },
          },
        },
      });
      const content =
        'default: &DEFAULT\n  name: Anchor\ncustomname: &CUSTOMNAME\n  custom_name: Anchor\nanchor_test:\n  <<: *DEFAULT\n  <<: *CUSTOMNAME\n';
      const result = await parseSetup(content);

      assert.strictEqual(result.length, 1);
      assert.deepStrictEqual(result[0], createExpectedError('Map keys must be unique', 6, 2, 6, 18, DiagnosticSeverity.Error));
    });

    it('Nested object anchors should expand properly', async () => {
      schemaProvider.addSchema(SCHEMA_ID, {
        type: 'object',
        additionalProperties: {
          type: 'object',
          additionalProperties: false,
          properties: {
            akey: {
              type: 'string',
            },
          },
          required: ['akey'],
        },
      });
      const content = `
        l1: &l1
          akey: avalue

        l2: &l2
          <<: *l1

        l3: &l3
          <<: *l2

        l4:
          <<: *l3
      `;
      const validator = await parseSetup(content);

      assert.strictEqual(validator.length, 0);
    });

    it('Anchor reference with a validation error in a sub-object emits the error in the right location', (done) => {
      schemaProvider.addSchema(SCHEMA_ID, {
        type: 'object',
        properties: {
          src: {},
          dest: {
            type: 'object',
            properties: {
              outer: {
                type: 'object',
                required: ['otherkey'],
              },
            },
          },
        },
        required: ['src', 'dest'],
      });
      const content = `
        src: &src
          outer:
            akey: avalue

        dest:
          <<: *src
      `;
      const validator = parseSetup(content);
      validator
        .then(function (result) {
          assert.equal(result.length, 1);
          // The key thing we're checking is *where* the validation error gets reported.
          // "outer" isn't required to contain "otherkey" inside "src", but it is inside
          // "dest". Since "outer" doesn't appear inside "dest" because of the alias, we
          // need to move the error into "src".
          assert.deepEqual(
            result[0],
            createDiagnosticWithData(
              MissingRequiredPropWarning.replace('{0}', 'otherkey'),
              2,
              10,
              2,
              15,
              DiagnosticSeverity.Error,
              `yaml-schema: file:///${SCHEMA_ID}`,
              `file:///${SCHEMA_ID}`
            )
          );
        })
        .then(done, done);
    });

    it('Array Anchor merge', async () => {
      schemaProvider.addSchema(SCHEMA_ID, {
        type: 'object',
        properties: {
          arr: {
            type: 'array',
            items: {
              type: 'number',
            },
          },
          obj: {
            properties: {
              arr2: {
                type: 'array',
                items: {
                  type: 'string',
                },
              },
            },
          },
        },
      });
      const content = `
arr: &a
  - 1
  - 2
obj:
  <<: *a
  arr2:
    - << *a
`;
      const result = await parseSetup(content);
      assert.equal(result.length, 0);
    });
  });

  describe('Custom tag tests', () => {
    it('Custom Tags without type', async () => {
      schemaProvider.addSchema(SCHEMA_ID, {
        type: 'object',
        properties: {
          analytics: {
            type: 'boolean',
          },
        },
      });
      const content = 'analytics: !Test false';
      const result = await parseSetup(content);
      assert.equal(result.length, 1);
      assert.deepStrictEqual(
        result[0],
        createDiagnosticWithData(
          BooleanTypeError,
          0,
          17,
          0,
          22,
          DiagnosticSeverity.Error,
          `yaml-schema: file:///${SCHEMA_ID}`,
          `file:///${SCHEMA_ID}`
        )
      );
    });

    it('Custom Tags with type', (done) => {
      schemaProvider.addSchema(SCHEMA_ID, {
        type: 'object',
        properties: {
          resolvers: {
            type: 'array',
            items: {
              type: 'string',
            },
          },
        },
      });
      const content = 'resolvers: !Ref\n  - test';
      const validator = parseSetup(content);
      validator
        .then(function (result) {
          assert.equal(result.length, 0);
        })
        .then(done, done);
    });

    it('Include with value should not error', (done) => {
      schemaProvider.addSchema(SCHEMA_ID, {
        type: 'object',
        properties: {
          customize: {
            type: 'string',
          },
        },
      });
      const content = 'customize: !include customize.yaml';
      const validator = parseSetup(content);
      validator
        .then(function (result) {
          assert.equal(result.length, 0);
        })
        .then(done, done);
    });

    it('Include without value should error', (done) => {
      const content = 'customize: !include';
      const validator = parseSetup(content);
      validator
        .then(function (result) {
          assert.equal(result.length, 1);
          assert.deepEqual(result[0], createExpectedError(IncludeWithoutValueError, 0, 11, 0, 19));
        })
        .then(done, done);
    });
  });

  describe('Multiple type tests', function () {
    it('Do not error when there are multiple types in schema and theyre valid', (done) => {
      schemaProvider.addSchema(SCHEMA_ID, {
        type: 'object',
        properties: {
          license: {
            type: ['string', 'boolean'],
          },
        },
      });
      const content = 'license: MIT';
      const validator = parseSetup(content);
      validator
        .then(function (result) {
          assert.equal(result.length, 0);
        })
        .then(done, done);
    });
  });

  describe('Invalid YAML errors', function () {
    it('Error when theres a finished untyped item', (done) => {
      schemaProvider.addSchema(SCHEMA_ID, {
        type: 'object',
        properties: {
          cwd: {
            type: 'string',
          },
          analytics: {
            type: 'boolean',
          },
        },
      });
      const content = 'cwd: hello\nan';
      const validator = parseSetup(content);
      validator
        .then(function (result) {
          assert.equal(result.length, 1);
          assert.deepEqual(result[0], createExpectedError(BlockMappingEntryError, 1, 0, 1, 2));
        })
        .then(done, done);
    });

    it('Error when theres no value for a node', (done) => {
      schemaProvider.addSchema(SCHEMA_ID, {
        type: 'object',
        properties: {
          cwd: {
            type: 'string',
          },
        },
      });
      const content = 'cwd:';
      const validator = parseSetup(content);
      validator
        .then(function (result) {
          assert.equal(result.length, 1);
          assert.deepEqual(
            result[0],
            createDiagnosticWithData(
              StringTypeError,
              0,
              4,
              0,
              4,
              DiagnosticSeverity.Error,
              `yaml-schema: file:///${SCHEMA_ID}`,
              `file:///${SCHEMA_ID}`
            )
          );
        })
        .then(done, done);
    });
  });

  describe('Test with no schemas', () => {
    it('Duplicate properties are reported', (done) => {
      const content = 'kind: a\ncwd: b\nkind: c';
      const validator = parseSetup(content);
      validator
        .then(function (result) {
          assert.equal(result.length, 1);
          assert.deepEqual(result[0], createExpectedError(DuplicateKeyError, 2, 0, 2, 7));
        })
        .then(done, done);
    });
  });

  describe('Test anchors', function () {
    it('Test that anchors with a schema do not report Property << is not allowed', (done) => {
      const schema = {
        type: 'object',
        properties: {
          sample: {
            type: 'object',
            properties: {
              prop1: {
                type: 'string',
              },
              prop2: {
                type: 'string',
              },
            },
            additionalProperties: false,
          },
        },
        $schema: 'http://json-schema.org/draft-07/schema#',
      };
      schemaProvider.addSchema(SCHEMA_ID, schema);
      const content = 'test: &test\n  prop1: hello\nsample:\n  <<: *test\n  prop2: another_test';
      const validator = parseSetup(content);
      validator
        .then(function (result) {
          assert.equal(result.length, 0);
        })
        .then(done, done);
    });
  });

  describe('Test with custom kubernetes schemas', function () {
    it('Test that properties that match multiple enums get validated properly', (done) => {
      languageService.configure(languageSettingsSetup.withKubernetes().languageSettings);
      yamlSettings.specificValidatorPaths = ['*.yml', '*.yaml'];

      const schema = {
        definitions: {
          ImageStreamImport: {
            type: 'object',
            properties: {
              kind: {
                type: 'string',
                enum: ['ImageStreamImport'],
              },
            },
          },
          ImageStreamLayers: {
            type: 'object',
            properties: {
              kind: {
                type: 'string',
                enum: ['ImageStreamLayers'],
              },
            },
          },
        },
        oneOf: [
          {
            $ref: '#/definitions/ImageStreamImport',
          },
          {
            $ref: '#/definitions/ImageStreamLayers',
          },
        ],
      };
      schemaProvider.addSchema(SCHEMA_ID, schema);
      const content = 'kind: ';
      const validator = parseSetup(content);
      validator
        .then(function (result) {
          assert.equal(result.length, 2);
          // eslint-disable-next-line
          assert.equal(result[1].message, `Value is not accepted. Valid values: "ImageStreamImport", "ImageStreamLayers".`);
        })
        .then(done, done);
    });
  });

  // https://github.com/redhat-developer/yaml-language-server/issues/118
  describe('Null literals', () => {
    ['NULL', 'Null', 'null', '~', ''].forEach((content) => {
      it(`Test type null is parsed from [${content}]`, (done) => {
        const schema = {
          type: 'object',
          properties: {
            nulltest: {
              type: 'null',
            },
          },
        };
        schemaProvider.addSchema(SCHEMA_ID, schema);
        const validator = parseSetup('nulltest: ' + content);
        validator
          .then(function (result) {
            assert.equal(result.length, 0);
          })
          .then(done, done);
      });
    });

    it('Test type null is working correctly in array', (done) => {
      const schema = {
        properties: {
          values: {
            type: 'array',
            items: {
              type: 'null',
            },
          },
        },
        required: ['values'],
      };
      schemaProvider.addSchema(SCHEMA_ID, schema);
      const content = 'values: [Null, NULL, null, ~,]';
      const validator = parseSetup(content);
      validator
        .then(function (result) {
          assert.equal(result.length, 0);
        })
        .then(done, done);
    });
  });

  describe('Multi Document schema validation tests', () => {
    it('Document does not error when --- is present with schema', (done) => {
      schemaProvider.addSchema(SCHEMA_ID, {
        type: 'object',
        properties: {
          cwd: {
            type: 'string',
          },
        },
      });
      const content = '---\n# this is a test\ncwd: this';
      const validator = parseSetup(content);
      validator
        .then(function (result) {
          assert.equal(result.length, 0);
        })
        .then(done, done);
    });

    it('Multi Document does not error when --- is present with schema', (done) => {
      schemaProvider.addSchema(SCHEMA_ID, {
        type: 'object',
        properties: {
          cwd: {
            type: 'string',
          },
        },
      });
      const content = '---\n# this is a test\ncwd: this...\n---\n# second comment\ncwd: hello\n...';
      const validator = parseSetup(content);
      validator
        .then(function (result) {
          assert.equal(result.length, 0);
        })
        .then(done, done);
    });
  });

  describe('Schema with title', () => {
    it('validator uses schema title instead of url', async () => {
      schemaProvider.addSchema(SCHEMA_ID, {
        type: 'object',
        title: 'Schema Super title',
        properties: {
          analytics: {
            type: 'string',
          },
        },
      });
      const content = 'analytics: 1';
      const result = await parseSetup(content);
      expect(result[0]).deep.equal(
        createDiagnosticWithData(
          StringTypeError,
          0,
          11,
          0,
          12,
          DiagnosticSeverity.Error,
          'yaml-schema: Schema Super title',
          'file:///default_schema_id.yaml'
        )
      );
    });
  });

  describe('Multiple schema for single file', () => {
    after(() => {
      // remove Kubernetes setting not to affect next tests
      languageService.configure(languageSettingsSetup.withKubernetes(false).languageSettings);
      yamlSettings.specificValidatorPaths = [];
    });
    it('should add proper source to diagnostic', async () => {
      const content = `
      abandoned: v1
      archive:
        exclude:
          asd: asd`;
      languageService.configure(languageSettingsSetup.withKubernetes().languageSettings);
      yamlSettings.specificValidatorPaths = ['*.yml', '*.yaml'];
      const result = await parseSetup(content, 'file://~/Desktop/vscode-yaml/test.yml');
      expect(result[0]).deep.equal(
        createDiagnosticWithData(
          ArrayTypeError,
          4,
          10,
          4,
          18,
          DiagnosticSeverity.Error,
          'yaml-schema: Package',
          'https://raw.githubusercontent.com/composer/composer/master/res/composer-schema.json'
        )
      );
    });

    it('should add proper source to diagnostic in case of drone', async () => {
      const content = `
      apiVersion: v1
      kind: Deployment
      `;

      const result = await parseSetup(content, 'file://~/Desktop/vscode-yaml/.drone.yml');
      expect(result[5]).deep.equal(
        createDiagnosticWithData(
          propertyIsNotAllowed('apiVersion'),
          1,
          6,
          1,
          16,
          DiagnosticSeverity.Error,
          'yaml-schema: Drone CI configuration file',
          'https://json.schemastore.org/drone',
          {
            properties: [
              'type',
              'environment',
              'steps',
              'volumes',
              'services',
              'image_pull_secrets',
              'node',
              'concurrency',
              'name',
              'platform',
              'workspace',
              'clone',
              'trigger',
              'depends_on',
            ],
          }
        )
      );
    });
  });

  describe('Conditional Schema', () => {
    it('validator use "then" block if "if" valid', async () => {
      schemaProvider.addSchema(SCHEMA_ID, {
        type: 'object',
        default: [],
        properties: {
          name: {
            type: 'string',
          },
          var: {
            type: 'string',
          },
        },
        if: {
          properties: {
            var: {
              type: 'string',
            },
          },
        },
        then: {
          required: ['pineapple'],
        },
        else: {
          required: ['tomato'],
        },
        additionalProperties: true,
      });
      const content = `
      name: aName
      var: something
      inputs:`;
      const result = await parseSetup(content);
      expect(result[0].message).to.eq('Missing property "pineapple".');
    });

    describe('filePatternAssociation', () => {
      const schema = {
        type: 'object',
        properties: {
          name: {
            type: 'string',
          },
        },
        if: {
          filePatternAssociation: SCHEMA_ID,
        },
        then: {
          required: ['pineapple'],
        },
        else: {
          required: ['tomato'],
        },
      };
      it('validator use "then" block if "if" match filePatternAssociation', async () => {
        schema.if.filePatternAssociation = SCHEMA_ID;
        schemaProvider.addSchema(SCHEMA_ID, schema);
        const content = 'name: aName';
        const result = await parseSetup(content);

        expect(result.map((r) => r.message)).to.deep.eq(['Missing property "pineapple".']);
      });
      it('validator use "then" block if "if" match filePatternAssociation - regexp', async () => {
        schema.if.filePatternAssociation = '*.yaml'; // SCHEMA_ID: "default_schema_id.yaml"
        schemaProvider.addSchema(SCHEMA_ID, schema);
        const content = 'name: aName';
        const result = await parseSetup(content);

        expect(result.map((r) => r.message)).to.deep.eq(['Missing property "pineapple".']);
      });
      it('validator use "else" block if "if" not match filePatternAssociation', async () => {
        schema.if.filePatternAssociation = 'wrong';
        schemaProvider.addSchema(SCHEMA_ID, schema);
        const content = 'name: aName';
        const result = await parseSetup(content);

        expect(result.map((r) => r.message)).to.deep.eq(['Missing property "tomato".']);
      });
    });
  });

  describe('Schema with uri-reference', () => {
    it('should validate multiple uri-references', async () => {
      const schemaWithURIReference = {
        type: 'object',
        properties: {
          one: {
            type: 'string',
            format: 'uri-reference',
          },
        },
      };
      schemaProvider.addSchema(SCHEMA_ID, schemaWithURIReference);
      let content = `
      one: '//foo/bar'
      `;
      let result = await parseSetup(content);
      expect(result.length).to.eq(0);

      content = `
      one: '#/components/schemas/service'
      `;
      result = await parseSetup(content);
      expect(result.length).to.eq(0);

      content = `
      one: 'some/relative/path/foo.schema.yaml'
      `;
      result = await parseSetup(content);
      expect(result.length).to.eq(0);

      content = `
      one: 'http://foo/bar'
      `;
      result = await parseSetup(content);
      expect(result.length).to.eq(0);
    });

    it('should not validate empty uri-reference', async () => {
      const schemaWithURIReference = {
        type: 'object',
        properties: {
          one: {
            type: 'string',
            format: 'uri-reference',
          },
        },
      };
      schemaProvider.addSchema(SCHEMA_ID, schemaWithURIReference);
      const content = `
      one: ''
      `;
      const result = await parseSetup(content);
      expect(result.length).to.eq(1);
      expect(result[0].message).to.eq('String is not a URI: URI expected.');
    });
  });

  describe('Multiple similar schemas validation', () => {
    const sharedSchemaId = 'sharedSchema.json';
    before(() => {
      // remove Kubernetes setting set by previous test
      languageService.configure(languageSettingsSetup.withKubernetes(false).languageSettings);
      yamlSettings.specificValidatorPaths = [];
    });
    afterEach(() => {
      schemaProvider.deleteSchema(SCHEMA_ID);
      schemaProvider.deleteSchema(sharedSchemaId);
    });
    it('should distinguish types in error "Incorrect type (Expected "type1 | type2 | type3")"', async () => {
      // eslint-disable-next-line @typescript-eslint/no-var-requires
      const schema = require(path.join(__dirname, './fixtures/testMultipleSimilarSchema.json'));
      schemaProvider.addSchemaWithUri(SCHEMA_ID, 'file:///sharedSchema.json', schema.sharedSchema);
      schemaProvider.addSchema(SCHEMA_ID, schema.schema);
      const content = 'test_anyOf_objects:\n  ';
      const result = await parseSetup(content);

      assert.strictEqual(result.length, 1);
      assert.strictEqual(result[0].message, 'Incorrect type. Expected "type1 | type2 | type3".');
      assert.strictEqual(result[0].source, 'yaml-schema: sharedSchema.json | default_schema_id.yaml');
      assert.deepStrictEqual((result[0].data as IProblem).schemaUri, [
        'file:///sharedSchema.json',
        'file:///default_schema_id.yaml',
      ]);
    });
    it('should combine types in "Incorrect type error"', async () => {
      // eslint-disable-next-line @typescript-eslint/no-var-requires
      const schema = require(path.join(__dirname, './fixtures/testMultipleSimilarSchema.json'));

      schemaProvider.addSchemaWithUri(SCHEMA_ID, 'file:///sharedSchema.json', schema.sharedSchema);
      schemaProvider.addSchema(SCHEMA_ID, schema.schema);
      const content = 'test_anyOf_objects:\n  propA:';
      const result = await parseSetup(content);

      assert.strictEqual(result.length, 3);
      assert.strictEqual(result[2].message, 'Incorrect type. Expected "string".');
      assert.strictEqual(result[2].source, 'yaml-schema: sharedSchema.json | default_schema_id.yaml');
    });
    it('should combine const value', async () => {
      // eslint-disable-next-line @typescript-eslint/no-var-requires
      const schema = require(path.join(__dirname, './fixtures/testMultipleSimilarSchema.json'));

      schemaProvider.addSchemaWithUri(SCHEMA_ID, 'file:///sharedSchema.json', schema.sharedSchema);
      schemaProvider.addSchema(SCHEMA_ID, schema.schema);
      const content = 'test_anyOf_objects:\n  constA:';
      const result = await parseSetup(content);

      assert.strictEqual(result.length, 4);
      assert.strictEqual(result[3].message, 'Value must be "constForType1" | "constForType3".');
      assert.strictEqual(result[3].source, 'yaml-schema: sharedSchema.json | default_schema_id.yaml');
    });
    it('should distinguish types in error: "Missing property from multiple schemas"', async () => {
      // eslint-disable-next-line @typescript-eslint/no-var-requires
      const schema = require(path.join(__dirname, './fixtures/testMultipleSimilarSchema.json'));

      schemaProvider.addSchemaWithUri(sharedSchemaId, 'file:///sharedSchema.json', schema.sharedSchema);
      schemaProvider.addSchema(SCHEMA_ID, schema.schema);
      const content = 'test_anyOf_objects:\n  someProp:';
      const result = await parseSetup(content);

      assert.strictEqual(result.length, 3);
      assert.strictEqual(result[0].message, 'Missing property "objA".');
      assert.strictEqual(result[0].source, 'yaml-schema: sharedSchema.json | default_schema_id.yaml');
      assert.deepStrictEqual((result[0].data as IProblem).schemaUri, [
        'file:///sharedSchema.json',
        'file:///default_schema_id.yaml',
      ]);
      assert.strictEqual(result[1].message, 'Missing property "propA".');
      assert.strictEqual(result[1].source, 'yaml-schema: sharedSchema.json | default_schema_id.yaml');
      assert.deepStrictEqual((result[1].data as IProblem).schemaUri, [
        'file:///sharedSchema.json',
        'file:///default_schema_id.yaml',
      ]);
      assert.strictEqual(result[2].message, 'Missing property "constA".');
      assert.strictEqual(result[2].source, 'yaml-schema: sharedSchema.json | default_schema_id.yaml');
      assert.deepStrictEqual((result[2].data as IProblem).schemaUri, [
        'file:///sharedSchema.json',
        'file:///default_schema_id.yaml',
      ]);
    });
  });

  describe('Empty document validation', () => {
    it('should provide validation for empty document', async () => {
      schemaProvider.addSchema(SCHEMA_ID, {
        type: 'object',
        properties: {
          scripts: {
            type: 'string',
          },
        },
        required: ['scripts'],
      });
      const content = '';
      const result = await parseSetup(content);
      assert.strictEqual(result.length, 1);
      assert.deepStrictEqual(
        result[0],
        createDiagnosticWithData(
          MissingRequiredPropWarning.replace('{0}', 'scripts'),
          0,
          0,
          0,
          0,
          DiagnosticSeverity.Error,
          `yaml-schema: file:///${SCHEMA_ID}`,
          `file:///${SCHEMA_ID}`
        )
      );
    });

    it('should provide validation for document which contains only whitespaces', async () => {
      schemaProvider.addSchema(SCHEMA_ID, {
        type: 'object',
        properties: {
          scripts: {
            type: 'string',
          },
        },
        required: ['scripts'],
      });
      const content = '  \n   \n';
      const result = await parseSetup(content);
      assert.deepStrictEqual(
        result[0],
        createDiagnosticWithData(
          MissingRequiredPropWarning.replace('{0}', 'scripts'),
          0,
          0,
          0,
          1,
          DiagnosticSeverity.Error,
          `yaml-schema: file:///${SCHEMA_ID}`,
          `file:///${SCHEMA_ID}`
        )
      );
    });
  });
  describe('Additional properties validation', () => {
    it('should allow additional props on object by default', async () => {
      const schema = {
        type: 'object',
        properties: {
          prop1: {
            type: 'string',
          },
        },
      };
      schemaProvider.addSchema(SCHEMA_ID, schema);
      const content = `prop2: you could be there 'prop2'`;
      const result = await parseSetup(content);
      expect(result.length).to.eq(0);
    });

    describe('Additional properties validation with enabled disableAdditionalProperties', () => {
      before(() => {
        languageSettingsSetup.languageSettings.disableAdditionalProperties = true;
        languageService.configure(languageSettingsSetup.languageSettings);
      });
      after(() => {
        languageSettingsSetup.languageSettings.disableAdditionalProperties = false;
      });

      it('should return additional prop error when there is extra prop', async () => {
        const schema = {
          type: 'object',
          properties: {
            prop1: {
              type: 'string',
            },
          },
        };
        schemaProvider.addSchema(SCHEMA_ID, schema);
        const content = `prop2: you should not be there 'prop2'`;
        const result = await parseSetup(content);
        expect(result.length).to.eq(1);
        expect(result[0].message).to.eq('Property prop2 is not allowed.');
        expect((result[0].data as { properties: unknown })?.properties).to.deep.eq(['prop1']);
      });

      it('should return additional prop error when there is unknown prop - suggest missing props)', async () => {
        const schema = {
          type: 'object',
          properties: {
            prop1: {
              type: 'string',
            },
            prop2: {
              type: 'string',
            },
          },
        };
        schemaProvider.addSchema(SCHEMA_ID, schema);
        const content = `prop1: value1\npropX: you should not be there 'propX'`;
        const result = await parseSetup(content);
        expect(
          result.map((r) => ({
            message: r.message,
            properties: (r.data as { properties: unknown })?.properties,
          }))
        ).to.deep.eq([
          {
            message: 'Property propX is not allowed.',
            properties: ['prop2'],
          },
        ]);
      });

      it('should allow additional props on object when additionalProp is true on object', async () => {
        const schema = {
          type: 'object',
          properties: {
            prop1: {
              type: 'string',
            },
          },
          additionalProperties: true,
        };
        schemaProvider.addSchema(SCHEMA_ID, schema);
        const content = `prop2: you could be there 'prop2'`;
        const result = await parseSetup(content);
        expect(result.length).to.eq(0);
      });
    });
  });

  describe('Bug fixes', () => {
    it('schema should validate additionalProp oneOf', async () => {
      const schema = {
        properties: {
          env: {
            $ref: 'https://json.schemastore.org/github-workflow.json#/definitions/env',
          },
        },
      };
      schemaProvider.addSchema(SCHEMA_ID, schema);
      const content = `env: \${{ matrix.env1 }`;
      const result = await parseSetup(content);
      expect(result).to.be.not.empty;
      expect(telemetry.messages).to.be.empty;
      expect(result.length).to.eq(1);
      assert.deepStrictEqual(result[0].message, 'String does not match the pattern of "^.*\\$\\{\\{(.|[\r\n])*\\}\\}.*$".');
    });

    it('schema should validate ipv4 format - Negative Case', async () => {
      const schema = {
        type: 'array',
        items: {
          type: 'string',
          format: 'ipv4',
        },
      };
      schemaProvider.addSchema(SCHEMA_ID, schema);
      const content = `- 10.15.12.500`;
      const result = await parseSetup(content);
      expect(result).to.be.not.empty;
      expect(telemetry.messages).to.be.empty;
      expect(result.length).to.eq(1);
      assert.deepStrictEqual(result[0].message, 'String does not match IPv4 format.');
    });

    it('schema should validate ipv4 format - Positive Case', async () => {
      const schema = {
        type: 'array',
        items: {
          type: 'string',
          format: 'ipv4',
        },
      };
      schemaProvider.addSchema(SCHEMA_ID, schema);
      const content = `- 255.255.255.255`;
      const result = await parseSetup(content);
      expect(result).to.be.empty;
      expect(telemetry.messages).to.be.empty;
    });

    it('schema should validate ipv6 format - Negative Case', async () => {
      const schema = {
        type: 'array',
        items: {
          type: 'string',
          format: 'ipv6',
        },
      };
      schemaProvider.addSchema(SCHEMA_ID, schema);
      const content = `- 10.15.12.500`;
      const result = await parseSetup(content);
      expect(result).to.be.not.empty;
      expect(telemetry.messages).to.be.empty;
      expect(result.length).to.eq(1);
      assert.deepStrictEqual(result[0].message, 'String does not match IPv6 format.');
    });

    it('schema should validate ipv6 format - Positive Case', async () => {
      const schema = {
        type: 'array',
        items: {
          type: 'string',
          format: 'ipv6',
        },
      };
      schemaProvider.addSchema(SCHEMA_ID, schema);
      const content = `- 2001:0db8:85a3:0000:0000:8a2e:0370:7334\n- 2001:0db8:85a3:0000:0000:8a2e:0370:7334\n- FEDC:BA98:7654:3210:FEDC:BA98:7654:3210\n- 1080::8:800:200C:417A\n- FF01::101\n- ::1`;
      const result = await parseSetup(content);
      expect(result).to.be.empty;
      expect(telemetry.messages).to.be.empty;
    });

    it('should handle not valid schema object', async () => {
      const schema = 'Foo';
      schemaProvider.addSchema(SCHEMA_ID, schema as JSONSchema);
      const content = `foo: bar`;
      const result = await parseSetup(content);
      expect(result).to.have.length(1);
      expect(result[0].message).to.include("Schema 'default_schema_id.yaml' is not valid");
      expect(telemetry.messages).to.be.empty;
    });

    it('should handle bad schema refs', async () => {
      const schema = {
        type: 'object',
        properties: {
          bar: {
            oneOf: ['array', 'boolean'],
          },
        },
        additionalProperties: true,
      };
      schemaProvider.addSchema(SCHEMA_ID, schema as JSONSchema);
      const content = `bar: ddd`;
      const result = await parseSetup(content);
      expect(result.length).to.eq(1);
      expect(telemetry.messages).to.be.empty;
    });

    it('should not use same AST for completion and validation', async () => {
      const schema = {
        type: 'object',
        properties: {
          container: {
            type: 'object',
            properties: {
              image: {
                type: 'string',
              },
              command: {
                type: 'array',
                items: {
                  type: 'string',
                },
              },
            },
          },
        },
      };
      schemaProvider.addSchema(SCHEMA_ID, schema);
      const content = `container:
  image: alpine
  command:
  - aaa
  - bbb
  - dddddd
  - ccc`;
      const testTextDocument = setupSchemaIDTextDocument(content);
      yamlSettings.documents = new TextDocumentTestManager();
      (yamlSettings.documents as TextDocumentTestManager).set(testTextDocument);
      await languageService.doComplete(testTextDocument, Position.create(6, 8), false);
      const result = await validationHandler.validateTextDocument(testTextDocument);
      expect(result).to.be.empty;
    });
  });

  describe('Jigx', () => {
    describe('Provider anyOf test', () => {
      it('should choose correct provider1 based on mustMatch properties even the second option has more propertiesValueMatches', async () => {
        const schema = {
          anyOf: [
            {
              properties: {
                provider: {
                  const: 'provider1',
                },
                entity: {
                  type: 'string',
                },
                data: {
                  type: 'object',
                  additionalProperties: true,
                  properties: {
                    b: {
                      type: 'string',
                    },
                  },
                  required: ['b'],
                },
              },
              required: ['provider', 'entity', 'data'],
            },
            {
              properties: {
                provider: {
                  anyOf: [{ const: 'provider2' }, { const: 'provider3' }],
                },
                entity: {
                  enum: ['entity1', 'entity2'],
                },
                data: {
                  type: 'object',
                  additionalProperties: true,
                  properties: {
                    a: {
                      type: 'string',
                    },
                  },
                  required: ['a'],
                },
              },
              required: ['provider', 'entity', 'data'],
            },
          ],
        };
        languageService.addSchema(SCHEMA_ID, schema);
        const content = `
provider: provider1
entity: entity1
data:
  a: val
`;
        const result = await parseSetup(content);
        expect(result?.map((r) => r.message)).deep.equals(['Missing property "b".']);
      });
    });

    it('Expression is valid inline object', async function () {
      const schema = {
        id: 'test://schemas/main',
        definitions: {
          Expression: {
            type: 'object',
            description: 'Expression',
            properties: {
              '=@ctx': {
                type: 'object',
              },
            },
          },
        },
        properties: {
          expr: {
            $ref: '#/definitions/Expression',
          },
        },
      };
      languageService.addSchema(SCHEMA_ID, schema);

      const result = await parseSetup('expr: =@ctx');
      assert.strictEqual(result.length, 0);

      const result2 = await parseSetup('expr: =(@ctx)');
      assert.strictEqual(result2.length, 0);

      const result3 = await parseSetup('expr: =$random()');
      assert.strictEqual(result3.length, 0);

      const result4 = await parseSetup('expr: $random()');
      assert.strictEqual(result4.length, 1);
    });
  });

  describe('Enum tests', () => {
    afterEach(() => {
      schemaProvider.deleteSchema(SCHEMA_ID);
    });

    it('Enum Validation with invalid enum value', async () => {
      schemaProvider.addSchema(SCHEMA_ID, {
        type: 'object',
        properties: {
          first: {
            type: 'string',
            enum: ['a', 'b'],
          },
          second: {
            type: 'number',
            enum: [1, 2],
          },
        },
      });
      const content = 'first: c\nsecond: 3';
      const result = await parseSetup(content);
      expect(result.length).to.eq(2);
      expect(telemetry.messages).to.be.empty;
    });

    it('Enum Validation with invalid type', async () => {
      schemaProvider.addSchema(SCHEMA_ID, {
        type: 'object',
        properties: {
          first: {
            type: 'string',
            enum: ['a', 'b'],
          },
          second: {
            type: 'number',
            enum: [1, 2],
          },
        },
      });
      const content = 'first: c\nsecond: a';
      const result = await parseSetup(content);
      expect(result.length).to.eq(3);
      expect(telemetry.messages).to.be.empty;
    });

    it('Enum Validation with invalid data', async () => {
      schemaProvider.addSchema(SCHEMA_ID, {
        definitions: {
          rule: {
            description: 'A rule',
            type: 'object',
            properties: {
              kind: {
                description: 'The kind of rule',
                type: 'string',
                enum: ['tested'],
              },
            },
            required: ['kind'],
            additionalProperties: false,
          },
        },
        properties: {
          rules: {
            description: 'Rule list',
            type: 'array',
            items: {
              $ref: '#/definitions/rule',
            },
            minProperties: 1,
            additionalProperties: false,
          },
        },
      });
      const content = 'rules:\n    - kind: test';
      const result = await parseSetup(content);
      expect(result.length).to.eq(1);
      expect(result[0].message).to.eq('Value is not accepted. Valid values: "tested".');
    });

    it('value matches more than one schema in oneOf - but among one is format matches', async () => {
      schemaProvider.addSchema(SCHEMA_ID, {
        type: 'object',
        properties: {
          repository: {
            oneOf: [
              {
                type: 'string',
                format: 'uri',
              },
              {
                type: 'string',
                pattern: '^@',
              },
            ],
          },
        },
      });
      const content = `repository: '@bittrr'`;
      const result = await parseSetup(content);
      expect(result.length).to.eq(0);
      expect(telemetry.messages).to.be.empty;
    });

    it('value matches more than one schema in oneOf', async () => {
      schemaProvider.addSchema(SCHEMA_ID, {
        type: 'object',
        properties: {
          foo: {},
          bar: {},
        },
        oneOf: [
          {
            required: ['foo'],
          },
          {
            required: ['bar'],
          },
        ],
      });
      const content = `foo: bar\nbar: baz`;
      const result = await parseSetup(content);
      expect(result.length).to.eq(1);
      expect(result[0].message).to.eq('Matches multiple schemas when only one must validate.');
      expect(telemetry.messages).to.be.empty;
    });
  });
  it('Nested AnyOf const should correctly evaluate and merge problems', async () => {
    // note that 'missing form property' is necessary to trigger the bug (there has to be some problem in both subSchemas)
    // order of the object in `anyOf` is also important
    const schema: JSONSchema = {
      type: 'object',
      properties: {
        options: {
          anyOf: [
            {
              type: 'object',
              properties: {
                form: {
                  type: 'string',
                },
                provider: {
                  type: 'string',
                  const: 'test1',
                },
              },
              required: ['form', 'provider'],
            },
            {
              type: 'object',
              properties: {
                form: {
                  type: 'string',
                },
                provider: {
                  anyOf: [
                    {
                      type: 'string',
                      const: 'testX',
                    },
                  ],
                },
              },
              required: ['form', 'provider'],
            },
          ],
        },
      },
    };
<<<<<<< HEAD
    languageService.addSchema(SCHEMA_ID, schema);
=======
    schemaProvider.addSchema(SCHEMA_ID, schema);
>>>>>>> 3a74bdc2
    const content = `options:\n  provider: testX`;
    const result = await parseSetup(content);
    assert.deepEqual(
      result.map((e) => e.message),
      ['Missing property "form".'] // not inclide provider error
    );
  });
});<|MERGE_RESOLUTION|>--- conflicted
+++ resolved
@@ -2150,11 +2150,7 @@
         },
       },
     };
-<<<<<<< HEAD
-    languageService.addSchema(SCHEMA_ID, schema);
-=======
     schemaProvider.addSchema(SCHEMA_ID, schema);
->>>>>>> 3a74bdc2
     const content = `options:\n  provider: testX`;
     const result = await parseSetup(content);
     assert.deepEqual(
