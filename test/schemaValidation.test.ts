/*---------------------------------------------------------------------------------------------
 *  Copyright (c) Red Hat. All rights reserved.
 *  Licensed under the MIT License. See License.txt in the project root for license information.
 *--------------------------------------------------------------------------------------------*/
import { jigxBranchTest } from './utils/testHelper';
import { SCHEMA_ID, setupLanguageService, setupSchemaIDTextDocument } from './utils/testHelper';
import { createDiagnosticWithData, createExpectedError } from './utils/verifyError';
import { ServiceSetup } from './utils/serviceSetup';
import {
  StringTypeError,
  BooleanTypeError,
  ArrayTypeError,
  ObjectTypeError,
  IncludeWithoutValueError,
  ColonMissingError,
  BlockMappingEntryError,
  DuplicateKeyError,
  propertyIsNotAllowed,
} from './utils/errorMessages';
import * as assert from 'assert';
import * as path from 'path';
import { Diagnostic, DiagnosticSeverity } from 'vscode-languageserver';
import { expect } from 'chai';
import { SettingsState, TextDocumentTestManager } from '../src/yamlSettings';
import { ValidationHandler } from '../src/languageserver/handlers/validationHandlers';
import { LanguageService } from '../src/languageservice/yamlLanguageService';
import { KUBERNETES_SCHEMA_URL } from '../src/languageservice/utils/schemaUrls';
import { IProblem } from '../src/languageservice/parser/jsonParser07';
<<<<<<< HEAD

const schemaFilePrefix = jigxBranchTest ? 'yaml-schema: ' : 'yaml-schema: file:///';
=======
>>>>>>> 5ec5328d

describe('Validation Tests', () => {
  let languageSettingsSetup: ServiceSetup;
  let validationHandler: ValidationHandler;
  let languageService: LanguageService;
  let yamlSettings: SettingsState;

  before(() => {
    languageSettingsSetup = new ServiceSetup()
      .withValidate()
      .withCustomTags(['!Test', '!Ref sequence'])
      .withSchemaFileMatch({ uri: KUBERNETES_SCHEMA_URL, fileMatch: ['.drone.yml'] })
      .withSchemaFileMatch({ uri: 'https://json.schemastore.org/drone', fileMatch: ['.drone.yml'] })
      .withSchemaFileMatch({ uri: KUBERNETES_SCHEMA_URL, fileMatch: ['test.yml'] })
      .withSchemaFileMatch({ uri: 'https://json.schemastore.org/composer', fileMatch: ['test.yml'] });
    const { languageService: langService, validationHandler: valHandler, yamlSettings: settings } = setupLanguageService(
      languageSettingsSetup.languageSettings
    );
    languageService = langService;
    validationHandler = valHandler;
    yamlSettings = settings;
  });

  function parseSetup(content: string, customSchemaID?: string): Promise<Diagnostic[]> {
    const testTextDocument = setupSchemaIDTextDocument(content, customSchemaID);
    yamlSettings.documents = new TextDocumentTestManager();
    (yamlSettings.documents as TextDocumentTestManager).set(testTextDocument);
    return validationHandler.validateTextDocument(testTextDocument);
  }

  afterEach(() => {
    languageService.deleteSchema(SCHEMA_ID);
  });

  describe('Boolean tests', () => {
    it('Boolean true test', (done) => {
      languageService.addSchema(SCHEMA_ID, {
        type: 'object',
        properties: {
          analytics: {
            type: 'boolean',
          },
        },
      });
      const content = 'analytics: true';
      const validator = parseSetup(content);
      validator
        .then(function (result) {
          assert.equal(result.length, 0);
        })
        .then(done, done);
    });

    it('Basic false test', (done) => {
      languageService.addSchema(SCHEMA_ID, {
        type: 'object',
        properties: {
          analytics: {
            type: 'boolean',
          },
        },
      });
      const content = 'analytics: false';
      const validator = parseSetup(content);
      validator
        .then(function (result) {
          assert.equal(result.length, 0);
        })
        .then(done, done);
    });

    it('Test that boolean value without quotations is valid', (done) => {
      languageService.addSchema(SCHEMA_ID, {
        type: 'object',
        properties: {
          analytics: {
            type: 'boolean',
          },
        },
      });
      const content = 'analytics: no';
      const validator = parseSetup(content);
      validator
        .then(function (result) {
          assert.equal(result.length, 0);
        })
        .then(done, done);
    });

    it('Test that boolean value in quotations is interpreted as string not boolean', (done) => {
      languageService.addSchema(SCHEMA_ID, {
        type: 'object',
        properties: {
          analytics: {
            type: 'boolean',
          },
        },
      });
      const content = 'analytics: "no"';
      const validator = parseSetup(content);
      validator
        .then(function (result) {
          assert.strictEqual(result.length, 1);
          assert.deepStrictEqual(
            result[0],
            createDiagnosticWithData(
              BooleanTypeError,
              0,
              11,
              0,
              15,
              DiagnosticSeverity.Error,
              `${schemaFilePrefix}${SCHEMA_ID}`,
              `file:///${SCHEMA_ID}`
            )
          );
        })
        .then(done, done);
    });

    it('Error on incorrect value type (boolean)', (done) => {
      languageService.addSchema(SCHEMA_ID, {
        type: 'object',
        properties: {
          cwd: {
            type: 'string',
          },
        },
      });
      const content = 'cwd: False';
      const validator = parseSetup(content);
      validator
        .then(function (result) {
          assert.equal(result.length, 1);
          assert.deepEqual(
            result[0],
            createDiagnosticWithData(
              StringTypeError,
              0,
              5,
              0,
              10,
              DiagnosticSeverity.Error,
              `${schemaFilePrefix}${SCHEMA_ID}`,
              `file:///${SCHEMA_ID}`
            )
          );
        })
        .then(done, done);
    });
  });

  describe('String tests', () => {
    it('Test that boolean inside of quotations is of type string', (done) => {
      languageService.addSchema(SCHEMA_ID, {
        type: 'object',
        properties: {
          analytics: {
            type: 'string',
          },
        },
      });
      const content = 'analytics: "no"';
      const validator = parseSetup(content);
      validator
        .then(function (result) {
          assert.equal(result.length, 0);
        })
        .then(done, done);
    });

    it('Type string validates under children', (done) => {
      languageService.addSchema(SCHEMA_ID, {
        type: 'object',
        properties: {
          scripts: {
            type: 'object',
            properties: {
              register: {
                type: 'string',
              },
            },
          },
        },
      });
      const content = 'registry:\n  register: file://test_url';
      const validator = parseSetup(content);
      validator
        .then(function (result) {
          assert.equal(result.length, 0);
        })
        .then(done, done);
    });

    it('Type String does not error on valid node', (done) => {
      languageService.addSchema(SCHEMA_ID, {
        type: 'object',
        properties: {
          cwd: {
            type: 'string',
          },
        },
      });
      const content = 'cwd: this';
      const validator = parseSetup(content);
      validator
        .then(function (result) {
          assert.equal(result.length, 0);
        })
        .then(done, done);
    });

    it('Error on incorrect value type (string)', (done) => {
      languageService.addSchema(SCHEMA_ID, {
        type: 'object',
        properties: {
          analytics: {
            type: 'boolean',
          },
        },
      });
      const content = 'analytics: hello';
      const validator = parseSetup(content);
      validator
        .then(function (result) {
          assert.equal(result.length, 1);
          assert.deepEqual(
            result[0],
            createDiagnosticWithData(
              BooleanTypeError,
              0,
              11,
              0,
              16,
              DiagnosticSeverity.Error,
              `${schemaFilePrefix}${SCHEMA_ID}`,
              `file:///${SCHEMA_ID}`
            )
          );
        })
        .then(done, done);
    });

    it('Test that boolean is invalid when no strings present and schema wants string', (done) => {
      languageService.addSchema(SCHEMA_ID, {
        type: 'object',
        properties: {
          cwd: {
            type: 'string',
          },
        },
      });
      const content = 'cwd: no';
      const validator = parseSetup(content);
      validator
        .then(function (result) {
          assert.equal(result.length, 1);
          assert.deepEqual(
            result[0],
            createDiagnosticWithData(
              StringTypeError,
              0,
              5,
              0,
              7,
              DiagnosticSeverity.Error,
              `${schemaFilePrefix}${SCHEMA_ID}`,
              `file:///${SCHEMA_ID}`
            )
          );
        })
        .then(done, done);
    });
  });

  describe('Number tests', () => {
    it('Type Number does not error on valid node', (done) => {
      languageService.addSchema(SCHEMA_ID, {
        type: 'object',
        properties: {
          timeout: {
            type: 'number',
          },
        },
      });
      const content = 'timeout: 60000';
      const validator = parseSetup(content);
      validator
        .then(function (result) {
          assert.equal(result.length, 0);
        })
        .then(done, done);
    });

    it('Error on incorrect value type (number)', (done) => {
      languageService.addSchema(SCHEMA_ID, {
        type: 'object',
        properties: {
          cwd: {
            type: 'string',
          },
        },
      });
      const content = 'cwd: 100000';
      const validator = parseSetup(content);
      validator
        .then(function (result) {
          assert.equal(result.length, 1);
          assert.deepEqual(
            result[0],
            createDiagnosticWithData(
              StringTypeError,
              0,
              5,
              0,
              11,
              DiagnosticSeverity.Error,
              `${schemaFilePrefix}${SCHEMA_ID}`,
              `file:///${SCHEMA_ID}`
            )
          );
        })
        .then(done, done);
    });
  });

  describe('Object tests', () => {
    it('Basic test on nodes with children', (done) => {
      languageService.addSchema(SCHEMA_ID, {
        type: 'object',
        properties: {
          scripts: {
            type: 'object',
            properties: {
              preinstall: {
                type: 'string',
              },
              postinstall: {
                type: 'string',
              },
            },
          },
        },
      });
      const content = 'scripts:\n  preinstall: test1\n  postinstall: test2';
      const validator = parseSetup(content);
      validator
        .then(function (result) {
          assert.equal(result.length, 0);
        })
        .then(done, done);
    });

    it('Test with multiple nodes with children', (done) => {
      languageService.addSchema(SCHEMA_ID, {
        type: 'object',
        properties: {
          analytics: {
            type: 'boolean',
          },
          cwd: {
            type: 'string',
          },
          scripts: {
            type: 'object',
            properties: {
              preinstall: {
                type: 'string',
              },
              postinstall: {
                type: 'string',
              },
            },
          },
        },
      });
      const content = 'analytics: true\ncwd: this\nscripts:\n  preinstall: test1\n  postinstall: test2';
      const validator = parseSetup(content);
      validator
        .then(function (result) {
          assert.equal(result.length, 0);
        })
        .then(done, done);
    });

    it('Type Object does not error on valid node', (done) => {
      languageService.addSchema(SCHEMA_ID, {
        type: 'object',
        properties: {
          registry: {
            type: 'object',
            properties: {
              search: {
                type: 'string',
              },
            },
          },
        },
      });
      const content = 'registry:\n  search: file://test_url';
      const validator = parseSetup(content);
      validator
        .then(function (result) {
          assert.equal(result.length, 0);
        })
        .then(done, done);
    });

    it('Error on incorrect value type (object)', (done) => {
      languageService.addSchema(SCHEMA_ID, {
        type: 'object',
        properties: {
          scripts: {
            type: 'object',
            properties: {
              search: {
                type: 'string',
              },
            },
          },
        },
      });
      const content = 'scripts: test';
      const validator = parseSetup(content);
      validator
        .then(function (result) {
          assert.equal(result.length, 1);
          assert.deepEqual(
            result[0],
            createDiagnosticWithData(
              ObjectTypeError,
              0,
              9,
              0,
              13,
              DiagnosticSeverity.Error,
              `${schemaFilePrefix}${SCHEMA_ID}`,
              `file:///${SCHEMA_ID}`
            )
          );
        })
        .then(done, done);
    });
  });

  describe('Array tests', () => {
    it('Type Array does not error on valid node', (done) => {
      languageService.addSchema(SCHEMA_ID, {
        type: 'object',
        properties: {
          resolvers: {
            type: 'array',
            items: {
              type: 'string',
            },
          },
        },
      });
      const content = 'resolvers:\n  - test\n  - test\n  - test';
      const validator = parseSetup(content);
      validator
        .then(function (result) {
          assert.equal(result.length, 0);
        })
        .then(done, done);
    });

    it('Error on incorrect value type (array)', (done) => {
      languageService.addSchema(SCHEMA_ID, {
        type: 'object',
        properties: {
          resolvers: {
            type: 'array',
          },
        },
      });
      const content = 'resolvers: test';
      const validator = parseSetup(content);
      validator
        .then(function (result) {
          assert.equal(result.length, 1);
          assert.deepEqual(
            result[0],
            createDiagnosticWithData(
              ArrayTypeError,
              0,
              11,
              0,
              15,
              DiagnosticSeverity.Error,
              `${schemaFilePrefix}${SCHEMA_ID}`,
              `file:///${SCHEMA_ID}`
            )
          );
        })
        .then(done, done);
    });
  });

  describe('Anchor tests', () => {
    it('Anchor should not not error', (done) => {
      languageService.addSchema(SCHEMA_ID, {
        type: 'object',
        properties: {
          default: {
            type: 'object',
            properties: {
              name: {
                type: 'string',
              },
            },
          },
        },
      });
      const content = 'default: &DEFAULT\n  name: Anchor\nanchor_test:\n  <<: *DEFAULT';
      const validator = parseSetup(content);
      validator
        .then(function (result) {
          assert.equal(result.length, 0);
        })
        .then(done, done);
    });

    it('Anchor with multiple references should not not error', (done) => {
      languageService.addSchema(SCHEMA_ID, {
        type: 'object',
        properties: {
          default: {
            type: 'object',
            properties: {
              name: {
                type: 'string',
              },
            },
          },
        },
      });
      const content = 'default: &DEFAULT\n  name: Anchor\nanchor_test:\n  <<: *DEFAULT\nanchor_test2:\n  <<: *DEFAULT';
      const validator = parseSetup(content);
      validator
        .then(function (result) {
          assert.equal(result.length, 0);
        })
        .then(done, done);
    });

    it('Multiple Anchor in array of references should not not error', (done) => {
      languageService.addSchema(SCHEMA_ID, {
        type: 'object',
        properties: {
          default: {
            type: 'object',
            properties: {
              name: {
                type: 'string',
              },
            },
          },
        },
      });
      const content =
        'default: &DEFAULT\n  name: Anchor\ncustomname: &CUSTOMNAME\n  custom_name: Anchor\nanchor_test:\n  <<: [*DEFAULT, *CUSTOMNAME]';
      const validator = parseSetup(content);
      validator
        .then(function (result) {
          assert.equal(result.length, 0);
        })
        .then(done, done);
    });

    it('Multiple Anchors being referenced in same level at same time', (done) => {
      languageService.addSchema(SCHEMA_ID, {
        type: 'object',
        properties: {
          customize: {
            type: 'object',
            properties: {
              register: {
                type: 'string',
              },
            },
          },
        },
      });
      const content =
        'default: &DEFAULT\n  name: Anchor\ncustomname: &CUSTOMNAME\n  custom_name: Anchor\nanchor_test:\n  <<: *DEFAULT\n  <<: *CUSTOMNAME\n';
      const validator = parseSetup(content);
      validator
        .then(function (result) {
          assert.equal(result.length, 0);
        })
        .then(done, done);
    });
  });

  describe('Custom tag tests', () => {
    it('Custom Tags without type', (done) => {
      languageService.addSchema(SCHEMA_ID, {
        type: 'object',
        properties: {
          analytics: {
            type: 'boolean',
          },
        },
      });
      const content = 'analytics: !Test false';
      const validator = parseSetup(content);
      validator
        .then(function (result) {
          assert.equal(result.length, 0);
        })
        .then(done, done);
    });

    it('Custom Tags with type', (done) => {
      languageService.addSchema(SCHEMA_ID, {
        type: 'object',
        properties: {
          resolvers: {
            type: 'array',
            items: {
              type: 'string',
            },
          },
        },
      });
      const content = 'resolvers: !Ref\n  - test';
      const validator = parseSetup(content);
      validator
        .then(function (result) {
          assert.equal(result.length, 0);
        })
        .then(done, done);
    });

    it('Include with value should not error', (done) => {
      languageService.addSchema(SCHEMA_ID, {
        type: 'object',
        properties: {
          customize: {
            type: 'string',
          },
        },
      });
      const content = 'customize: !include customize.yaml';
      const validator = parseSetup(content);
      validator
        .then(function (result) {
          assert.equal(result.length, 0);
        })
        .then(done, done);
    });

    it('Include without value should error', (done) => {
      const content = 'customize: !include';
      const validator = parseSetup(content);
      validator
        .then(function (result) {
          assert.equal(result.length, 1);
          assert.deepEqual(result[0], createExpectedError(IncludeWithoutValueError, 0, 19, 0, 19));
        })
        .then(done, done);
    });
  });

  describe('Multiple type tests', function () {
    it('Do not error when there are multiple types in schema and theyre valid', (done) => {
      languageService.addSchema(SCHEMA_ID, {
        type: 'object',
        properties: {
          license: {
            type: ['string', 'boolean'],
          },
        },
      });
      const content = 'license: MIT';
      const validator = parseSetup(content);
      validator
        .then(function (result) {
          assert.equal(result.length, 0);
        })
        .then(done, done);
    });
  });

  describe('Invalid YAML errors', function () {
    it('Error when theres a finished untyped item', (done) => {
      languageService.addSchema(SCHEMA_ID, {
        type: 'object',
        properties: {
          cwd: {
            type: 'string',
          },
          analytics: {
            type: 'boolean',
          },
        },
      });
      const content = 'cwd: hello\nan';
      const validator = parseSetup(content);
      validator
        .then(function (result) {
          assert.equal(result.length, 2);
          assert.deepEqual(result[0], createExpectedError(BlockMappingEntryError, 1, 2, 1, 2));
          assert.deepEqual(result[1], createExpectedError(ColonMissingError, 1, 2, 1, 2));
        })
        .then(done, done);
    });

    it('Error when theres no value for a node', (done) => {
      languageService.addSchema(SCHEMA_ID, {
        type: 'object',
        properties: {
          cwd: {
            type: 'string',
          },
        },
      });
      const content = 'cwd:';
      const validator = parseSetup(content);
      validator
        .then(function (result) {
          assert.equal(result.length, 1);
          assert.deepEqual(
            result[0],
            createDiagnosticWithData(
              StringTypeError,
              0,
              4,
              0,
              4,
              DiagnosticSeverity.Error,
              `${schemaFilePrefix}${SCHEMA_ID}`,
              `file:///${SCHEMA_ID}`
            )
          );
        })
        .then(done, done);
    });
  });

  describe('Test with no schemas', () => {
    it('Duplicate properties are reported', (done) => {
      const content = 'kind: a\ncwd: b\nkind: c';
      const validator = parseSetup(content);
      validator
        .then(function (result) {
          assert.equal(result.length, 2);
          assert.deepEqual(result[0], createExpectedError(DuplicateKeyError, 2, 0, 2, 0));
          assert.deepEqual(result[1], createExpectedError(DuplicateKeyError, 0, 0, 0, 0));
        })
        .then(done, done);
    });
  });

  describe('Test anchors', function () {
    it('Test that anchors with a schema do not report Property << is not allowed', (done) => {
      const schema = {
        type: 'object',
        properties: {
          sample: {
            type: 'object',
            properties: {
              prop1: {
                type: 'string',
              },
              prop2: {
                type: 'string',
              },
            },
            additionalProperties: false,
          },
        },
        $schema: 'http://json-schema.org/draft-07/schema#',
      };
      languageService.addSchema(SCHEMA_ID, schema);
      const content = 'test: &test\n  prop1: hello\nsample:\n  <<: *test\n  prop2: another_test';
      const validator = parseSetup(content);
      validator
        .then(function (result) {
          assert.equal(result.length, 0);
        })
        .then(done, done);
    });
  });

  describe('Test with custom kubernetes schemas', function () {
    it('Test that properties that match multiple enums get validated properly', (done) => {
      languageService.configure(languageSettingsSetup.withKubernetes().languageSettings);
      yamlSettings.specificValidatorPaths = ['*.yml', '*.yaml'];

      const schema = {
        definitions: {
          ImageStreamImport: {
            type: 'object',
            properties: {
              kind: {
                type: 'string',
                enum: ['ImageStreamImport'],
              },
            },
          },
          ImageStreamLayers: {
            type: 'object',
            properties: {
              kind: {
                type: 'string',
                enum: ['ImageStreamLayers'],
              },
            },
          },
        },
        oneOf: [
          {
            $ref: '#/definitions/ImageStreamImport',
          },
          {
            $ref: '#/definitions/ImageStreamLayers',
          },
        ],
      };
      languageService.addSchema(SCHEMA_ID, schema);
      const content = 'kind: ';
      const validator = parseSetup(content);
      validator
        .then(function (result) {
          assert.equal(result.length, 2);
          // eslint-disable-next-line
          assert.equal(result[1].message, `Value is not accepted. Valid values: "ImageStreamImport", "ImageStreamLayers".`);
        })
        .then(done, done);
    });
  });

  // https://github.com/redhat-developer/yaml-language-server/issues/118
  describe('Null literals', () => {
    ['NULL', 'Null', 'null', '~', ''].forEach((content) => {
      it(`Test type null is parsed from [${content}]`, (done) => {
        const schema = {
          type: 'object',
          properties: {
            nulltest: {
              type: 'null',
            },
          },
        };
        languageService.addSchema(SCHEMA_ID, schema);
        const validator = parseSetup('nulltest: ' + content);
        validator
          .then(function (result) {
            assert.equal(result.length, 0);
          })
          .then(done, done);
      });
    });

    it('Test type null is working correctly in array', (done) => {
      const schema = {
        properties: {
          values: {
            type: 'array',
            items: {
              type: 'null',
            },
          },
        },
        required: ['values'],
      };
      languageService.addSchema(SCHEMA_ID, schema);
      const content = 'values: [Null, NULL, null, ~,]';
      const validator = parseSetup(content);
      validator
        .then(function (result) {
          assert.equal(result.length, 0);
        })
        .then(done, done);
    });
  });

  describe('Multi Document schema validation tests', () => {
    it('Document does not error when --- is present with schema', (done) => {
      languageService.addSchema(SCHEMA_ID, {
        type: 'object',
        properties: {
          cwd: {
            type: 'string',
          },
        },
      });
      const content = '---\n# this is a test\ncwd: this';
      const validator = parseSetup(content);
      validator
        .then(function (result) {
          assert.equal(result.length, 0);
        })
        .then(done, done);
    });

    it('Multi Document does not error when --- is present with schema', (done) => {
      languageService.addSchema(SCHEMA_ID, {
        type: 'object',
        properties: {
          cwd: {
            type: 'string',
          },
        },
      });
      const content = '---\n# this is a test\ncwd: this...\n---\n# second comment\ncwd: hello\n...';
      const validator = parseSetup(content);
      validator
        .then(function (result) {
          assert.equal(result.length, 0);
        })
        .then(done, done);
    });
  });

  describe('Schema with title', () => {
    it('validator uses schema title instead of url', async () => {
      languageService.addSchema(SCHEMA_ID, {
        type: 'object',
        title: 'Schema Super title',
        properties: {
          analytics: {
            type: 'string',
          },
        },
      });
      const content = 'analytics: 1';
      const result = await parseSetup(content);
      expect(result[0]).deep.equal(
        createDiagnosticWithData(
          StringTypeError,
          0,
          11,
          0,
          12,
          DiagnosticSeverity.Error,
          `${schemaFilePrefix}Schema Super title`,
          `file:///default_schema_id.yaml`
        )
      );
    });
  });

  describe('Multiple schema for single file', () => {
    after(() => {
      // remove Kubernetes setting not to affect next tests
      languageService.configure(languageSettingsSetup.withKubernetes(false).languageSettings);
      yamlSettings.specificValidatorPaths = [];
    });
    it('should add proper source to diagnostic', async () => {
      const content = `
      abandoned: v1
      archive:
        exclude:
          asd: asd`;
      languageService.configure(languageSettingsSetup.withKubernetes().languageSettings);
      yamlSettings.specificValidatorPaths = ['*.yml', '*.yaml'];
      const result = await parseSetup(content, 'file://~/Desktop/vscode-yaml/test.yml');
      expect(result[0]).deep.equal(
        createDiagnosticWithData(
          ArrayTypeError,
          4,
          10,
          4,
          18,
          DiagnosticSeverity.Error,
          'yaml-schema: Package',
          'https://json.schemastore.org/composer'
        )
      );
    });

    it('should add proper source to diagnostic in case of drone', async () => {
      const content = `
      apiVersion: v1
      kind: Deployment
      `;

      const result = await parseSetup(content, 'file://~/Desktop/vscode-yaml/.drone.yml');
      expect(result[5]).deep.equal(
        createDiagnosticWithData(
          propertyIsNotAllowed('apiVersion'),
          1,
          6,
          1,
          16,
          DiagnosticSeverity.Error,
          'yaml-schema: Drone CI configuration file',
          'https://json.schemastore.org/drone'
        )
      );
    });
  });

  describe('Conditional Schema', () => {
    it('validator use "then" block if "if" valid', async () => {
      languageService.addSchema(SCHEMA_ID, {
        type: 'object',
        default: [],
        properties: {
          name: {
            type: 'string',
          },
          var: {
            type: 'string',
          },
        },
        if: {
          properties: {
            var: {
              type: 'string',
            },
          },
        },
        then: {
          required: ['pineapple'],
        },
        else: {
          required: ['tomato'],
        },
        additionalProperties: true,
      });
      const content = `
      name: aName
      var: something
      inputs:`;
      const result = await parseSetup(content);
      expect(result[0].message).to.eq('Missing property "pineapple".');
    });
  });

  describe('Schema with uri-reference', () => {
    it('should validate multiple uri-references', async () => {
      const schemaWithURIReference = {
        type: 'object',
        properties: {
          one: {
            type: 'string',
            format: 'uri-reference',
          },
        },
      };
      languageService.addSchema(SCHEMA_ID, schemaWithURIReference);
      let content = `
      one: '//foo/bar'
      `;
      let result = await parseSetup(content);
      expect(result.length).to.eq(0);

      content = `
      one: '#/components/schemas/service'
      `;
      result = await parseSetup(content);
      expect(result.length).to.eq(0);

      content = `
      one: 'some/relative/path/foo.schema.yaml'
      `;
      result = await parseSetup(content);
      expect(result.length).to.eq(0);

      content = `
      one: 'http://foo/bar'
      `;
      result = await parseSetup(content);
      expect(result.length).to.eq(0);
    });

    it('should not validate empty uri-reference', async () => {
      const schemaWithURIReference = {
        type: 'object',
        properties: {
          one: {
            type: 'string',
            format: 'uri-reference',
          },
        },
      };
      languageService.addSchema(SCHEMA_ID, schemaWithURIReference);
      const content = `
      one: ''
      `;
      const result = await parseSetup(content);
      expect(result.length).to.eq(1);
      expect(result[0].message).to.eq('String is not a URI: URI expected.');
    });
  });

  describe('Multiple similar schemas validation', () => {
    const sharedSchemaId = 'sharedSchema.json';
    before(() => {
      // remove Kubernetes setting set by previous test
      languageService.configure(languageSettingsSetup.withKubernetes(false).languageSettings);
      yamlSettings.specificValidatorPaths = [];
    });
    afterEach(() => {
      languageService.deleteSchema(sharedSchemaId);
    });
    it('should distinguish types in error "Incorrect type (Expected "type1 | type2 | type3")"', async () => {
      // eslint-disable-next-line @typescript-eslint/no-var-requires
      const schema = require(path.join(__dirname, './fixtures/testMultipleSimilarSchema.json'));

      languageService.addSchema(sharedSchemaId, schema.sharedSchema);
      languageService.addSchema(SCHEMA_ID, schema.schema);
      const content = 'test_anyOf_objects:\n  ';
      const result = await parseSetup(content);

      assert.strictEqual(result.length, 1);
      assert.strictEqual(result[0].message, 'Incorrect type. Expected "type1 | type2 | type3".');
<<<<<<< HEAD
      assert.strictEqual(result[0].source, 'yaml-schema: sharedSchema.json | default_schema_id.yaml');
=======
      assert.strictEqual(result[0].source, 'yaml-schema: file:///sharedSchema.json | file:///default_schema_id.yaml');
>>>>>>> 5ec5328d
      assert.deepStrictEqual((result[0].data as IProblem).schemaUri, [
        'file:///sharedSchema.json',
        'file:///default_schema_id.yaml',
      ]);
    });
<<<<<<< HEAD
=======
    it('should combine types in "Incorrect type error"', async () => {
      // eslint-disable-next-line @typescript-eslint/no-var-requires
      const schema = require(path.join(__dirname, './fixtures/testMultipleSimilarSchema.json'));

      languageService.addSchema(sharedSchemaId, schema.sharedSchema);
      languageService.addSchema(SCHEMA_ID, schema.schema);
      const content = 'test_anyOf_objects:\n  propA:';
      const result = await parseSetup(content);

      assert.strictEqual(result.length, 3);
      assert.strictEqual(result[2].message, 'Incorrect type. Expected "string".');
      assert.strictEqual(result[2].source, 'yaml-schema: file:///sharedSchema.json | file:///default_schema_id.yaml');
    });
    it('should combine const value', async () => {
      // eslint-disable-next-line @typescript-eslint/no-var-requires
      const schema = require(path.join(__dirname, './fixtures/testMultipleSimilarSchema.json'));

      languageService.addSchema(sharedSchemaId, schema.sharedSchema);
      languageService.addSchema(SCHEMA_ID, schema.schema);
      const content = 'test_anyOf_objects:\n  constA:';
      const result = await parseSetup(content);

      assert.strictEqual(result.length, 4);
      assert.strictEqual(result[3].message, 'Value must be "constForType1" | "constForType3".');
      assert.strictEqual(result[3].source, 'yaml-schema: file:///sharedSchema.json | file:///default_schema_id.yaml');
    });
>>>>>>> 5ec5328d
    it('should distinguish types in error: "Missing property from multiple schemas"', async () => {
      // eslint-disable-next-line @typescript-eslint/no-var-requires
      const schema = require(path.join(__dirname, './fixtures/testMultipleSimilarSchema.json'));

      languageService.addSchema(sharedSchemaId, schema.sharedSchema);
      languageService.addSchema(SCHEMA_ID, schema.schema);
      const content = 'test_anyOf_objects:\n  someProp:';
      const result = await parseSetup(content);

<<<<<<< HEAD
      assert.strictEqual(result.length, 2);
      assert.strictEqual(result[0].message, 'Missing property "obj1".');
      assert.strictEqual(result[0].source, 'yaml-schema: sharedSchema.json | default_schema_id.yaml');
=======
      assert.strictEqual(result.length, 3);
      assert.strictEqual(result[0].message, 'Missing property "objA".');
      assert.strictEqual(result[0].source, 'yaml-schema: file:///sharedSchema.json | file:///default_schema_id.yaml');
>>>>>>> 5ec5328d
      assert.deepStrictEqual((result[0].data as IProblem).schemaUri, [
        'file:///sharedSchema.json',
        'file:///default_schema_id.yaml',
      ]);
<<<<<<< HEAD

      assert.strictEqual(result[1].message, 'Missing property "prop1".');
      assert.strictEqual(result[1].source, 'yaml-schema: sharedSchema.json | default_schema_id.yaml');
=======
      assert.strictEqual(result[1].message, 'Missing property "propA".');
      assert.strictEqual(result[1].source, 'yaml-schema: file:///sharedSchema.json | file:///default_schema_id.yaml');
>>>>>>> 5ec5328d
      assert.deepStrictEqual((result[1].data as IProblem).schemaUri, [
        'file:///sharedSchema.json',
        'file:///default_schema_id.yaml',
      ]);
<<<<<<< HEAD
=======
      assert.strictEqual(result[2].message, 'Missing property "constA".');
      assert.strictEqual(result[2].source, 'yaml-schema: file:///sharedSchema.json | file:///default_schema_id.yaml');
      assert.deepStrictEqual((result[2].data as IProblem).schemaUri, [
        'file:///sharedSchema.json',
        'file:///default_schema_id.yaml',
      ]);
>>>>>>> 5ec5328d
    });
  });
});<|MERGE_RESOLUTION|>--- conflicted
+++ resolved
@@ -26,11 +26,8 @@
 import { LanguageService } from '../src/languageservice/yamlLanguageService';
 import { KUBERNETES_SCHEMA_URL } from '../src/languageservice/utils/schemaUrls';
 import { IProblem } from '../src/languageservice/parser/jsonParser07';
-<<<<<<< HEAD
 
 const schemaFilePrefix = jigxBranchTest ? 'yaml-schema: ' : 'yaml-schema: file:///';
-=======
->>>>>>> 5ec5328d
 
 describe('Validation Tests', () => {
   let languageSettingsSetup: ServiceSetup;
@@ -1142,18 +1139,12 @@
 
       assert.strictEqual(result.length, 1);
       assert.strictEqual(result[0].message, 'Incorrect type. Expected "type1 | type2 | type3".');
-<<<<<<< HEAD
       assert.strictEqual(result[0].source, 'yaml-schema: sharedSchema.json | default_schema_id.yaml');
-=======
-      assert.strictEqual(result[0].source, 'yaml-schema: file:///sharedSchema.json | file:///default_schema_id.yaml');
->>>>>>> 5ec5328d
       assert.deepStrictEqual((result[0].data as IProblem).schemaUri, [
         'file:///sharedSchema.json',
         'file:///default_schema_id.yaml',
       ]);
     });
-<<<<<<< HEAD
-=======
     it('should combine types in "Incorrect type error"', async () => {
       // eslint-disable-next-line @typescript-eslint/no-var-requires
       const schema = require(path.join(__dirname, './fixtures/testMultipleSimilarSchema.json'));
@@ -1165,7 +1156,7 @@
 
       assert.strictEqual(result.length, 3);
       assert.strictEqual(result[2].message, 'Incorrect type. Expected "string".');
-      assert.strictEqual(result[2].source, 'yaml-schema: file:///sharedSchema.json | file:///default_schema_id.yaml');
+      assert.strictEqual(result[2].source, 'yaml-schema: sharedSchema.json | default_schema_id.yaml');
     });
     it('should combine const value', async () => {
       // eslint-disable-next-line @typescript-eslint/no-var-requires
@@ -1178,9 +1169,8 @@
 
       assert.strictEqual(result.length, 4);
       assert.strictEqual(result[3].message, 'Value must be "constForType1" | "constForType3".');
-      assert.strictEqual(result[3].source, 'yaml-schema: file:///sharedSchema.json | file:///default_schema_id.yaml');
-    });
->>>>>>> 5ec5328d
+      assert.strictEqual(result[3].source, 'yaml-schema: sharedSchema.json | default_schema_id.yaml');
+    });
     it('should distinguish types in error: "Missing property from multiple schemas"', async () => {
       // eslint-disable-next-line @typescript-eslint/no-var-requires
       const schema = require(path.join(__dirname, './fixtures/testMultipleSimilarSchema.json'));
@@ -1190,40 +1180,25 @@
       const content = 'test_anyOf_objects:\n  someProp:';
       const result = await parseSetup(content);
 
-<<<<<<< HEAD
-      assert.strictEqual(result.length, 2);
-      assert.strictEqual(result[0].message, 'Missing property "obj1".');
-      assert.strictEqual(result[0].source, 'yaml-schema: sharedSchema.json | default_schema_id.yaml');
-=======
       assert.strictEqual(result.length, 3);
       assert.strictEqual(result[0].message, 'Missing property "objA".');
-      assert.strictEqual(result[0].source, 'yaml-schema: file:///sharedSchema.json | file:///default_schema_id.yaml');
->>>>>>> 5ec5328d
+      assert.strictEqual(result[0].source, 'yaml-schema: sharedSchema.json | default_schema_id.yaml');
       assert.deepStrictEqual((result[0].data as IProblem).schemaUri, [
         'file:///sharedSchema.json',
         'file:///default_schema_id.yaml',
       ]);
-<<<<<<< HEAD
-
-      assert.strictEqual(result[1].message, 'Missing property "prop1".');
+      assert.strictEqual(result[1].message, 'Missing property "propA".');
       assert.strictEqual(result[1].source, 'yaml-schema: sharedSchema.json | default_schema_id.yaml');
-=======
-      assert.strictEqual(result[1].message, 'Missing property "propA".');
-      assert.strictEqual(result[1].source, 'yaml-schema: file:///sharedSchema.json | file:///default_schema_id.yaml');
->>>>>>> 5ec5328d
       assert.deepStrictEqual((result[1].data as IProblem).schemaUri, [
         'file:///sharedSchema.json',
         'file:///default_schema_id.yaml',
       ]);
-<<<<<<< HEAD
-=======
       assert.strictEqual(result[2].message, 'Missing property "constA".');
-      assert.strictEqual(result[2].source, 'yaml-schema: file:///sharedSchema.json | file:///default_schema_id.yaml');
+      assert.strictEqual(result[2].source, 'yaml-schema: sharedSchema.json | default_schema_id.yaml');
       assert.deepStrictEqual((result[2].data as IProblem).schemaUri, [
         'file:///sharedSchema.json',
         'file:///default_schema_id.yaml',
       ]);
->>>>>>> 5ec5328d
     });
   });
 });