/*---------------------------------------------------------------------------------------------
 *  Copyright (c) Red Hat. All rights reserved.
 *  Licensed under the MIT License. See License.txt in the project root for license information.
 *--------------------------------------------------------------------------------------------*/
<<<<<<< HEAD
import { jigxBranchTest, SCHEMA_ID, setupLanguageService, setupSchemaIDTextDocument } from './utils/testHelper';
import { createExpectedError } from './utils/verifyError';
=======
import { SCHEMA_ID, setupLanguageService, setupSchemaIDTextDocument } from './utils/testHelper';
import { createDiagnosticWithData, createExpectedError } from './utils/verifyError';
>>>>>>> 653ce394
import { ServiceSetup } from './utils/serviceSetup';
import {
  StringTypeError,
  BooleanTypeError,
  ArrayTypeError,
  ObjectTypeError,
  IncludeWithoutValueError,
  ColonMissingError,
  BlockMappingEntryError,
  DuplicateKeyError,
  propertyIsNotAllowed,
} from './utils/errorMessages';
import * as assert from 'assert';
import { Diagnostic, DiagnosticSeverity } from 'vscode-languageserver';
import { expect } from 'chai';
import { SettingsState, TextDocumentTestManager } from '../src/yamlSettings';
import { ValidationHandler } from '../src/languageserver/handlers/validationHandlers';
import { LanguageService } from '../src/languageservice/yamlLanguageService';
import { KUBERNETES_SCHEMA_URL } from '../src/languageservice/utils/schemaUrls';

const schemaFilePrefix = jigxBranchTest ? 'yaml-schema: ' : 'yaml-schema: file:///';

describe('Validation Tests', () => {
  let languageSettingsSetup: ServiceSetup;
  let validationHandler: ValidationHandler;
  let languageService: LanguageService;
  let yamlSettings: SettingsState;

  before(() => {
    languageSettingsSetup = new ServiceSetup()
      .withValidate()
      .withCustomTags(['!Test', '!Ref sequence'])
      .withSchemaFileMatch({ uri: KUBERNETES_SCHEMA_URL, fileMatch: ['.drone.yml'] })
      .withSchemaFileMatch({ uri: 'https://json.schemastore.org/drone', fileMatch: ['.drone.yml'] })
      .withSchemaFileMatch({ uri: KUBERNETES_SCHEMA_URL, fileMatch: ['test.yml'] })
      .withSchemaFileMatch({ uri: 'https://json.schemastore.org/composer', fileMatch: ['test.yml'] });
    const { languageService: langService, validationHandler: valHandler, yamlSettings: settings } = setupLanguageService(
      languageSettingsSetup.languageSettings
    );
    languageService = langService;
    validationHandler = valHandler;
    yamlSettings = settings;
  });

  function parseSetup(content: string, customSchemaID?: string): Promise<Diagnostic[]> {
    const testTextDocument = setupSchemaIDTextDocument(content, customSchemaID);
    yamlSettings.documents = new TextDocumentTestManager();
    (yamlSettings.documents as TextDocumentTestManager).set(testTextDocument);
    return validationHandler.validateTextDocument(testTextDocument);
  }

  afterEach(() => {
    languageService.deleteSchema(SCHEMA_ID);
  });

  describe('Boolean tests', () => {
    it('Boolean true test', (done) => {
      languageService.addSchema(SCHEMA_ID, {
        type: 'object',
        properties: {
          analytics: {
            type: 'boolean',
          },
        },
      });
      const content = 'analytics: true';
      const validator = parseSetup(content);
      validator
        .then(function (result) {
          assert.equal(result.length, 0);
        })
        .then(done, done);
    });

    it('Basic false test', (done) => {
      languageService.addSchema(SCHEMA_ID, {
        type: 'object',
        properties: {
          analytics: {
            type: 'boolean',
          },
        },
      });
      const content = 'analytics: false';
      const validator = parseSetup(content);
      validator
        .then(function (result) {
          assert.equal(result.length, 0);
        })
        .then(done, done);
    });

    it('Test that boolean value without quotations is valid', (done) => {
      languageService.addSchema(SCHEMA_ID, {
        type: 'object',
        properties: {
          analytics: {
            type: 'boolean',
          },
        },
      });
      const content = 'analytics: no';
      const validator = parseSetup(content);
      validator
        .then(function (result) {
          assert.equal(result.length, 0);
        })
        .then(done, done);
    });

    it('Test that boolean value in quotations is interpreted as string not boolean', (done) => {
      languageService.addSchema(SCHEMA_ID, {
        type: 'object',
        properties: {
          analytics: {
            type: 'boolean',
          },
        },
      });
      const content = 'analytics: "no"';
      const validator = parseSetup(content);
      validator
        .then(function (result) {
          assert.strictEqual(result.length, 1);
          assert.deepStrictEqual(
            result[0],
<<<<<<< HEAD
            createExpectedError(BooleanTypeError, 0, 11, 0, 15, DiagnosticSeverity.Error, `${schemaFilePrefix}${SCHEMA_ID}`)
=======
            createDiagnosticWithData(
              BooleanTypeError,
              0,
              11,
              0,
              15,
              DiagnosticSeverity.Error,
              `yaml-schema: file:///${SCHEMA_ID}`,
              `file:///${SCHEMA_ID}`
            )
>>>>>>> 653ce394
          );
        })
        .then(done, done);
    });

    it('Error on incorrect value type (boolean)', (done) => {
      languageService.addSchema(SCHEMA_ID, {
        type: 'object',
        properties: {
          cwd: {
            type: 'string',
          },
        },
      });
      const content = 'cwd: False';
      const validator = parseSetup(content);
      validator
        .then(function (result) {
          assert.equal(result.length, 1);
          assert.deepEqual(
            result[0],
<<<<<<< HEAD
            createExpectedError(StringTypeError, 0, 5, 0, 10, DiagnosticSeverity.Error, `${schemaFilePrefix}${SCHEMA_ID}`)
=======
            createDiagnosticWithData(
              StringTypeError,
              0,
              5,
              0,
              10,
              DiagnosticSeverity.Error,
              `yaml-schema: file:///${SCHEMA_ID}`,
              `file:///${SCHEMA_ID}`
            )
>>>>>>> 653ce394
          );
        })
        .then(done, done);
    });
  });

  describe('String tests', () => {
    it('Test that boolean inside of quotations is of type string', (done) => {
      languageService.addSchema(SCHEMA_ID, {
        type: 'object',
        properties: {
          analytics: {
            type: 'string',
          },
        },
      });
      const content = 'analytics: "no"';
      const validator = parseSetup(content);
      validator
        .then(function (result) {
          assert.equal(result.length, 0);
        })
        .then(done, done);
    });

    it('Type string validates under children', (done) => {
      languageService.addSchema(SCHEMA_ID, {
        type: 'object',
        properties: {
          scripts: {
            type: 'object',
            properties: {
              register: {
                type: 'string',
              },
            },
          },
        },
      });
      const content = 'registry:\n  register: file://test_url';
      const validator = parseSetup(content);
      validator
        .then(function (result) {
          assert.equal(result.length, 0);
        })
        .then(done, done);
    });

    it('Type String does not error on valid node', (done) => {
      languageService.addSchema(SCHEMA_ID, {
        type: 'object',
        properties: {
          cwd: {
            type: 'string',
          },
        },
      });
      const content = 'cwd: this';
      const validator = parseSetup(content);
      validator
        .then(function (result) {
          assert.equal(result.length, 0);
        })
        .then(done, done);
    });

    it('Error on incorrect value type (string)', (done) => {
      languageService.addSchema(SCHEMA_ID, {
        type: 'object',
        properties: {
          analytics: {
            type: 'boolean',
          },
        },
      });
      const content = 'analytics: hello';
      const validator = parseSetup(content);
      validator
        .then(function (result) {
          assert.equal(result.length, 1);
          assert.deepEqual(
            result[0],
<<<<<<< HEAD
            createExpectedError(BooleanTypeError, 0, 11, 0, 16, DiagnosticSeverity.Error, `${schemaFilePrefix}${SCHEMA_ID}`)
=======
            createDiagnosticWithData(
              BooleanTypeError,
              0,
              11,
              0,
              16,
              DiagnosticSeverity.Error,
              `yaml-schema: file:///${SCHEMA_ID}`,
              `file:///${SCHEMA_ID}`
            )
>>>>>>> 653ce394
          );
        })
        .then(done, done);
    });

    it('Test that boolean is invalid when no strings present and schema wants string', (done) => {
      languageService.addSchema(SCHEMA_ID, {
        type: 'object',
        properties: {
          cwd: {
            type: 'string',
          },
        },
      });
      const content = 'cwd: no';
      const validator = parseSetup(content);
      validator
        .then(function (result) {
          assert.equal(result.length, 1);
          assert.deepEqual(
            result[0],
<<<<<<< HEAD
            createExpectedError(StringTypeError, 0, 5, 0, 7, DiagnosticSeverity.Error, `${schemaFilePrefix}${SCHEMA_ID}`)
=======
            createDiagnosticWithData(
              StringTypeError,
              0,
              5,
              0,
              7,
              DiagnosticSeverity.Error,
              `yaml-schema: file:///${SCHEMA_ID}`,
              `file:///${SCHEMA_ID}`
            )
>>>>>>> 653ce394
          );
        })
        .then(done, done);
    });
  });

  describe('Number tests', () => {
    it('Type Number does not error on valid node', (done) => {
      languageService.addSchema(SCHEMA_ID, {
        type: 'object',
        properties: {
          timeout: {
            type: 'number',
          },
        },
      });
      const content = 'timeout: 60000';
      const validator = parseSetup(content);
      validator
        .then(function (result) {
          assert.equal(result.length, 0);
        })
        .then(done, done);
    });

    it('Error on incorrect value type (number)', (done) => {
      languageService.addSchema(SCHEMA_ID, {
        type: 'object',
        properties: {
          cwd: {
            type: 'string',
          },
        },
      });
      const content = 'cwd: 100000';
      const validator = parseSetup(content);
      validator
        .then(function (result) {
          assert.equal(result.length, 1);
          assert.deepEqual(
            result[0],
<<<<<<< HEAD
            createExpectedError(StringTypeError, 0, 5, 0, 11, DiagnosticSeverity.Error, `${schemaFilePrefix}${SCHEMA_ID}`)
=======
            createDiagnosticWithData(
              StringTypeError,
              0,
              5,
              0,
              11,
              DiagnosticSeverity.Error,
              `yaml-schema: file:///${SCHEMA_ID}`,
              `file:///${SCHEMA_ID}`
            )
>>>>>>> 653ce394
          );
        })
        .then(done, done);
    });
  });

  describe('Object tests', () => {
    it('Basic test on nodes with children', (done) => {
      languageService.addSchema(SCHEMA_ID, {
        type: 'object',
        properties: {
          scripts: {
            type: 'object',
            properties: {
              preinstall: {
                type: 'string',
              },
              postinstall: {
                type: 'string',
              },
            },
          },
        },
      });
      const content = 'scripts:\n  preinstall: test1\n  postinstall: test2';
      const validator = parseSetup(content);
      validator
        .then(function (result) {
          assert.equal(result.length, 0);
        })
        .then(done, done);
    });

    it('Test with multiple nodes with children', (done) => {
      languageService.addSchema(SCHEMA_ID, {
        type: 'object',
        properties: {
          analytics: {
            type: 'boolean',
          },
          cwd: {
            type: 'string',
          },
          scripts: {
            type: 'object',
            properties: {
              preinstall: {
                type: 'string',
              },
              postinstall: {
                type: 'string',
              },
            },
          },
        },
      });
      const content = 'analytics: true\ncwd: this\nscripts:\n  preinstall: test1\n  postinstall: test2';
      const validator = parseSetup(content);
      validator
        .then(function (result) {
          assert.equal(result.length, 0);
        })
        .then(done, done);
    });

    it('Type Object does not error on valid node', (done) => {
      languageService.addSchema(SCHEMA_ID, {
        type: 'object',
        properties: {
          registry: {
            type: 'object',
            properties: {
              search: {
                type: 'string',
              },
            },
          },
        },
      });
      const content = 'registry:\n  search: file://test_url';
      const validator = parseSetup(content);
      validator
        .then(function (result) {
          assert.equal(result.length, 0);
        })
        .then(done, done);
    });

    it('Error on incorrect value type (object)', (done) => {
      languageService.addSchema(SCHEMA_ID, {
        type: 'object',
        properties: {
          scripts: {
            type: 'object',
            properties: {
              search: {
                type: 'string',
              },
            },
          },
        },
      });
      const content = 'scripts: test';
      const validator = parseSetup(content);
      validator
        .then(function (result) {
          assert.equal(result.length, 1);
          assert.deepEqual(
            result[0],
<<<<<<< HEAD
            createExpectedError(ObjectTypeError, 0, 9, 0, 13, DiagnosticSeverity.Error, `${schemaFilePrefix}${SCHEMA_ID}`)
=======
            createDiagnosticWithData(
              ObjectTypeError,
              0,
              9,
              0,
              13,
              DiagnosticSeverity.Error,
              `yaml-schema: file:///${SCHEMA_ID}`,
              `file:///${SCHEMA_ID}`
            )
>>>>>>> 653ce394
          );
        })
        .then(done, done);
    });
  });

  describe('Array tests', () => {
    it('Type Array does not error on valid node', (done) => {
      languageService.addSchema(SCHEMA_ID, {
        type: 'object',
        properties: {
          resolvers: {
            type: 'array',
            items: {
              type: 'string',
            },
          },
        },
      });
      const content = 'resolvers:\n  - test\n  - test\n  - test';
      const validator = parseSetup(content);
      validator
        .then(function (result) {
          assert.equal(result.length, 0);
        })
        .then(done, done);
    });

    it('Error on incorrect value type (array)', (done) => {
      languageService.addSchema(SCHEMA_ID, {
        type: 'object',
        properties: {
          resolvers: {
            type: 'array',
          },
        },
      });
      const content = 'resolvers: test';
      const validator = parseSetup(content);
      validator
        .then(function (result) {
          assert.equal(result.length, 1);
          assert.deepEqual(
            result[0],
<<<<<<< HEAD
            createExpectedError(ArrayTypeError, 0, 11, 0, 15, DiagnosticSeverity.Error, `${schemaFilePrefix}${SCHEMA_ID}`)
=======
            createDiagnosticWithData(
              ArrayTypeError,
              0,
              11,
              0,
              15,
              DiagnosticSeverity.Error,
              `yaml-schema: file:///${SCHEMA_ID}`,
              `file:///${SCHEMA_ID}`
            )
>>>>>>> 653ce394
          );
        })
        .then(done, done);
    });
  });

  describe('Anchor tests', () => {
    it('Anchor should not not error', (done) => {
      languageService.addSchema(SCHEMA_ID, {
        type: 'object',
        properties: {
          default: {
            type: 'object',
            properties: {
              name: {
                type: 'string',
              },
            },
          },
        },
      });
      const content = 'default: &DEFAULT\n  name: Anchor\nanchor_test:\n  <<: *DEFAULT';
      const validator = parseSetup(content);
      validator
        .then(function (result) {
          assert.equal(result.length, 0);
        })
        .then(done, done);
    });

    it('Anchor with multiple references should not not error', (done) => {
      languageService.addSchema(SCHEMA_ID, {
        type: 'object',
        properties: {
          default: {
            type: 'object',
            properties: {
              name: {
                type: 'string',
              },
            },
          },
        },
      });
      const content = 'default: &DEFAULT\n  name: Anchor\nanchor_test:\n  <<: *DEFAULT\nanchor_test2:\n  <<: *DEFAULT';
      const validator = parseSetup(content);
      validator
        .then(function (result) {
          assert.equal(result.length, 0);
        })
        .then(done, done);
    });

    it('Multiple Anchor in array of references should not not error', (done) => {
      languageService.addSchema(SCHEMA_ID, {
        type: 'object',
        properties: {
          default: {
            type: 'object',
            properties: {
              name: {
                type: 'string',
              },
            },
          },
        },
      });
      const content =
        'default: &DEFAULT\n  name: Anchor\ncustomname: &CUSTOMNAME\n  custom_name: Anchor\nanchor_test:\n  <<: [*DEFAULT, *CUSTOMNAME]';
      const validator = parseSetup(content);
      validator
        .then(function (result) {
          assert.equal(result.length, 0);
        })
        .then(done, done);
    });

    it('Multiple Anchors being referenced in same level at same time', (done) => {
      languageService.addSchema(SCHEMA_ID, {
        type: 'object',
        properties: {
          customize: {
            type: 'object',
            properties: {
              register: {
                type: 'string',
              },
            },
          },
        },
      });
      const content =
        'default: &DEFAULT\n  name: Anchor\ncustomname: &CUSTOMNAME\n  custom_name: Anchor\nanchor_test:\n  <<: *DEFAULT\n  <<: *CUSTOMNAME\n';
      const validator = parseSetup(content);
      validator
        .then(function (result) {
          assert.equal(result.length, 0);
        })
        .then(done, done);
    });
  });

  describe('Custom tag tests', () => {
    it('Custom Tags without type', (done) => {
      languageService.addSchema(SCHEMA_ID, {
        type: 'object',
        properties: {
          analytics: {
            type: 'boolean',
          },
        },
      });
      const content = 'analytics: !Test false';
      const validator = parseSetup(content);
      validator
        .then(function (result) {
          assert.equal(result.length, 0);
        })
        .then(done, done);
    });

    it('Custom Tags with type', (done) => {
      languageService.addSchema(SCHEMA_ID, {
        type: 'object',
        properties: {
          resolvers: {
            type: 'array',
            items: {
              type: 'string',
            },
          },
        },
      });
      const content = 'resolvers: !Ref\n  - test';
      const validator = parseSetup(content);
      validator
        .then(function (result) {
          assert.equal(result.length, 0);
        })
        .then(done, done);
    });

    it('Include with value should not error', (done) => {
      languageService.addSchema(SCHEMA_ID, {
        type: 'object',
        properties: {
          customize: {
            type: 'string',
          },
        },
      });
      const content = 'customize: !include customize.yaml';
      const validator = parseSetup(content);
      validator
        .then(function (result) {
          assert.equal(result.length, 0);
        })
        .then(done, done);
    });

    it('Include without value should error', (done) => {
      const content = 'customize: !include';
      const validator = parseSetup(content);
      validator
        .then(function (result) {
          assert.equal(result.length, 1);
          assert.deepEqual(result[0], createExpectedError(IncludeWithoutValueError, 0, 19, 0, 19));
        })
        .then(done, done);
    });
  });

  describe('Multiple type tests', function () {
    it('Do not error when there are multiple types in schema and theyre valid', (done) => {
      languageService.addSchema(SCHEMA_ID, {
        type: 'object',
        properties: {
          license: {
            type: ['string', 'boolean'],
          },
        },
      });
      const content = 'license: MIT';
      const validator = parseSetup(content);
      validator
        .then(function (result) {
          assert.equal(result.length, 0);
        })
        .then(done, done);
    });
  });

  describe('Invalid YAML errors', function () {
    it('Error when theres a finished untyped item', (done) => {
      languageService.addSchema(SCHEMA_ID, {
        type: 'object',
        properties: {
          cwd: {
            type: 'string',
          },
          analytics: {
            type: 'boolean',
          },
        },
      });
      const content = 'cwd: hello\nan';
      const validator = parseSetup(content);
      validator
        .then(function (result) {
          assert.equal(result.length, 2);
          assert.deepEqual(result[0], createExpectedError(BlockMappingEntryError, 1, 2, 1, 2));
          assert.deepEqual(result[1], createExpectedError(ColonMissingError, 1, 2, 1, 2));
        })
        .then(done, done);
    });

    it('Error when theres no value for a node', (done) => {
      languageService.addSchema(SCHEMA_ID, {
        type: 'object',
        properties: {
          cwd: {
            type: 'string',
          },
        },
      });
      const content = 'cwd:';
      const validator = parseSetup(content);
      validator
        .then(function (result) {
          assert.equal(result.length, 1);
          assert.deepEqual(
            result[0],
<<<<<<< HEAD
            createExpectedError(StringTypeError, 0, 4, 0, 4, DiagnosticSeverity.Error, `${schemaFilePrefix}${SCHEMA_ID}`)
=======
            createDiagnosticWithData(
              StringTypeError,
              0,
              4,
              0,
              4,
              DiagnosticSeverity.Error,
              `yaml-schema: file:///${SCHEMA_ID}`,
              `file:///${SCHEMA_ID}`
            )
>>>>>>> 653ce394
          );
        })
        .then(done, done);
    });
  });

  describe('Test with no schemas', () => {
    it('Duplicate properties are reported', (done) => {
      const content = 'kind: a\ncwd: b\nkind: c';
      const validator = parseSetup(content);
      validator
        .then(function (result) {
          assert.equal(result.length, 2);
          assert.deepEqual(result[0], createExpectedError(DuplicateKeyError, 2, 0, 2, 0));
          assert.deepEqual(result[1], createExpectedError(DuplicateKeyError, 0, 0, 0, 0));
        })
        .then(done, done);
    });
  });

  describe('Test anchors', function () {
    it('Test that anchors with a schema do not report Property << is not allowed', (done) => {
      const schema = {
        type: 'object',
        properties: {
          sample: {
            type: 'object',
            properties: {
              prop1: {
                type: 'string',
              },
              prop2: {
                type: 'string',
              },
            },
            additionalProperties: false,
          },
        },
        $schema: 'http://json-schema.org/draft-07/schema#',
      };
      languageService.addSchema(SCHEMA_ID, schema);
      const content = 'test: &test\n  prop1: hello\nsample:\n  <<: *test\n  prop2: another_test';
      const validator = parseSetup(content);
      validator
        .then(function (result) {
          assert.equal(result.length, 0);
        })
        .then(done, done);
    });
  });

  describe('Test with custom kubernetes schemas', function () {
    it('Test that properties that match multiple enums get validated properly', (done) => {
      languageService.configure(languageSettingsSetup.withKubernetes().languageSettings);
      yamlSettings.specificValidatorPaths = ['*.yml', '*.yaml'];

      const schema = {
        definitions: {
          ImageStreamImport: {
            type: 'object',
            properties: {
              kind: {
                type: 'string',
                enum: ['ImageStreamImport'],
              },
            },
          },
          ImageStreamLayers: {
            type: 'object',
            properties: {
              kind: {
                type: 'string',
                enum: ['ImageStreamLayers'],
              },
            },
          },
        },
        oneOf: [
          {
            $ref: '#/definitions/ImageStreamImport',
          },
          {
            $ref: '#/definitions/ImageStreamLayers',
          },
        ],
      };
      languageService.addSchema(SCHEMA_ID, schema);
      const content = 'kind: ';
      const validator = parseSetup(content);
      validator
        .then(function (result) {
          assert.equal(result.length, 2);
          // eslint-disable-next-line
          assert.equal(result[1].message, `Value is not accepted. Valid values: "ImageStreamImport", "ImageStreamLayers".`);
        })
        .then(done, done);
    });
  });

  // https://github.com/redhat-developer/yaml-language-server/issues/118
  describe('Null literals', () => {
    ['NULL', 'Null', 'null', '~', ''].forEach((content) => {
      it(`Test type null is parsed from [${content}]`, (done) => {
        const schema = {
          type: 'object',
          properties: {
            nulltest: {
              type: 'null',
            },
          },
        };
        languageService.addSchema(SCHEMA_ID, schema);
        const validator = parseSetup('nulltest: ' + content);
        validator
          .then(function (result) {
            assert.equal(result.length, 0);
          })
          .then(done, done);
      });
    });

    it('Test type null is working correctly in array', (done) => {
      const schema = {
        properties: {
          values: {
            type: 'array',
            items: {
              type: 'null',
            },
          },
        },
        required: ['values'],
      };
      languageService.addSchema(SCHEMA_ID, schema);
      const content = 'values: [Null, NULL, null, ~,]';
      const validator = parseSetup(content);
      validator
        .then(function (result) {
          assert.equal(result.length, 0);
        })
        .then(done, done);
    });
  });

  describe('Multi Document schema validation tests', () => {
    it('Document does not error when --- is present with schema', (done) => {
      languageService.addSchema(SCHEMA_ID, {
        type: 'object',
        properties: {
          cwd: {
            type: 'string',
          },
        },
      });
      const content = '---\n# this is a test\ncwd: this';
      const validator = parseSetup(content);
      validator
        .then(function (result) {
          assert.equal(result.length, 0);
        })
        .then(done, done);
    });

    it('Multi Document does not error when --- is present with schema', (done) => {
      languageService.addSchema(SCHEMA_ID, {
        type: 'object',
        properties: {
          cwd: {
            type: 'string',
          },
        },
      });
      const content = '---\n# this is a test\ncwd: this...\n---\n# second comment\ncwd: hello\n...';
      const validator = parseSetup(content);
      validator
        .then(function (result) {
          assert.equal(result.length, 0);
        })
        .then(done, done);
    });
  });

  describe('Schema with title', () => {
    it('validator uses schema title instead of url', async () => {
      languageService.addSchema(SCHEMA_ID, {
        type: 'object',
        title: 'Schema Super title',
        properties: {
          analytics: {
            type: 'string',
          },
        },
      });
      const content = 'analytics: 1';
      const result = await parseSetup(content);
      expect(result[0]).deep.equal(
        createDiagnosticWithData(
          StringTypeError,
          0,
          11,
          0,
          12,
          DiagnosticSeverity.Error,
          'yaml-schema: Schema Super title',
          'file:///default_schema_id.yaml'
        )
      );
    });
  });

  describe('Multiple schema for single file', () => {
    it('should add proper source to diagnostic', async () => {
      const content = `
      abandoned: v1
      archive:
        exclude:
          asd: asd`;
      languageService.configure(languageSettingsSetup.withKubernetes().languageSettings);
      yamlSettings.specificValidatorPaths = ['*.yml', '*.yaml'];
      const result = await parseSetup(content, 'file://~/Desktop/vscode-yaml/test.yml');
      expect(result[0]).deep.equal(
        createDiagnosticWithData(
          ArrayTypeError,
          4,
          10,
          4,
          18,
          DiagnosticSeverity.Error,
          'yaml-schema: Package',
          'https://json.schemastore.org/composer'
        )
      );
    });

    it('should add proper source to diagnostic in case of drone', async () => {
      const content = `
      apiVersion: v1
      kind: Deployment
      `;

      const result = await parseSetup(content, 'file://~/Desktop/vscode-yaml/.drone.yml');
      expect(result[5]).deep.equal(
        createDiagnosticWithData(
          propertyIsNotAllowed('apiVersion'),
          1,
          6,
          1,
          16,
          DiagnosticSeverity.Error,
          'yaml-schema: Drone CI configuration file',
          'https://json.schemastore.org/drone'
        )
      );
    });
  });

  describe('Conditional Schema', () => {
    it('validator use "then" block if "if" valid', async () => {
      languageService.addSchema(SCHEMA_ID, {
        type: 'object',
        default: [],
        properties: {
          name: {
            type: 'string',
          },
          var: {
            type: 'string',
          },
        },
        if: {
          properties: {
            var: {
              type: 'string',
            },
          },
        },
        then: {
          required: ['pineapple'],
        },
        else: {
          required: ['tomato'],
        },
        additionalProperties: true,
      });
      const content = `
      name: aName
      var: something
      inputs:`;
      const result = await parseSetup(content);
      expect(result[0].message).to.eq('Missing property "pineapple".');
    });
  });

  describe('Schema with uri-reference', () => {
    it('should validate multiple uri-references', async () => {
      const schemaWithURIReference = {
        type: 'object',
        properties: {
          one: {
            type: 'string',
            format: 'uri-reference',
          },
        },
      };
      languageService.addSchema(SCHEMA_ID, schemaWithURIReference);
      let content = `
      one: '//foo/bar'
      `;
      let result = await parseSetup(content);
      expect(result.length).to.eq(0);

      content = `
      one: '#/components/schemas/service'
      `;
      result = await parseSetup(content);
      expect(result.length).to.eq(0);

      content = `
      one: 'some/relative/path/foo.schema.yaml'
      `;
      result = await parseSetup(content);
      expect(result.length).to.eq(0);

      content = `
      one: 'http://foo/bar'
      `;
      result = await parseSetup(content);
      expect(result.length).to.eq(0);
    });

    it('should not validate empty uri-reference', async () => {
      const schemaWithURIReference = {
        type: 'object',
        properties: {
          one: {
            type: 'string',
            format: 'uri-reference',
          },
        },
      };
      languageService.addSchema(SCHEMA_ID, schemaWithURIReference);
      const content = `
      one: ''
      `;
      const result = await parseSetup(content);
      expect(result.length).to.eq(1);
      expect(result[0].message).to.eq('String is not a URI: URI expected.');
    });
  });
});<|MERGE_RESOLUTION|>--- conflicted
+++ resolved
@@ -2,13 +2,9 @@
  *  Copyright (c) Red Hat. All rights reserved.
  *  Licensed under the MIT License. See License.txt in the project root for license information.
  *--------------------------------------------------------------------------------------------*/
-<<<<<<< HEAD
-import { jigxBranchTest, SCHEMA_ID, setupLanguageService, setupSchemaIDTextDocument } from './utils/testHelper';
-import { createExpectedError } from './utils/verifyError';
-=======
+import { jigxBranchTest } from './utils/testHelper';
 import { SCHEMA_ID, setupLanguageService, setupSchemaIDTextDocument } from './utils/testHelper';
 import { createDiagnosticWithData, createExpectedError } from './utils/verifyError';
->>>>>>> 653ce394
 import { ServiceSetup } from './utils/serviceSetup';
 import {
   StringTypeError,
@@ -135,9 +131,6 @@
           assert.strictEqual(result.length, 1);
           assert.deepStrictEqual(
             result[0],
-<<<<<<< HEAD
-            createExpectedError(BooleanTypeError, 0, 11, 0, 15, DiagnosticSeverity.Error, `${schemaFilePrefix}${SCHEMA_ID}`)
-=======
             createDiagnosticWithData(
               BooleanTypeError,
               0,
@@ -145,10 +138,9 @@
               0,
               15,
               DiagnosticSeverity.Error,
-              `yaml-schema: file:///${SCHEMA_ID}`,
+              `${schemaFilePrefix}${SCHEMA_ID}`,
               `file:///${SCHEMA_ID}`
             )
->>>>>>> 653ce394
           );
         })
         .then(done, done);
@@ -170,9 +162,6 @@
           assert.equal(result.length, 1);
           assert.deepEqual(
             result[0],
-<<<<<<< HEAD
-            createExpectedError(StringTypeError, 0, 5, 0, 10, DiagnosticSeverity.Error, `${schemaFilePrefix}${SCHEMA_ID}`)
-=======
             createDiagnosticWithData(
               StringTypeError,
               0,
@@ -180,10 +169,9 @@
               0,
               10,
               DiagnosticSeverity.Error,
-              `yaml-schema: file:///${SCHEMA_ID}`,
+              `${schemaFilePrefix}${SCHEMA_ID}`,
               `file:///${SCHEMA_ID}`
             )
->>>>>>> 653ce394
           );
         })
         .then(done, done);
@@ -266,9 +254,6 @@
           assert.equal(result.length, 1);
           assert.deepEqual(
             result[0],
-<<<<<<< HEAD
-            createExpectedError(BooleanTypeError, 0, 11, 0, 16, DiagnosticSeverity.Error, `${schemaFilePrefix}${SCHEMA_ID}`)
-=======
             createDiagnosticWithData(
               BooleanTypeError,
               0,
@@ -276,10 +261,9 @@
               0,
               16,
               DiagnosticSeverity.Error,
-              `yaml-schema: file:///${SCHEMA_ID}`,
+              `${schemaFilePrefix}${SCHEMA_ID}`,
               `file:///${SCHEMA_ID}`
             )
->>>>>>> 653ce394
           );
         })
         .then(done, done);
@@ -301,9 +285,6 @@
           assert.equal(result.length, 1);
           assert.deepEqual(
             result[0],
-<<<<<<< HEAD
-            createExpectedError(StringTypeError, 0, 5, 0, 7, DiagnosticSeverity.Error, `${schemaFilePrefix}${SCHEMA_ID}`)
-=======
             createDiagnosticWithData(
               StringTypeError,
               0,
@@ -311,10 +292,9 @@
               0,
               7,
               DiagnosticSeverity.Error,
-              `yaml-schema: file:///${SCHEMA_ID}`,
+              `${schemaFilePrefix}${SCHEMA_ID}`,
               `file:///${SCHEMA_ID}`
             )
->>>>>>> 653ce394
           );
         })
         .then(done, done);
@@ -356,9 +336,6 @@
           assert.equal(result.length, 1);
           assert.deepEqual(
             result[0],
-<<<<<<< HEAD
-            createExpectedError(StringTypeError, 0, 5, 0, 11, DiagnosticSeverity.Error, `${schemaFilePrefix}${SCHEMA_ID}`)
-=======
             createDiagnosticWithData(
               StringTypeError,
               0,
@@ -366,10 +343,9 @@
               0,
               11,
               DiagnosticSeverity.Error,
-              `yaml-schema: file:///${SCHEMA_ID}`,
+              `${schemaFilePrefix}${SCHEMA_ID}`,
               `file:///${SCHEMA_ID}`
             )
->>>>>>> 653ce394
           );
         })
         .then(done, done);
@@ -479,9 +455,6 @@
           assert.equal(result.length, 1);
           assert.deepEqual(
             result[0],
-<<<<<<< HEAD
-            createExpectedError(ObjectTypeError, 0, 9, 0, 13, DiagnosticSeverity.Error, `${schemaFilePrefix}${SCHEMA_ID}`)
-=======
             createDiagnosticWithData(
               ObjectTypeError,
               0,
@@ -489,10 +462,9 @@
               0,
               13,
               DiagnosticSeverity.Error,
-              `yaml-schema: file:///${SCHEMA_ID}`,
+              `${schemaFilePrefix}${SCHEMA_ID}`,
               `file:///${SCHEMA_ID}`
             )
->>>>>>> 653ce394
           );
         })
         .then(done, done);
@@ -537,9 +509,6 @@
           assert.equal(result.length, 1);
           assert.deepEqual(
             result[0],
-<<<<<<< HEAD
-            createExpectedError(ArrayTypeError, 0, 11, 0, 15, DiagnosticSeverity.Error, `${schemaFilePrefix}${SCHEMA_ID}`)
-=======
             createDiagnosticWithData(
               ArrayTypeError,
               0,
@@ -547,10 +516,9 @@
               0,
               15,
               DiagnosticSeverity.Error,
-              `yaml-schema: file:///${SCHEMA_ID}`,
+              `${schemaFilePrefix}${SCHEMA_ID}`,
               `file:///${SCHEMA_ID}`
             )
->>>>>>> 653ce394
           );
         })
         .then(done, done);
@@ -783,9 +751,6 @@
           assert.equal(result.length, 1);
           assert.deepEqual(
             result[0],
-<<<<<<< HEAD
-            createExpectedError(StringTypeError, 0, 4, 0, 4, DiagnosticSeverity.Error, `${schemaFilePrefix}${SCHEMA_ID}`)
-=======
             createDiagnosticWithData(
               StringTypeError,
               0,
@@ -793,10 +758,9 @@
               0,
               4,
               DiagnosticSeverity.Error,
-              `yaml-schema: file:///${SCHEMA_ID}`,
+              `${schemaFilePrefix}${SCHEMA_ID}`,
               `file:///${SCHEMA_ID}`
             )
->>>>>>> 653ce394
           );
         })
         .then(done, done);
@@ -1000,8 +964,8 @@
           0,
           12,
           DiagnosticSeverity.Error,
-          'yaml-schema: Schema Super title',
-          'file:///default_schema_id.yaml'
+          `${schemaFilePrefix}Schema Super title`,
+          `file:///default_schema_id.yaml`
         )
       );
     });
