/*---------------------------------------------------------------------------------------------
 *  Copyright (c) Red Hat. All rights reserved.
 *  Licensed under the MIT License. See License.txt in the project root for license information.
 *--------------------------------------------------------------------------------------------*/
import { jigxBranchTest } from './utils/testHelper';
import { SCHEMA_ID, setupLanguageService, setupSchemaIDTextDocument } from './utils/testHelper';
import { createDiagnosticWithData, createExpectedError } from './utils/verifyError';
import { ServiceSetup } from './utils/serviceSetup';
import {
  StringTypeError,
  BooleanTypeError,
  ArrayTypeError,
  ObjectTypeError,
  IncludeWithoutValueError,
  BlockMappingEntryError,
  DuplicateKeyError,
  propertyIsNotAllowed,
  MissingRequiredPropWarning,
} from './utils/errorMessages';
import * as assert from 'assert';
import * as path from 'path';
import { Diagnostic, DiagnosticSeverity } from 'vscode-languageserver';
import { expect } from 'chai';
import { SettingsState, TextDocumentTestManager } from '../src/yamlSettings';
import { ValidationHandler } from '../src/languageserver/handlers/validationHandlers';
import { LanguageService } from '../src/languageservice/yamlLanguageService';
import { KUBERNETES_SCHEMA_URL } from '../src/languageservice/utils/schemaUrls';
import { IProblem } from '../src/languageservice/parser/jsonParser07';

const schemaFilePrefix = jigxBranchTest ? 'yaml-schema: ' : 'yaml-schema: file:///';

describe('Validation Tests', () => {
  let languageSettingsSetup: ServiceSetup;
  let validationHandler: ValidationHandler;
  let languageService: LanguageService;
  let yamlSettings: SettingsState;

  before(() => {
    languageSettingsSetup = new ServiceSetup()
      .withValidate()
      .withCustomTags(['!Test', '!Ref sequence'])
      .withSchemaFileMatch({ uri: KUBERNETES_SCHEMA_URL, fileMatch: ['.drone.yml'] })
      .withSchemaFileMatch({ uri: 'https://json.schemastore.org/drone', fileMatch: ['.drone.yml'] })
      .withSchemaFileMatch({ uri: KUBERNETES_SCHEMA_URL, fileMatch: ['test.yml'] })
      .withSchemaFileMatch({
        uri: 'https://raw.githubusercontent.com/composer/composer/master/res/composer-schema.json',
        fileMatch: ['test.yml'],
      });
    const { languageService: langService, validationHandler: valHandler, yamlSettings: settings } = setupLanguageService(
      languageSettingsSetup.languageSettings
    );
    languageService = langService;
    validationHandler = valHandler;
    yamlSettings = settings;
  });

  function parseSetup(content: string, customSchemaID?: string): Promise<Diagnostic[]> {
    const testTextDocument = setupSchemaIDTextDocument(content, customSchemaID);
    yamlSettings.documents = new TextDocumentTestManager();
    (yamlSettings.documents as TextDocumentTestManager).set(testTextDocument);
    return validationHandler.validateTextDocument(testTextDocument);
  }

  afterEach(() => {
    languageService.deleteSchema(SCHEMA_ID);
  });

  describe('Boolean tests', () => {
    it('Boolean true test', (done) => {
      languageService.addSchema(SCHEMA_ID, {
        type: 'object',
        properties: {
          analytics: {
            type: 'boolean',
          },
        },
      });
      const content = 'analytics: true';
      const validator = parseSetup(content);
      validator
        .then(function (result) {
          assert.equal(result.length, 0);
        })
        .then(done, done);
    });

    it('Basic false test', (done) => {
      languageService.addSchema(SCHEMA_ID, {
        type: 'object',
        properties: {
          analytics: {
            type: 'boolean',
          },
        },
      });
      const content = 'analytics: false';
      const validator = parseSetup(content);
      validator
        .then(function (result) {
          assert.equal(result.length, 0);
        })
        .then(done, done);
    });

    it('Test that boolean value without quotations is valid', (done) => {
      languageService.addSchema(SCHEMA_ID, {
        type: 'object',
        properties: {
          analytics: {
            type: 'boolean',
          },
        },
      });
      const content = '%YAML 1.1\n---\nanalytics: no';
      const validator = parseSetup(content);
      validator
        .then(function (result) {
          assert.equal(result.length, 0);
        })
        .then(done, done);
    });

    it('Test that boolean value in quotations is interpreted as string not boolean', (done) => {
      languageService.addSchema(SCHEMA_ID, {
        type: 'object',
        properties: {
          analytics: {
            type: 'boolean',
          },
        },
      });
      const content = 'analytics: "no"';
      const validator = parseSetup(content);
      validator
        .then(function (result) {
          assert.strictEqual(result.length, 1);
          assert.deepStrictEqual(
            result[0],
            createDiagnosticWithData(
              BooleanTypeError,
              0,
              11,
              0,
              15,
              DiagnosticSeverity.Error,
              `${schemaFilePrefix}${SCHEMA_ID}`,
              `file:///${SCHEMA_ID}`
            )
          );
        })
        .then(done, done);
    });

    it('Error on incorrect value type (boolean)', (done) => {
      languageService.addSchema(SCHEMA_ID, {
        type: 'object',
        properties: {
          cwd: {
            type: 'string',
          },
        },
      });
      const content = 'cwd: False';
      const validator = parseSetup(content);
      validator
        .then(function (result) {
          assert.equal(result.length, 1);
          assert.deepEqual(
            result[0],
            createDiagnosticWithData(
              StringTypeError,
              0,
              5,
              0,
              10,
              DiagnosticSeverity.Error,
              `${schemaFilePrefix}${SCHEMA_ID}`,
              `file:///${SCHEMA_ID}`
            )
          );
        })
        .then(done, done);
    });
  });

  describe('String tests', () => {
    it('Test that boolean inside of quotations is of type string', (done) => {
      languageService.addSchema(SCHEMA_ID, {
        type: 'object',
        properties: {
          analytics: {
            type: 'string',
          },
        },
      });
      const content = 'analytics: "no"';
      const validator = parseSetup(content);
      validator
        .then(function (result) {
          assert.equal(result.length, 0);
        })
        .then(done, done);
    });

    it('Type string validates under children', (done) => {
      languageService.addSchema(SCHEMA_ID, {
        type: 'object',
        properties: {
          scripts: {
            type: 'object',
            properties: {
              register: {
                type: 'string',
              },
            },
          },
        },
      });
      const content = 'registry:\n  register: file://test_url';
      const validator = parseSetup(content);
      validator
        .then(function (result) {
          assert.equal(result.length, 0);
        })
        .then(done, done);
    });

    it('Type String does not error on valid node', (done) => {
      languageService.addSchema(SCHEMA_ID, {
        type: 'object',
        properties: {
          cwd: {
            type: 'string',
          },
        },
      });
      const content = 'cwd: this';
      const validator = parseSetup(content);
      validator
        .then(function (result) {
          assert.equal(result.length, 0);
        })
        .then(done, done);
    });

    it('Error on incorrect value type (string)', (done) => {
      languageService.addSchema(SCHEMA_ID, {
        type: 'object',
        properties: {
          analytics: {
            type: 'boolean',
          },
        },
      });
      const content = 'analytics: hello';
      const validator = parseSetup(content);
      validator
        .then(function (result) {
          assert.equal(result.length, 1);
          assert.deepEqual(
            result[0],
            createDiagnosticWithData(
              BooleanTypeError,
              0,
              11,
              0,
              16,
              DiagnosticSeverity.Error,
              `${schemaFilePrefix}${SCHEMA_ID}`,
              `file:///${SCHEMA_ID}`
            )
          );
        })
        .then(done, done);
    });

    it('Test that boolean is invalid when no strings present and schema wants string', (done) => {
      languageService.addSchema(SCHEMA_ID, {
        type: 'object',
        properties: {
          cwd: {
            type: 'string',
          },
        },
      });
      const content = '%YAML 1.1\n---\ncwd: no';
      const validator = parseSetup(content);
      validator
        .then(function (result) {
          assert.equal(result.length, 1);
          assert.deepEqual(
            result[0],
            createDiagnosticWithData(
              StringTypeError,
              2,
              5,
              2,
              7,
              DiagnosticSeverity.Error,
              `${schemaFilePrefix}${SCHEMA_ID}`,
              `file:///${SCHEMA_ID}`
            )
          );
        })
        .then(done, done);
    });
  });

  describe('Pattern tests', () => {
    it('Test a valid Unicode pattern', (done) => {
      languageService.addSchema(SCHEMA_ID, {
        type: 'object',
        properties: {
          prop: {
            type: 'string',
            pattern: '^tes\\p{Letter}$',
          },
        },
      });
      parseSetup('prop: "tesT"')
        .then(function (result) {
          assert.equal(result.length, 0);
        })
        .then(done, done);
    });
    it('Test an invalid Unicode pattern', (done) => {
      languageService.addSchema(SCHEMA_ID, {
        type: 'object',
        properties: {
          prop: {
            type: 'string',
            pattern: '^tes\\p{Letter}$',
          },
        },
      });
      parseSetup('prop: "tes "')
        .then(function (result) {
          assert.equal(result.length, 1);
          assert.ok(result[0].message.startsWith('String does not match the pattern'));
          assert.deepEqual(
            result[0],
            createDiagnosticWithData(
              result[0].message,
              0,
              6,
              0,
              12,
              DiagnosticSeverity.Error,
              `yaml-schema: file:///${SCHEMA_ID}`,
              `file:///${SCHEMA_ID}`
            )
          );
        })
        .then(done, done);
    });

    it('Test a valid Unicode patternProperty', (done) => {
      languageService.addSchema(SCHEMA_ID, {
        type: 'object',
        patternProperties: {
          '^tes\\p{Letter}$': true,
        },
        additionalProperties: false,
      });
      parseSetup('tesT: true')
        .then(function (result) {
          assert.equal(result.length, 0);
        })
        .then(done, done);
    });
    it('Test an invalid Unicode patternProperty', (done) => {
      languageService.addSchema(SCHEMA_ID, {
        type: 'object',
        patternProperties: {
          '^tes\\p{Letter}$': true,
        },
        additionalProperties: false,
      });
      parseSetup('tes9: true')
        .then(function (result) {
          assert.equal(result.length, 1);
          assert.deepEqual(
            result[0],
            createDiagnosticWithData(
              'Property tes9 is not allowed.',
              0,
              0,
              0,
              4,
              DiagnosticSeverity.Error,
              `yaml-schema: file:///${SCHEMA_ID}`,
              `file:///${SCHEMA_ID}`
            )
          );
        })
        .then(done, done);
    });
  });

  describe('Number tests', () => {
    it('Type Number does not error on valid node', (done) => {
      languageService.addSchema(SCHEMA_ID, {
        type: 'object',
        properties: {
          timeout: {
            type: 'number',
          },
        },
      });
      const content = 'timeout: 60000';
      const validator = parseSetup(content);
      validator
        .then(function (result) {
          assert.equal(result.length, 0);
        })
        .then(done, done);
    });

    it('Error on incorrect value type (number)', (done) => {
      languageService.addSchema(SCHEMA_ID, {
        type: 'object',
        properties: {
          cwd: {
            type: 'string',
          },
        },
      });
      const content = 'cwd: 100000';
      const validator = parseSetup(content);
      validator
        .then(function (result) {
          assert.equal(result.length, 1);
          assert.deepEqual(
            result[0],
            createDiagnosticWithData(
              StringTypeError,
              0,
              5,
              0,
              11,
              DiagnosticSeverity.Error,
              `${schemaFilePrefix}${SCHEMA_ID}`,
              `file:///${SCHEMA_ID}`
            )
          );
        })
        .then(done, done);
    });
  });

  describe('Object tests', () => {
    it('Basic test on nodes with children', (done) => {
      languageService.addSchema(SCHEMA_ID, {
        type: 'object',
        properties: {
          scripts: {
            type: 'object',
            properties: {
              preinstall: {
                type: 'string',
              },
              postinstall: {
                type: 'string',
              },
            },
          },
        },
      });
      const content = 'scripts:\n  preinstall: test1\n  postinstall: test2';
      const validator = parseSetup(content);
      validator
        .then(function (result) {
          assert.equal(result.length, 0);
        })
        .then(done, done);
    });

    it('Test with multiple nodes with children', (done) => {
      languageService.addSchema(SCHEMA_ID, {
        type: 'object',
        properties: {
          analytics: {
            type: 'boolean',
          },
          cwd: {
            type: 'string',
          },
          scripts: {
            type: 'object',
            properties: {
              preinstall: {
                type: 'string',
              },
              postinstall: {
                type: 'string',
              },
            },
          },
        },
      });
      const content = 'analytics: true\ncwd: this\nscripts:\n  preinstall: test1\n  postinstall: test2';
      const validator = parseSetup(content);
      validator
        .then(function (result) {
          assert.equal(result.length, 0);
        })
        .then(done, done);
    });

    it('Type Object does not error on valid node', (done) => {
      languageService.addSchema(SCHEMA_ID, {
        type: 'object',
        properties: {
          registry: {
            type: 'object',
            properties: {
              search: {
                type: 'string',
              },
            },
          },
        },
      });
      const content = 'registry:\n  search: file://test_url';
      const validator = parseSetup(content);
      validator
        .then(function (result) {
          assert.equal(result.length, 0);
        })
        .then(done, done);
    });

    it('Error on incorrect value type (object)', (done) => {
      languageService.addSchema(SCHEMA_ID, {
        type: 'object',
        properties: {
          scripts: {
            type: 'object',
            properties: {
              search: {
                type: 'string',
              },
            },
          },
        },
      });
      const content = 'scripts: test';
      const validator = parseSetup(content);
      validator
        .then(function (result) {
          assert.equal(result.length, 1);
          assert.deepEqual(
            result[0],
            createDiagnosticWithData(
              ObjectTypeError,
              0,
              9,
              0,
              13,
              DiagnosticSeverity.Error,
              `${schemaFilePrefix}${SCHEMA_ID}`,
              `file:///${SCHEMA_ID}`
            )
          );
        })
        .then(done, done);
    });
  });

  describe('Array tests', () => {
    it('Type Array does not error on valid node', (done) => {
      languageService.addSchema(SCHEMA_ID, {
        type: 'object',
        properties: {
          resolvers: {
            type: 'array',
            items: {
              type: 'string',
            },
          },
        },
      });
      const content = 'resolvers:\n  - test\n  - test\n  - test';
      const validator = parseSetup(content);
      validator
        .then(function (result) {
          assert.equal(result.length, 0);
        })
        .then(done, done);
    });

    it('Error on incorrect value type (array)', (done) => {
      languageService.addSchema(SCHEMA_ID, {
        type: 'object',
        properties: {
          resolvers: {
            type: 'array',
          },
        },
      });
      const content = 'resolvers: test';
      const validator = parseSetup(content);
      validator
        .then(function (result) {
          assert.equal(result.length, 1);
          assert.deepEqual(
            result[0],
            createDiagnosticWithData(
              ArrayTypeError,
              0,
              11,
              0,
              15,
              DiagnosticSeverity.Error,
              `${schemaFilePrefix}${SCHEMA_ID}`,
              `file:///${SCHEMA_ID}`
            )
          );
        })
        .then(done, done);
    });
  });

  describe('Anchor tests', () => {
    it('Anchor should not error', (done) => {
      languageService.addSchema(SCHEMA_ID, {
        type: 'object',
        properties: {
          default: {
            type: 'object',
            properties: {
              name: {
                type: 'string',
              },
            },
          },
        },
      });
      const content = 'default: &DEFAULT\n  name: Anchor\nanchor_test:\n  <<: *DEFAULT';
      const validator = parseSetup(content);
      validator
        .then(function (result) {
          assert.equal(result.length, 0);
        })
        .then(done, done);
    });

    it('Anchor with multiple references should not error', (done) => {
      languageService.addSchema(SCHEMA_ID, {
        type: 'object',
        properties: {
          default: {
            type: 'object',
            properties: {
              name: {
                type: 'string',
              },
            },
          },
        },
      });
      const content = 'default: &DEFAULT\n  name: Anchor\nanchor_test:\n  <<: *DEFAULT\nanchor_test2:\n  <<: *DEFAULT';
      const validator = parseSetup(content);
      validator
        .then(function (result) {
          assert.equal(result.length, 0);
        })
        .then(done, done);
    });

    it('Multiple Anchor in array of references should not error', (done) => {
      languageService.addSchema(SCHEMA_ID, {
        type: 'object',
        properties: {
          default: {
            type: 'object',
            properties: {
              name: {
                type: 'string',
              },
            },
          },
        },
      });
      const content =
        'default: &DEFAULT\n  name: Anchor\ncustomname: &CUSTOMNAME\n  custom_name: Anchor\nanchor_test:\n  <<: [*DEFAULT, *CUSTOMNAME]';
      const validator = parseSetup(content);
      validator
        .then(function (result) {
          assert.equal(result.length, 0);
        })
        .then(done, done);
    });

    it('Multiple Anchors being referenced in same level at same time for yaml 1.1', async () => {
      languageService.addSchema(SCHEMA_ID, {
        type: 'object',
        properties: {
          customize: {
            type: 'object',
            properties: {
              register: {
                type: 'string',
              },
            },
          },
        },
      });
      const content =
        '%YAML 1.1\n---\ndefault: &DEFAULT\n  name: Anchor\ncustomname: &CUSTOMNAME\n  custom_name: Anchor\nanchor_test:\n  <<: *DEFAULT\n  <<: *CUSTOMNAME\n';
      const result = await parseSetup(content);

      assert.strictEqual(result.length, 0);
    });

    it('Multiple Anchors being referenced in same level at same time for yaml generate error for 1.2', async () => {
      languageService.addSchema(SCHEMA_ID, {
        type: 'object',
        properties: {
          customize: {
            type: 'object',
            properties: {
              register: {
                type: 'string',
              },
            },
          },
        },
      });
      const content =
        'default: &DEFAULT\n  name: Anchor\ncustomname: &CUSTOMNAME\n  custom_name: Anchor\nanchor_test:\n  <<: *DEFAULT\n  <<: *CUSTOMNAME\n';
      const result = await parseSetup(content);

      assert.strictEqual(result.length, 1);
      assert.deepStrictEqual(result[0], createExpectedError('Map keys must be unique', 6, 2, 6, 18, DiagnosticSeverity.Error));
    });

    it('Nested object anchors should expand properly', async () => {
      languageService.addSchema(SCHEMA_ID, {
        type: 'object',
        additionalProperties: {
          type: 'object',
          additionalProperties: false,
          properties: {
            akey: {
              type: 'string',
            },
          },
          required: ['akey'],
        },
      });
      const content = `
        l1: &l1
          akey: avalue

        l2: &l2
          <<: *l1

        l3: &l3
          <<: *l2

        l4:
          <<: *l3
      `;
      const validator = await parseSetup(content);

      assert.strictEqual(validator.length, 0);
    });

    it('Anchor reference with a validation error in a sub-object emits the error in the right location', (done) => {
      languageService.addSchema(SCHEMA_ID, {
        type: 'object',
        properties: {
          src: {},
          dest: {
            type: 'object',
            properties: {
              outer: {
                type: 'object',
                required: ['otherkey'],
              },
            },
          },
        },
        required: ['src', 'dest'],
      });
      const content = `
        src: &src
          outer:
            akey: avalue

        dest:
          <<: *src
      `;
      const validator = parseSetup(content);
      validator
        .then(function (result) {
          assert.equal(result.length, 1);
          // The key thing we're checking is *where* the validation error gets reported.
          // "outer" isn't required to contain "otherkey" inside "src", but it is inside
          // "dest". Since "outer" doesn't appear inside "dest" because of the alias, we
          // need to move the error into "src".
          assert.deepEqual(
            result[0],
            createDiagnosticWithData(
              MissingRequiredPropWarning.replace('{0}', 'otherkey'),
              2,
              10,
              2,
              15,
              DiagnosticSeverity.Error,
              `yaml-schema: file:///${SCHEMA_ID}`,
              `file:///${SCHEMA_ID}`
            )
          );
        })
        .then(done, done);
    });

    it('Array Anchor merge', async () => {
      languageService.addSchema(SCHEMA_ID, {
        type: 'object',
        properties: {
          arr: {
            type: 'array',
            items: {
              type: 'number',
            },
          },
          obj: {
            properties: {
              arr2: {
                type: 'array',
                items: {
                  type: 'string',
                },
              },
            },
          },
        },
      });
      const content = `
arr: &a
  - 1
  - 2
obj:
  <<: *a
  arr2:
    - << *a
`;
      const result = await parseSetup(content);
      assert.equal(result.length, 0);
    });
  });

  describe('Custom tag tests', () => {
    it('Custom Tags without type', async () => {
      languageService.addSchema(SCHEMA_ID, {
        type: 'object',
        properties: {
          analytics: {
            type: 'boolean',
          },
        },
      });
      const content = 'analytics: !Test false';
      const result = await parseSetup(content);
      assert.equal(result.length, 1);
      assert.deepStrictEqual(
        result[0],
        createDiagnosticWithData(
          BooleanTypeError,
          0,
          17,
          0,
          22,
          DiagnosticSeverity.Error,
          `yaml-schema: file:///${SCHEMA_ID}`,
          `file:///${SCHEMA_ID}`
        )
      );
    });

    it('Custom Tags with type', (done) => {
      languageService.addSchema(SCHEMA_ID, {
        type: 'object',
        properties: {
          resolvers: {
            type: 'array',
            items: {
              type: 'string',
            },
          },
        },
      });
      const content = 'resolvers: !Ref\n  - test';
      const validator = parseSetup(content);
      validator
        .then(function (result) {
          assert.equal(result.length, 0);
        })
        .then(done, done);
    });

    it('Include with value should not error', (done) => {
      languageService.addSchema(SCHEMA_ID, {
        type: 'object',
        properties: {
          customize: {
            type: 'string',
          },
        },
      });
      const content = 'customize: !include customize.yaml';
      const validator = parseSetup(content);
      validator
        .then(function (result) {
          assert.equal(result.length, 0);
        })
        .then(done, done);
    });

    it('Include without value should error', (done) => {
      const content = 'customize: !include';
      const validator = parseSetup(content);
      validator
        .then(function (result) {
          assert.equal(result.length, 1);
          assert.deepEqual(result[0], createExpectedError(IncludeWithoutValueError, 0, 11, 0, 19));
        })
        .then(done, done);
    });
  });

  describe('Multiple type tests', function () {
    it('Do not error when there are multiple types in schema and theyre valid', (done) => {
      languageService.addSchema(SCHEMA_ID, {
        type: 'object',
        properties: {
          license: {
            type: ['string', 'boolean'],
          },
        },
      });
      const content = 'license: MIT';
      const validator = parseSetup(content);
      validator
        .then(function (result) {
          assert.equal(result.length, 0);
        })
        .then(done, done);
    });
  });

  describe('Invalid YAML errors', function () {
    it('Error when theres a finished untyped item', (done) => {
      languageService.addSchema(SCHEMA_ID, {
        type: 'object',
        properties: {
          cwd: {
            type: 'string',
          },
          analytics: {
            type: 'boolean',
          },
        },
      });
      const content = 'cwd: hello\nan';
      const validator = parseSetup(content);
      validator
        .then(function (result) {
          assert.equal(result.length, 1);
          assert.deepEqual(result[0], createExpectedError(BlockMappingEntryError, 1, 0, 1, 2));
        })
        .then(done, done);
    });

    it('Error when theres no value for a node', (done) => {
      languageService.addSchema(SCHEMA_ID, {
        type: 'object',
        properties: {
          cwd: {
            type: 'string',
          },
        },
      });
      const content = 'cwd:';
      const validator = parseSetup(content);
      validator
        .then(function (result) {
          assert.equal(result.length, 1);
          assert.deepEqual(
            result[0],
            createDiagnosticWithData(
              StringTypeError,
              0,
              4,
              0,
              4,
              DiagnosticSeverity.Error,
              `${schemaFilePrefix}${SCHEMA_ID}`,
              `file:///${SCHEMA_ID}`
            )
          );
        })
        .then(done, done);
    });
  });

  describe('Test with no schemas', () => {
    it('Duplicate properties are reported', (done) => {
      const content = 'kind: a\ncwd: b\nkind: c';
      const validator = parseSetup(content);
      validator
        .then(function (result) {
          assert.equal(result.length, 1);
          assert.deepEqual(result[0], createExpectedError(DuplicateKeyError, 2, 0, 2, 7));
        })
        .then(done, done);
    });
  });

  describe('Test anchors', function () {
    it('Test that anchors with a schema do not report Property << is not allowed', (done) => {
      const schema = {
        type: 'object',
        properties: {
          sample: {
            type: 'object',
            properties: {
              prop1: {
                type: 'string',
              },
              prop2: {
                type: 'string',
              },
            },
            additionalProperties: false,
          },
        },
        $schema: 'http://json-schema.org/draft-07/schema#',
      };
      languageService.addSchema(SCHEMA_ID, schema);
      const content = 'test: &test\n  prop1: hello\nsample:\n  <<: *test\n  prop2: another_test';
      const validator = parseSetup(content);
      validator
        .then(function (result) {
          assert.equal(result.length, 0);
        })
        .then(done, done);
    });
  });

  describe('Test with custom kubernetes schemas', function () {
    it('Test that properties that match multiple enums get validated properly', (done) => {
      languageService.configure(languageSettingsSetup.withKubernetes().languageSettings);
      yamlSettings.specificValidatorPaths = ['*.yml', '*.yaml'];

      const schema = {
        definitions: {
          ImageStreamImport: {
            type: 'object',
            properties: {
              kind: {
                type: 'string',
                enum: ['ImageStreamImport'],
              },
            },
          },
          ImageStreamLayers: {
            type: 'object',
            properties: {
              kind: {
                type: 'string',
                enum: ['ImageStreamLayers'],
              },
            },
          },
        },
        oneOf: [
          {
            $ref: '#/definitions/ImageStreamImport',
          },
          {
            $ref: '#/definitions/ImageStreamLayers',
          },
        ],
      };
      languageService.addSchema(SCHEMA_ID, schema);
      const content = 'kind: ';
      const validator = parseSetup(content);
      validator
        .then(function (result) {
          assert.equal(result.length, 2);
          // eslint-disable-next-line
          assert.equal(result[1].message, `Value is not accepted. Valid values: "ImageStreamImport", "ImageStreamLayers".`);
        })
        .then(done, done);
    });
  });

  // https://github.com/redhat-developer/yaml-language-server/issues/118
  describe('Null literals', () => {
    ['NULL', 'Null', 'null', '~', ''].forEach((content) => {
      it(`Test type null is parsed from [${content}]`, (done) => {
        const schema = {
          type: 'object',
          properties: {
            nulltest: {
              type: 'null',
            },
          },
        };
        languageService.addSchema(SCHEMA_ID, schema);
        const validator = parseSetup('nulltest: ' + content);
        validator
          .then(function (result) {
            assert.equal(result.length, 0);
          })
          .then(done, done);
      });
    });

    it('Test type null is working correctly in array', (done) => {
      const schema = {
        properties: {
          values: {
            type: 'array',
            items: {
              type: 'null',
            },
          },
        },
        required: ['values'],
      };
      languageService.addSchema(SCHEMA_ID, schema);
      const content = 'values: [Null, NULL, null, ~,]';
      const validator = parseSetup(content);
      validator
        .then(function (result) {
          assert.equal(result.length, 0);
        })
        .then(done, done);
    });
  });

  describe('Multi Document schema validation tests', () => {
    it('Document does not error when --- is present with schema', (done) => {
      languageService.addSchema(SCHEMA_ID, {
        type: 'object',
        properties: {
          cwd: {
            type: 'string',
          },
        },
      });
      const content = '---\n# this is a test\ncwd: this';
      const validator = parseSetup(content);
      validator
        .then(function (result) {
          assert.equal(result.length, 0);
        })
        .then(done, done);
    });

    it('Multi Document does not error when --- is present with schema', (done) => {
      languageService.addSchema(SCHEMA_ID, {
        type: 'object',
        properties: {
          cwd: {
            type: 'string',
          },
        },
      });
      const content = '---\n# this is a test\ncwd: this...\n---\n# second comment\ncwd: hello\n...';
      const validator = parseSetup(content);
      validator
        .then(function (result) {
          assert.equal(result.length, 0);
        })
        .then(done, done);
    });
  });

  describe('Schema with title', () => {
    it('validator uses schema title instead of url', async () => {
      languageService.addSchema(SCHEMA_ID, {
        type: 'object',
        title: 'Schema Super title',
        properties: {
          analytics: {
            type: 'string',
          },
        },
      });
      const content = 'analytics: 1';
      const result = await parseSetup(content);
      expect(result[0]).deep.equal(
        createDiagnosticWithData(
          StringTypeError,
          0,
          11,
          0,
          12,
          DiagnosticSeverity.Error,
          `${schemaFilePrefix}Schema Super title`,
          `file:///default_schema_id.yaml`
        )
      );
    });
  });

  describe('Multiple schema for single file', () => {
    after(() => {
      // remove Kubernetes setting not to affect next tests
      languageService.configure(languageSettingsSetup.withKubernetes(false).languageSettings);
      yamlSettings.specificValidatorPaths = [];
    });
    it('should add proper source to diagnostic', async () => {
      const content = `
      abandoned: v1
      archive:
        exclude:
          asd: asd`;
      languageService.configure(languageSettingsSetup.withKubernetes().languageSettings);
      yamlSettings.specificValidatorPaths = ['*.yml', '*.yaml'];
      const result = await parseSetup(content, 'file://~/Desktop/vscode-yaml/test.yml');
<<<<<<< HEAD
      /* returns different result than master branch, be careful
        Missing property "name".
        Missing property "description".
        Incorrect type. Expected "array".
       */
      expect(result[2]).deep.equal(
=======
      expect(result[0]).deep.equal(
>>>>>>> fcfe397a
        createDiagnosticWithData(
          ArrayTypeError,
          4,
          10,
          4,
          18,
          DiagnosticSeverity.Error,
          'yaml-schema: Package',
          'https://raw.githubusercontent.com/composer/composer/master/res/composer-schema.json'
        )
      );
    });

    it('should add proper source to diagnostic in case of drone', async () => {
      const content = `
      apiVersion: v1
      kind: Deployment
      `;

      const result = await parseSetup(content, 'file://~/Desktop/vscode-yaml/.drone.yml');
      expect(result[5]).deep.equal(
        createDiagnosticWithData(
          propertyIsNotAllowed('apiVersion'),
          1,
          6,
          1,
          16,
          DiagnosticSeverity.Error,
          'yaml-schema: Drone CI configuration file',
          'https://json.schemastore.org/drone'
        )
      );
    });
  });

  describe('Conditional Schema', () => {
    it('validator use "then" block if "if" valid', async () => {
      languageService.addSchema(SCHEMA_ID, {
        type: 'object',
        default: [],
        properties: {
          name: {
            type: 'string',
          },
          var: {
            type: 'string',
          },
        },
        if: {
          properties: {
            var: {
              type: 'string',
            },
          },
        },
        then: {
          required: ['pineapple'],
        },
        else: {
          required: ['tomato'],
        },
        additionalProperties: true,
      });
      const content = `
      name: aName
      var: something
      inputs:`;
      const result = await parseSetup(content);
      expect(result[0].message).to.eq('Missing property "pineapple".');
    });
  });

  describe('Schema with uri-reference', () => {
    it('should validate multiple uri-references', async () => {
      const schemaWithURIReference = {
        type: 'object',
        properties: {
          one: {
            type: 'string',
            format: 'uri-reference',
          },
        },
      };
      languageService.addSchema(SCHEMA_ID, schemaWithURIReference);
      let content = `
      one: '//foo/bar'
      `;
      let result = await parseSetup(content);
      expect(result.length).to.eq(0);

      content = `
      one: '#/components/schemas/service'
      `;
      result = await parseSetup(content);
      expect(result.length).to.eq(0);

      content = `
      one: 'some/relative/path/foo.schema.yaml'
      `;
      result = await parseSetup(content);
      expect(result.length).to.eq(0);

      content = `
      one: 'http://foo/bar'
      `;
      result = await parseSetup(content);
      expect(result.length).to.eq(0);
    });

    it('should not validate empty uri-reference', async () => {
      const schemaWithURIReference = {
        type: 'object',
        properties: {
          one: {
            type: 'string',
            format: 'uri-reference',
          },
        },
      };
      languageService.addSchema(SCHEMA_ID, schemaWithURIReference);
      const content = `
      one: ''
      `;
      const result = await parseSetup(content);
      expect(result.length).to.eq(1);
      expect(result[0].message).to.eq('String is not a URI: URI expected.');
    });
  });

  describe('Multiple similar schemas validation', () => {
    const sharedSchemaId = 'sharedSchema.json';
    before(() => {
      // remove Kubernetes setting set by previous test
      languageService.configure(languageSettingsSetup.withKubernetes(false).languageSettings);
      yamlSettings.specificValidatorPaths = [];
    });
    afterEach(() => {
      languageService.deleteSchema(sharedSchemaId);
    });
    it('should distinguish types in error "Incorrect type (Expected "type1 | type2 | type3")"', async () => {
      // eslint-disable-next-line @typescript-eslint/no-var-requires
      const schema = require(path.join(__dirname, './fixtures/testMultipleSimilarSchema.json'));

      languageService.addSchema(sharedSchemaId, schema.sharedSchema);
      languageService.addSchema(SCHEMA_ID, schema.schema);
      const content = 'test_anyOf_objects:\n  ';
      const result = await parseSetup(content);

      assert.strictEqual(result.length, 1);
      assert.strictEqual(result[0].message, 'Incorrect type. Expected "type1 | type2 | type3".');
      assert.strictEqual(result[0].source, 'yaml-schema: sharedSchema.json | default_schema_id.yaml');
      assert.deepStrictEqual((result[0].data as IProblem).schemaUri, [
        'file:///sharedSchema.json',
        'file:///default_schema_id.yaml',
      ]);
    });
    it('should combine types in "Incorrect type error"', async () => {
      // eslint-disable-next-line @typescript-eslint/no-var-requires
      const schema = require(path.join(__dirname, './fixtures/testMultipleSimilarSchema.json'));

      languageService.addSchema(sharedSchemaId, schema.sharedSchema);
      languageService.addSchema(SCHEMA_ID, schema.schema);
      const content = 'test_anyOf_objects:\n  propA:';
      const result = await parseSetup(content);

      assert.strictEqual(result.length, 3);
      assert.strictEqual(result[2].message, 'Incorrect type. Expected "string".');
      assert.strictEqual(result[2].source, 'yaml-schema: sharedSchema.json | default_schema_id.yaml');
    });
    it('should combine const value', async () => {
      // eslint-disable-next-line @typescript-eslint/no-var-requires
      const schema = require(path.join(__dirname, './fixtures/testMultipleSimilarSchema.json'));

      languageService.addSchema(sharedSchemaId, schema.sharedSchema);
      languageService.addSchema(SCHEMA_ID, schema.schema);
      const content = 'test_anyOf_objects:\n  constA:';
      const result = await parseSetup(content);

      assert.strictEqual(result.length, 4);
      assert.strictEqual(result[3].message, 'Value must be "constForType1" | "constForType3".');
      assert.strictEqual(result[3].source, 'yaml-schema: sharedSchema.json | default_schema_id.yaml');
    });
    it('should distinguish types in error: "Missing property from multiple schemas"', async () => {
      // eslint-disable-next-line @typescript-eslint/no-var-requires
      const schema = require(path.join(__dirname, './fixtures/testMultipleSimilarSchema.json'));

      languageService.addSchema(sharedSchemaId, schema.sharedSchema);
      languageService.addSchema(SCHEMA_ID, schema.schema);
      const content = 'test_anyOf_objects:\n  someProp:';
      const result = await parseSetup(content);

      assert.strictEqual(result.length, 3);
      assert.strictEqual(result[0].message, 'Missing property "objA".');
      assert.strictEqual(result[0].source, 'yaml-schema: sharedSchema.json | default_schema_id.yaml');
      assert.deepStrictEqual((result[0].data as IProblem).schemaUri, [
        'file:///sharedSchema.json',
        'file:///default_schema_id.yaml',
      ]);
      assert.strictEqual(result[1].message, 'Missing property "propA".');
      assert.strictEqual(result[1].source, 'yaml-schema: sharedSchema.json | default_schema_id.yaml');
      assert.deepStrictEqual((result[1].data as IProblem).schemaUri, [
        'file:///sharedSchema.json',
        'file:///default_schema_id.yaml',
      ]);
      assert.strictEqual(result[2].message, 'Missing property "constA".');
      assert.strictEqual(result[2].source, 'yaml-schema: sharedSchema.json | default_schema_id.yaml');
      assert.deepStrictEqual((result[2].data as IProblem).schemaUri, [
        'file:///sharedSchema.json',
        'file:///default_schema_id.yaml',
      ]);
    });
  });

  describe('Empty document validation', () => {
    it('should provide validation for empty document', async () => {
      languageService.addSchema(SCHEMA_ID, {
        type: 'object',
        properties: {
          scripts: {
            type: 'string',
          },
        },
        required: ['scripts'],
      });
      const content = '';
      const result = await parseSetup(content);
      assert.strictEqual(result.length, 1);
      assert.deepStrictEqual(
        result[0],
        createDiagnosticWithData(
          MissingRequiredPropWarning.replace('{0}', 'scripts'),
          0,
          0,
          0,
          0,
          DiagnosticSeverity.Error,
          `${schemaFilePrefix}${SCHEMA_ID}`,
          `file:///${SCHEMA_ID}`
        )
      );
    });

    it('should provide validation for document which contains only whitespaces', async () => {
      languageService.addSchema(SCHEMA_ID, {
        type: 'object',
        properties: {
          scripts: {
            type: 'string',
          },
        },
        required: ['scripts'],
      });
      const content = '  \n   \n';
      const result = await parseSetup(content);
      assert.deepStrictEqual(
        result[0],
        createDiagnosticWithData(
          MissingRequiredPropWarning.replace('{0}', 'scripts'),
          0,
          0,
          0,
          1,
          DiagnosticSeverity.Error,
          `${schemaFilePrefix}${SCHEMA_ID}`,
          `file:///${SCHEMA_ID}`
        )
      );
    });
  });
  describe('Additional properties validation', () => {
    it('should allow additional props on object by default', async () => {
      const schema = {
        type: 'object',
        properties: {
          prop1: {
            type: 'string',
          },
        },
      };
      languageService.addSchema(SCHEMA_ID, schema);
      const content = `prop2: you could be there 'prop2'`;
      const result = await parseSetup(content);
      expect(result.length).to.eq(0);
    });

    describe('Additional properties validation with enabled disableAdditionalProperties', () => {
      before(() => {
        languageSettingsSetup.languageSettings.disableAdditionalProperties = true;
        languageService.configure(languageSettingsSetup.languageSettings);
      });
      after(() => {
        languageSettingsSetup.languageSettings.disableAdditionalProperties = false;
      });

      it('should return additional prop error when there is extra prop', async () => {
        const schema = {
          type: 'object',
          properties: {
            prop1: {
              type: 'string',
            },
          },
        };
        languageService.addSchema(SCHEMA_ID, schema);
        const content = `prop2: you should not be there 'prop2'`;
        const result = await parseSetup(content);
        expect(result.length).to.eq(1);
        expect(result[0].message).to.eq('Property prop2 is not allowed.');
      });

      it('should allow additional props on object when additionalProp is true on object', async () => {
        const schema = {
          type: 'object',
          properties: {
            prop1: {
              type: 'string',
            },
          },
          additionalProperties: true,
        };
        languageService.addSchema(SCHEMA_ID, schema);
        const content = `prop2: you could be there 'prop2'`;
        const result = await parseSetup(content);
        expect(result.length).to.eq(0);
      });
    });
  });
});<|MERGE_RESOLUTION|>--- conflicted
+++ resolved
@@ -2,7 +2,6 @@
  *  Copyright (c) Red Hat. All rights reserved.
  *  Licensed under the MIT License. See License.txt in the project root for license information.
  *--------------------------------------------------------------------------------------------*/
-import { jigxBranchTest } from './utils/testHelper';
 import { SCHEMA_ID, setupLanguageService, setupSchemaIDTextDocument } from './utils/testHelper';
 import { createDiagnosticWithData, createExpectedError } from './utils/verifyError';
 import { ServiceSetup } from './utils/serviceSetup';
@@ -27,8 +26,6 @@
 import { KUBERNETES_SCHEMA_URL } from '../src/languageservice/utils/schemaUrls';
 import { IProblem } from '../src/languageservice/parser/jsonParser07';
 
-const schemaFilePrefix = jigxBranchTest ? 'yaml-schema: ' : 'yaml-schema: file:///';
-
 describe('Validation Tests', () => {
   let languageSettingsSetup: ServiceSetup;
   let validationHandler: ValidationHandler;
@@ -143,7 +140,7 @@
               0,
               15,
               DiagnosticSeverity.Error,
-              `${schemaFilePrefix}${SCHEMA_ID}`,
+              `yaml-schema: file:///${SCHEMA_ID}`,
               `file:///${SCHEMA_ID}`
             )
           );
@@ -174,7 +171,7 @@
               0,
               10,
               DiagnosticSeverity.Error,
-              `${schemaFilePrefix}${SCHEMA_ID}`,
+              `yaml-schema: file:///${SCHEMA_ID}`,
               `file:///${SCHEMA_ID}`
             )
           );
@@ -266,7 +263,7 @@
               0,
               16,
               DiagnosticSeverity.Error,
-              `${schemaFilePrefix}${SCHEMA_ID}`,
+              `yaml-schema: file:///${SCHEMA_ID}`,
               `file:///${SCHEMA_ID}`
             )
           );
@@ -297,7 +294,7 @@
               2,
               7,
               DiagnosticSeverity.Error,
-              `${schemaFilePrefix}${SCHEMA_ID}`,
+              `yaml-schema: file:///${SCHEMA_ID}`,
               `file:///${SCHEMA_ID}`
             )
           );
@@ -439,7 +436,7 @@
               0,
               11,
               DiagnosticSeverity.Error,
-              `${schemaFilePrefix}${SCHEMA_ID}`,
+              `yaml-schema: file:///${SCHEMA_ID}`,
               `file:///${SCHEMA_ID}`
             )
           );
@@ -558,7 +555,7 @@
               0,
               13,
               DiagnosticSeverity.Error,
-              `${schemaFilePrefix}${SCHEMA_ID}`,
+              `yaml-schema: file:///${SCHEMA_ID}`,
               `file:///${SCHEMA_ID}`
             )
           );
@@ -612,7 +609,7 @@
               0,
               15,
               DiagnosticSeverity.Error,
-              `${schemaFilePrefix}${SCHEMA_ID}`,
+              `yaml-schema: file:///${SCHEMA_ID}`,
               `file:///${SCHEMA_ID}`
             )
           );
@@ -998,7 +995,7 @@
               0,
               4,
               DiagnosticSeverity.Error,
-              `${schemaFilePrefix}${SCHEMA_ID}`,
+              `yaml-schema: file:///${SCHEMA_ID}`,
               `file:///${SCHEMA_ID}`
             )
           );
@@ -1203,8 +1200,8 @@
           0,
           12,
           DiagnosticSeverity.Error,
-          `${schemaFilePrefix}Schema Super title`,
-          `file:///default_schema_id.yaml`
+          'yaml-schema: Schema Super title',
+          'file:///default_schema_id.yaml'
         )
       );
     });
@@ -1225,16 +1222,7 @@
       languageService.configure(languageSettingsSetup.withKubernetes().languageSettings);
       yamlSettings.specificValidatorPaths = ['*.yml', '*.yaml'];
       const result = await parseSetup(content, 'file://~/Desktop/vscode-yaml/test.yml');
-<<<<<<< HEAD
-      /* returns different result than master branch, be careful
-        Missing property "name".
-        Missing property "description".
-        Incorrect type. Expected "array".
-       */
-      expect(result[2]).deep.equal(
-=======
       expect(result[0]).deep.equal(
->>>>>>> fcfe397a
         createDiagnosticWithData(
           ArrayTypeError,
           4,
@@ -1471,7 +1459,7 @@
           0,
           0,
           DiagnosticSeverity.Error,
-          `${schemaFilePrefix}${SCHEMA_ID}`,
+          `yaml-schema: file:///${SCHEMA_ID}`,
           `file:///${SCHEMA_ID}`
         )
       );
@@ -1498,7 +1486,7 @@
           0,
           1,
           DiagnosticSeverity.Error,
-          `${schemaFilePrefix}${SCHEMA_ID}`,
+          `yaml-schema: file:///${SCHEMA_ID}`,
           `file:///${SCHEMA_ID}`
         )
       );
