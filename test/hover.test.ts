--- conflicted
+++ resolved
@@ -3,11 +3,7 @@
  *  Licensed under the MIT License. See License.txt in the project root for license information.
  *--------------------------------------------------------------------------------------------*/
 import { ServiceSetup } from './utils/serviceSetup';
-<<<<<<< HEAD
-import { jigxBranchTest, SCHEMA_ID, setupLanguageService, setupSchemaIDTextDocument } from './utils/testHelper';
-=======
 import { caretPosition, SCHEMA_ID, setupLanguageService, setupSchemaIDTextDocument } from './utils/testHelper';
->>>>>>> 4956427f
 import { LanguageService } from '../src';
 import * as assert from 'assert';
 import { Hover, MarkupContent, Position } from 'vscode-languageserver-types';
@@ -15,6 +11,7 @@
 import { SettingsState, TextDocumentTestManager } from '../src/yamlSettings';
 import { expect } from 'chai';
 import { TestTelemetry } from './utils/testsTypes';
+import { jigxBranchTest } from './utils/testHelperJigx';
 
 describe('Hover Tests', () => {
   let languageSettingsSetup: ServiceSetup;
@@ -179,8 +176,6 @@
           },
         },
       });
-<<<<<<< HEAD
-      const content = 'scripts:\n  postinstall: test';
 
       const detail = jigxBranchTest
         ? `----
@@ -195,11 +190,8 @@
 `
         : '';
 
-      const firstHover = await parseSetup(content, 3);
-=======
       const content1 = 'scr|i|pts:\n  postinstall: test'; // len: 28, pos: 3
       const firstHover = await parseSetup(content1);
->>>>>>> 4956427f
 
       assert.strictEqual(MarkupContent.is(firstHover.contents), true);
       assert.strictEqual((firstHover.contents as MarkupContent).kind, 'markdown');
@@ -476,16 +468,11 @@
           },
         },
       });
-<<<<<<< HEAD
-      const content = 'childObject: \n';
 
       const detail = ''; //jigxBranchTest ? '----\nshould return this description\n\n----\n\n' : '';
 
-      const result = await parseSetup(content, 1);
-=======
       const content = 'c|h|ildObject: \n'; // len: 14, pos: 1
       const result = await parseSetup(content);
->>>>>>> 4956427f
 
       assert.strictEqual(MarkupContent.is(result.contents), true);
       assert.strictEqual(
