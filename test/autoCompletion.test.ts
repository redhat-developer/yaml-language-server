/*---------------------------------------------------------------------------------------------
 *  Copyright (c) Red Hat. All rights reserved.
 *  Licensed under the MIT License. See License.txt in the project root for license information.
 *--------------------------------------------------------------------------------------------*/

/* eslint-disable @typescript-eslint/no-var-requires */
import { SCHEMA_ID, setupLanguageService, setupSchemaIDTextDocument, toFsPath, jigxBranchTest } from './utils/testHelper';
import assert = require('assert');
import path = require('path');
import { createExpectedCompletion } from './utils/verifyError';
import { ServiceSetup } from './utils/serviceSetup';
import { CompletionList, InsertTextFormat, MarkupContent, MarkupKind, Position } from 'vscode-languageserver';
import { expect } from 'chai';
import { SettingsState, TextDocumentTestManager } from '../src/yamlSettings';
import { LanguageService } from '../src';
import { LanguageHandlers } from '../src/languageserver/handlers/languageHandlers';

//TODO Petr fix merge
describe('Auto Completion Tests', () => {
  let languageSettingsSetup: ServiceSetup;
  let languageService: LanguageService;
  let languageHandler: LanguageHandlers;
  let yamlSettings: SettingsState;

  before(() => {
    languageSettingsSetup = new ServiceSetup().withCompletion().withSchemaFileMatch({
      uri: 'http://google.com',
      fileMatch: ['bad-schema.yaml'],
    });
    const { languageService: langService, languageHandler: langHandler, yamlSettings: settings } = setupLanguageService(
      languageSettingsSetup.languageSettings
    );
    languageService = langService;
    languageHandler = langHandler;
    yamlSettings = settings;
  });

  function parseSetup(content: string, position: number): Promise<CompletionList> {
    const testTextDocument = setupSchemaIDTextDocument(content);
    yamlSettings.documents = new TextDocumentTestManager();
    (yamlSettings.documents as TextDocumentTestManager).set(testTextDocument);
    return languageHandler.completionHandler({
      position: testTextDocument.positionAt(position),
      textDocument: testTextDocument,
    });
  }

  afterEach(() => {
    languageService.deleteSchema(SCHEMA_ID);
    languageService.configure(languageSettingsSetup.languageSettings);
  });

  describe('YAML Completion Tests', function () {
    describe('JSON Schema Tests', function () {
      it('Autocomplete on root without word', (done) => {
        languageService.addSchema(SCHEMA_ID, {
          type: 'object',
          properties: {
            name: {
              type: 'string',
            },
          },
        });
        const content = '';
        const completion = parseSetup(content, 0);
        completion
          .then(function (result) {
            assert.equal(result.items.length, 1);
            assert.deepEqual(
              result.items[0],
              createExpectedCompletion('name', 'name: ', 0, 0, 0, 0, 10, 2, {
                documentation: '',
              })
            );
          })
          .then(done, done);
      });

      it('Autocomplete on root with partial word', (done) => {
        languageService.addSchema(SCHEMA_ID, {
          type: 'object',
          properties: {
            name: {
              type: 'string',
            },
          },
        });
        const content = 'na';
        const completion = parseSetup(content, 2);
        completion
          .then(function (result) {
            assert.equal(result.items.length, 1);
            assert.deepEqual(
              result.items[0],
              createExpectedCompletion('name', 'name: ', 0, 0, 0, 2, 10, 2, {
                documentation: '',
              })
            );
          })
          .then(done, done);
      });

      it('Autocomplete on default value (without :)', (done) => {
        languageService.addSchema(SCHEMA_ID, {
          type: 'object',
          properties: {
            name: {
              type: 'string',
              default: 'yaml',
            },
          },
        });
        const content = 'name';
        const completion = parseSetup(content, 10);
        completion
          .then(function (result) {
            assert.equal(result.items.length, 1);
            assert.deepEqual(
              result.items[0],
              createExpectedCompletion('name', 'name: ${1:yaml}', 0, 0, 0, 4, 10, 2, {
                documentation: '',
              })
            );
          })
          .then(done, done);
      });

      it('Autocomplete on default value (without value content)', (done) => {
        languageService.addSchema(SCHEMA_ID, {
          type: 'object',
          properties: {
            name: {
              type: 'string',
              default: 'yaml',
            },
          },
        });
        const content = 'name: ';
        const completion = parseSetup(content, 12);
        completion
          .then(function (result) {
            assert.equal(result.items.length, 1);
            assert.deepEqual(
              result.items[0],
              createExpectedCompletion('yaml', 'yaml', 0, 6, 0, 6, 12, 2, {
                detail: 'Default value',
              })
            );
          })
          .then(done, done);
      });

      it('Autocomplete on default value with \\"', async () => {
        languageService.addSchema(SCHEMA_ID, {
          type: 'object',
          properties: {
            name: {
              type: 'string',
              default: '"yaml"',
            },
          },
        });
        const content = 'name: ';
        const completion = await parseSetup(content, 6);
        assert.strictEqual(completion.items.length, 1);
        assert.deepStrictEqual(
          completion.items[0],
          createExpectedCompletion('"yaml"', '"yaml"', 0, 6, 0, 6, 12, 2, {
            detail: 'Default value',
          })
        );
      });

      it('Autocomplete name and value with \\"', async () => {
        languageService.addSchema(SCHEMA_ID, {
          type: 'object',
          properties: {
            name: {
              type: 'string',
              default: '"yaml"',
            },
          },
        });
        const content = 'name';
        const completion = await parseSetup(content, 3);
        assert.strictEqual(completion.items.length, 1);
        assert.deepStrictEqual(
          completion.items[0],
          createExpectedCompletion('name', 'name: ${1:"yaml"}', 0, 0, 0, 4, 10, 2, {
            documentation: '',
          })
        );
      });

      it('Autocomplete on default value (with value content)', (done) => {
        languageService.addSchema(SCHEMA_ID, {
          type: 'object',
          properties: {
            name: {
              type: 'string',
              default: 'yaml',
            },
          },
        });
        const content = 'name: ya';
        const completion = parseSetup(content, 15);
        completion
          .then(function (result) {
            assert.equal(result.items.length, 1);
            assert.deepEqual(
              result.items[0],
              createExpectedCompletion('yaml', 'yaml', 0, 6, 0, 8, 12, 2, {
                detail: 'Default value',
              })
            );
          })
          .then(done, done);
      });

      it('Autocomplete on boolean value (without value content)', (done) => {
        languageService.addSchema(SCHEMA_ID, {
          type: 'object',
          properties: {
            yaml: {
              type: 'boolean',
            },
          },
        });
        const content = 'yaml: ';
        const completion = parseSetup(content, 11);
        completion
          .then(function (result) {
            assert.equal(result.items.length, 2);
            assert.deepEqual(
              result.items[0],
              createExpectedCompletion('true', 'true', 0, 6, 0, 6, 12, 2, {
                documentation: '',
              })
            );
            assert.deepEqual(
              result.items[1],
              createExpectedCompletion('false', 'false', 0, 6, 0, 6, 12, 2, {
                documentation: '',
              })
            );
          })
          .then(done, done);
      });

      it('Autocomplete on boolean value (with value content)', (done) => {
        languageService.addSchema(SCHEMA_ID, {
          type: 'object',
          properties: {
            yaml: {
              type: 'boolean',
            },
          },
        });
        const content = 'yaml: fal';
        const completion = parseSetup(content, 11);
        completion
          .then(function (result) {
            assert.equal(result.items.length, 2);
            assert.deepEqual(
              result.items[0],
              createExpectedCompletion('true', 'true', 0, 6, 0, 9, 12, 2, {
                documentation: '',
              })
            );
            assert.deepEqual(
              result.items[1],
              createExpectedCompletion('false', 'false', 0, 6, 0, 9, 12, 2, {
                documentation: '',
              })
            );
          })
          .then(done, done);
      });

      it('Autocomplete on number value (without value content)', (done) => {
        languageService.addSchema(SCHEMA_ID, {
          type: 'object',
          properties: {
            timeout: {
              type: 'number',
              default: 60000,
            },
          },
        });
        const content = 'timeout: ';
        const completion = parseSetup(content, 9);
        completion
          .then(function (result) {
            assert.equal(result.items.length, 1);
            assert.deepEqual(
              result.items[0],
              createExpectedCompletion('60000', '60000', 0, 9, 0, 9, 12, 2, {
                detail: 'Default value',
              })
            );
          })
          .then(done, done);
      });

      it('Autocomplete on number value (with value content)', (done) => {
        languageService.addSchema(SCHEMA_ID, {
          type: 'object',
          properties: {
            timeout: {
              type: 'number',
              default: 60000,
            },
          },
        });
        const content = 'timeout: 6';
        const completion = parseSetup(content, 10);
        completion
          .then(function (result) {
            assert.equal(result.items.length, 1);
            assert.deepEqual(
              result.items[0],
              createExpectedCompletion('60000', '60000', 0, 9, 0, 10, 12, 2, {
                detail: 'Default value',
              })
            );
          })
          .then(done, done);
      });

      it('Autocomplete key in middle of file', (done) => {
        languageService.addSchema(SCHEMA_ID, {
          type: 'object',
          properties: {
            scripts: {
              type: 'object',
              properties: {
                sample: {
                  type: 'string',
                  enum: ['test'],
                },
              },
            },
          },
        });
        const content = 'scripts:\n  sample';
        const completion = parseSetup(content, 11);
        completion
          .then(function (result) {
            assert.equal(result.items.length, 1);
            assert.deepEqual(
              result.items[0],
              createExpectedCompletion('sample', 'sample: ${1:test}', 1, 2, 1, 8, 10, 2, {
                documentation: '',
              })
            );
          })
          .then(done, done);
      });

      it('Autocomplete key with default value in middle of file', (done) => {
        languageService.addSchema(SCHEMA_ID, {
          type: 'object',
          properties: {
            scripts: {
              type: 'object',
              properties: {
                sample: {
                  type: 'string',
                  default: 'test',
                },
              },
            },
          },
        });
        const content = 'scripts:\n  sam';
        const completion = parseSetup(content, 11);
        completion
          .then(function (result) {
            assert.equal(result.items.length, 1);
            assert.deepEqual(
              result.items[0],
              createExpectedCompletion('sample', 'sample: ${1:test}', 1, 2, 1, 5, 10, 2, {
                documentation: '',
              })
            );
          })
          .then(done, done);
      });

      it('Autocomplete without default value - not required', async () => {
        const languageSettingsSetup = new ServiceSetup().withCompletion();
        languageSettingsSetup.languageSettings.disableDefaultProperties = true;
        languageService.configure(languageSettingsSetup.languageSettings);
        languageService.addSchema(SCHEMA_ID, {
          type: 'object',
          properties: {
            scripts: {
              type: 'object',
              properties: {
                sample: {
                  type: 'string',
                  default: 'test',
                },
              },
            },
          },
        });
        const content = '';
        const result = await parseSetup(content, 0);
        expect(result.items.length).to.be.equal(1);
        expect(result.items[0]).to.deep.equal(
          createExpectedCompletion('scripts', 'scripts:\n  $1', 0, 0, 0, 0, 10, 2, {
            documentation: '',
          })
        );
      });
      it('Autocomplete without default value - required', async () => {
        const languageSettingsSetup = new ServiceSetup().withCompletion();
        languageSettingsSetup.languageSettings.disableDefaultProperties = true;
        languageService.configure(languageSettingsSetup.languageSettings);
        languageService.addSchema(SCHEMA_ID, {
          type: 'object',
          properties: {
            scripts: {
              type: 'object',
              properties: {
                sample: {
                  type: 'string',
                  default: 'test',
                },
              },
              required: ['sample'],
            },
          },
        });
        const content = '';
        const result = await parseSetup(content, 0);
        expect(result.items.length).to.be.equal(1);
        expect(result.items[0]).to.deep.equal(
          createExpectedCompletion('scripts', 'scripts:\n  sample: ${1:test}', 0, 0, 0, 0, 10, 2, {
            documentation: '',
          })
        );
      });

      // todo fix
      it.skip('Autocomplete key with default value in middle of file - nested object', (done) => {
        languageService.addSchema(SCHEMA_ID, {
          type: 'object',
          properties: {
            scripts: {
              type: 'object',
              properties: {
                sample: {
                  type: 'object',
                  properties: {
                    detail: {
                      type: 'string',
                      default: 'test',
                    },
                  },
                },
              },
            },
          },
        });
        const content = 'scripts:\n  sample:\n    det';
        const completion = parseSetup(content, content.length);
        completion
          .then(function (result) {
            assert.equal(result.items.length, 1);
            assert.deepEqual(
              result.items[0],
              createExpectedCompletion('detail', 'detail: ${1:test}', 1, 2, 1, 5, 10, 2, {
                documentation: '',
              })
            );
          })
          .then(done, done);
      });

      it('Autocomplete second key in middle of file', (done) => {
        languageService.addSchema(SCHEMA_ID, {
          type: 'object',
          properties: {
            scripts: {
              type: 'object',
              properties: {
                sample: {
                  type: 'string',
                  enum: ['test'],
                },
                myOtherSample: {
                  type: 'string',
                  enum: ['test'],
                },
              },
            },
          },
        });
        const content = 'scripts:\n  sample: test\n  myOther';
        const completion = parseSetup(content, 31);
        completion
          .then(function (result) {
            assert.equal(result.items.length, 1);
            assert.deepEqual(
              result.items[0],
              createExpectedCompletion('myOtherSample', 'myOtherSample: ${1:test}', 2, 2, 2, 9, 10, 2, {
                documentation: '',
              })
            );
          })
          .then(done, done);
      });

      // replaced by on of the next test
      it.skip('Autocomplete does not happen right after key object', (done) => {
        languageService.addSchema(SCHEMA_ID, {
          type: 'object',
          properties: {
            timeout: {
              type: 'number',
              default: 60000,
            },
          },
        });
        const content = 'timeout:';
        const completion = parseSetup(content, 9);
        completion
          .then(function (result) {
            assert.equal(result.items.length, jigxBranchTest ? 1 : 0);
          })
          .then(done, done);
      });

      // replaced by on of the next test
      it.skip('Autocomplete does not happen right after : under an object', (done) => {
        languageService.addSchema(SCHEMA_ID, {
          type: 'object',
          properties: {
            scripts: {
              type: 'object',
              properties: {
                sample: {
                  type: 'string',
                  enum: ['test'],
                },
                myOtherSample: {
                  type: 'string',
                  enum: ['test'],
                },
              },
            },
          },
        });
        const content = 'scripts:\n  sample:';
        const completion = parseSetup(content, 21);
        completion
          .then(function (result) {
            assert.equal(result.items.length, jigxBranchTest ? 1 : 0);
          })
          .then(done, done);
      });
      it('Autocomplete does happen right after : under an object and with defaultSnippet', (done) => {
        languageService.addSchema(SCHEMA_ID, {
          type: 'object',
          properties: {
            scripts: {
              type: 'object',
              properties: {},
              defaultSnippets: [
                {
                  label: 'myOther2Sample snippet',
                  body: { myOther2Sample: {} },
                  markdownDescription: 'snippet\n```yaml\nmyOther2Sample:\n```\n',
                },
              ],
            },
          },
        });
        const content = 'scripts:';
        const completion = parseSetup(content, content.length);
        completion
          .then(function (result) {
            assert.equal(result.items.length, 1);
            assert.equal(result.items[0].insertText, '\n  myOther2Sample: ');
          })
          .then(done, done);
      });

      it('Autocomplete does happen right after key object', (done) => {
        languageService.addSchema(SCHEMA_ID, {
          type: 'object',
          properties: {
            timeout: {
              type: 'number',
              default: 60000,
            },
          },
        });
        const content = 'timeout:';
        const completion = parseSetup(content, 9);
        completion
          .then(function (result) {
            assert.equal(result.items.length, 1);
            assert.deepEqual(
              result.items[0],
              createExpectedCompletion('60000', ' 60000', 0, 8, 0, 8, 12, 2, {
                detail: 'Default value',
              })
            );
          })
          .then(done, done);
      });

      it('Autocomplete does happen right after : under an object', (done) => {
        languageService.addSchema(SCHEMA_ID, {
          type: 'object',
          properties: {
            scripts: {
              type: 'object',
              properties: {
                sample: {
                  type: 'string',
                  enum: ['test'],
                },
                myOtherSample: {
                  type: 'string',
                  enum: ['test'],
                },
              },
            },
          },
        });
        const content = 'scripts:';
        const completion = parseSetup(content, content.length);
        completion
          .then(function (result) {
            assert.equal(result.items.length, 2);
            assert.deepEqual(
              result.items[0],
              createExpectedCompletion('sample', '\n  sample: ${1:test}', 0, 8, 0, 8, 10, 2, {
                documentation: '',
              })
            );
          })
          .then(done, done);
      });

      it('Autocomplete does happen right after : under an object and with defaultSnippet', (done) => {
        languageService.addSchema(SCHEMA_ID, {
          type: 'object',
          properties: {
            scripts: {
              type: 'object',
              properties: {},
              defaultSnippets: [
                {
                  label: 'myOther2Sample snippet',
                  body: { myOther2Sample: {} },
                  markdownDescription: 'snippet\n```yaml\nmyOther2Sample:\n```\n',
                },
              ],
            },
          },
        });
        const content = 'scripts:';
        const completion = parseSetup(content, content.length);
        completion
          .then(function (result) {
            assert.equal(result.items.length, 1);
            assert.equal(result.items[0].insertText, '\n  myOther2Sample: ');
          })
          .then(done, done);
      });

      it('Autocomplete with defaultSnippet markdown', (done) => {
        languageService.addSchema(SCHEMA_ID, {
          type: 'object',
          properties: {
            scripts: {
              type: 'object',
              properties: {},
              defaultSnippets: [
                {
                  label: 'myOtherSample snippet',
                  body: { myOtherSample: {} },
                  markdownDescription: 'snippet\n```yaml\nmyOtherSample:\n```\n',
                },
              ],
            },
          },
        });
        const content = 'scripts: ';
        const completion = parseSetup(content, content.length);
        completion
          .then(function (result) {
            assert.equal(result.items.length, 1);
            assert.equal(result.items[0].insertText, '\n  myOtherSample: ');
            assert.equal((result.items[0].documentation as MarkupContent).value, 'snippet\n```yaml\nmyOtherSample:\n```\n');
          })
          .then(done, done);
      });

      it('Autocomplete on multi yaml documents in a single file on root', (done) => {
        languageService.addSchema(SCHEMA_ID, {
          type: 'object',
          properties: {
            timeout: {
              type: 'number',
              default: 60000,
            },
          },
        });
        const content = '---\ntimeout: 10\n...\n---\n...';
        const completion = parseSetup(content, 28);
        completion
          .then(function (result) {
            assert.equal(result.items.length, 1);
            assert.deepEqual(
              result.items[0],
              createExpectedCompletion('timeout', 'timeout: ${1:60000}', 4, 0, 4, 3, 10, 2, {
                documentation: '',
              })
            );
          })
          .then(done, done);
      });

      it('Autocomplete on multi yaml documents in a single file on scalar', (done) => {
        languageService.addSchema(SCHEMA_ID, {
          type: 'object',
          properties: {
            timeout: {
              type: 'number',
              default: 60000,
            },
          },
        });
        const content = '---\ntimeout: 10\n...\n---\ntime \n...';
        const completion = parseSetup(content, 26);
        completion
          .then(function (result) {
            assert.equal(result.items.length, 1);
            assert.deepEqual(
              result.items[0],
              createExpectedCompletion('timeout', 'timeout: ${1:60000}', 4, 0, 4, 4, 10, 2, {
                documentation: '',
              })
            );
          })
          .then(done, done);
      });

      it('Autocompletion has no results on value when they are not available', (done) => {
        languageService.addSchema(SCHEMA_ID, {
          type: 'object',
          properties: {
            time: {
              type: 'string',
            },
          },
        });
        const content = 'time: ';
        const completion = parseSetup(content, 6);
        completion
          .then(function (result) {
            assert.equal(result.items.length, 0);
          })
          .then(done, done);
      });

      it('Test that properties that have multiple enums get auto completed properly', (done) => {
        const schema = {
          definitions: {
            ImageBuild: {
              type: 'object',
              properties: {
                kind: {
                  type: 'string',
                  enum: ['ImageBuild', 'ImageBuilder'],
                },
              },
            },
            ImageStream: {
              type: 'object',
              properties: {
                kind: {
                  type: 'string',
                  enum: ['ImageStream', 'ImageStreamBuilder'],
                },
              },
            },
          },
          oneOf: [
            {
              $ref: '#/definitions/ImageBuild',
            },
            {
              $ref: '#/definitions/ImageStream',
            },
          ],
        };
        languageService.addSchema(SCHEMA_ID, schema);
        const content = 'kind: ';
        const validator = parseSetup(content, 6);
        validator
          .then(function (result) {
            assert.equal(result.items.length, 4);
            assert.deepEqual(
              result.items[0],
              createExpectedCompletion('ImageBuild', 'ImageBuild', 0, 6, 0, 6, 12, 2, {
                documentation: undefined,
              })
            );
            assert.deepEqual(
              result.items[1],
              createExpectedCompletion('ImageBuilder', 'ImageBuilder', 0, 6, 0, 6, 12, 2, {
                documentation: undefined,
              })
            );
            assert.deepEqual(
              result.items[2],
              createExpectedCompletion('ImageStream', 'ImageStream', 0, 6, 0, 6, 12, 2, {
                documentation: undefined,
              })
            );
            assert.deepEqual(
              result.items[3],
              createExpectedCompletion('ImageStreamBuilder', 'ImageStreamBuilder', 0, 6, 0, 6, 12, 2, {
                documentation: undefined,
              })
            );
          })
          .then(done, done);
      });

      it('Insert required attributes at correct level', (done) => {
        const schema = require(path.join(__dirname, './fixtures/testRequiredProperties.json'));
        languageService.addSchema(SCHEMA_ID, schema);
        const content = '- top:\n    prop1: demo\n- ';
        const completion = parseSetup(content, content.length);
        completion
          .then(function (result) {
            assert.equal(result.items.length, 1);
            assert.deepEqual(
              result.items[0],
              createExpectedCompletion('top', 'top:\n      prop1: ', 2, 2, 2, 2, 10, 2, {
                documentation: '',
              })
            );
          })
          .then(done, done);
      });

      it('Insert required attributes at correct level even on first element', (done) => {
        const schema = require(path.join(__dirname, './fixtures/testRequiredProperties.json'));
        languageService.addSchema(SCHEMA_ID, schema);
        const content = '- ';
        const completion = parseSetup(content, content.length);
        completion
          .then(function (result) {
            assert.equal(result.items.length, 1);
            assert.deepEqual(
              result.items[0],
              createExpectedCompletion('top', 'top:\n    prop1: ', 0, 2, 0, 2, 10, 2, {
                documentation: '',
              })
            );
          })
          .then(done, done);
      });

      it('Provide the 3 types when none provided', (done) => {
        const schema = require(path.join(__dirname, './fixtures/testArrayMaxProperties.json'));
        languageService.addSchema(SCHEMA_ID, schema);
        const content = '- ';
        const completion = parseSetup(content, content.length);
        completion
          .then(function (result) {
            assert.equal(result.items.length, 3);
            assert.deepEqual(
              result.items[0],
              createExpectedCompletion('prop1', 'prop1: ', 0, 2, 0, 2, 10, 2, {
                documentation: '',
              })
            );
            assert.deepEqual(
              result.items[1],
              createExpectedCompletion('prop2', 'prop2: ', 0, 2, 0, 2, 10, 2, {
                documentation: '',
              })
            );
            assert.deepEqual(
              result.items[2],
              createExpectedCompletion('prop3', 'prop3: ', 0, 2, 0, 2, 10, 2, {
                documentation: '',
              })
            );
          })
          .then(done, done);
      });

      it('Provide the 2 types when one is provided', (done) => {
        const schema = require(path.join(__dirname, './fixtures/testArrayMaxProperties.json'));
        languageService.addSchema(SCHEMA_ID, schema);
        const content = '- prop1:\n  ';
        const completion = parseSetup(content, content.length);
        completion
          .then(function (result) {
            assert.equal(result.items.length, 2);
            assert.deepEqual(
              result.items[0],
              createExpectedCompletion('prop2', 'prop2: ', 1, 2, 1, 2, 10, 2, {
                documentation: '',
              })
            );
            assert.deepEqual(
              result.items[1],
              createExpectedCompletion('prop3', 'prop3: ', 1, 2, 1, 2, 10, 2, {
                documentation: '',
              })
            );
          })
          .then(done, done);
      });

      it('Provide no completion when maxProperties reached', (done) => {
        const schema = require(path.join(__dirname, './fixtures/testArrayMaxProperties.json'));
        languageService.addSchema(SCHEMA_ID, schema);
        const content = '- prop1:\n  prop2:\n  ';
        const completion = parseSetup(content, content.length);
        completion
          .then(function (result) {
            assert.equal(result.items.length, 0);
          })
          .then(done, done);
      });

      it('Autocompletion should escape @', async () => {
        languageService.addSchema(SCHEMA_ID, {
          type: 'object',
          properties: {
            '@type': {
              type: 'string',
              enum: ['foo'],
            },
          },
        });
        const content = '';
        const completion = await parseSetup(content, 0);
        expect(completion.items.length).to.be.equal(1);
        expect(completion.items[0]).to.deep.equal(
          createExpectedCompletion('@type', '"@type": ${1:foo}', 0, 0, 0, 0, 10, 2, {
            documentation: '',
          })
        );
      });

      it('Autocompletion should escape colon when indicating map', async () => {
        languageService.addSchema(SCHEMA_ID, {
          type: 'object',
          properties: {
            'test: colon': {
              type: 'object',
              properties: {
                none: {
                  type: 'boolean',
                  enum: [true],
                },
              },
            },
          },
        });
        const content = '';
        const completion = await parseSetup(content, 0);
        expect(completion.items.length).to.be.equal(1);
        expect(completion.items[0]).to.deep.equal(
          createExpectedCompletion('test: colon', '"test: colon":\n  ', 0, 0, 0, 0, 10, 2, {
            documentation: '',
          })
        );
      });

      it('Autocompletion should not escape colon when no white-space following', async () => {
        languageService.addSchema(SCHEMA_ID, {
          type: 'object',
          properties: {
            'test:colon': {
              type: 'object',
              properties: {
                none: {
                  type: 'boolean',
                  enum: [true],
                },
              },
            },
          },
        });
        const content = '';
        const completion = await parseSetup(content, 0);
        expect(completion.items.length).to.be.equal(1);
        expect(completion.items[0]).to.deep.equal(
          createExpectedCompletion('test:colon', 'test:colon:\n  ', 0, 0, 0, 0, 10, 2, {
            documentation: '',
          })
        );
      });

      it('Autocompletion should not escape colon when no key part present', async () => {
        languageService.addSchema(SCHEMA_ID, {
          type: 'object',
          properties: {
            ':colon': {
              type: 'object',
              properties: {
                none: {
                  type: 'boolean',
                  enum: [true],
                },
              },
            },
          },
        });
        const content = '';
        const completion = await parseSetup(content, 0);
        expect(completion.items.length).to.be.equal(1);
        expect(completion.items[0]).to.deep.equal(
          createExpectedCompletion(':colon', ':colon:\n  ', 0, 0, 0, 0, 10, 2, {
            documentation: '',
          })
        );
      });
    });

    describe('Array Specific Tests', function () {
      it('Should insert empty array item', (done) => {
        const schema = require(path.join(__dirname, './fixtures/testStringArray.json'));
        languageService.addSchema(SCHEMA_ID, schema);
        const content = 'fooBa';
        const completion = parseSetup(content, content.lastIndexOf('Ba') + 2);
        completion
          .then(function (result) {
            assert.strictEqual('fooBar:\n  - ${1:""}', result.items[0].insertText);
          })
          .then(done, done);
      });

      it('Array autocomplete without word and extra space', (done) => {
        languageService.addSchema(SCHEMA_ID, {
          type: 'object',
          properties: {
            authors: {
              type: 'array',
              items: {
                type: 'object',
                properties: {
                  name: {
                    type: 'string',
                  },
                },
              },
            },
          },
        });
        const content = 'authors:\n  - ';
        const completion = parseSetup(content, 14);
        completion
          .then(function (result) {
            assert.equal(result.items.length, 1);
            assert.deepEqual(
              result.items[0],
              createExpectedCompletion('name', 'name: ', 1, 4, 1, 4, 10, 2, {
                documentation: '',
              })
            );
          })
          .then(done, done);
      });

      it('Array autocomplete without word and autocompletion beside -', (done) => {
        languageService.addSchema(SCHEMA_ID, {
          type: 'object',
          properties: {
            authors: {
              type: 'array',
              items: {
                type: 'object',
                properties: {
                  name: {
                    type: 'string',
                  },
                },
              },
            },
          },
        });
        const content = 'authors:\n  -';
        const completion = parseSetup(content, 13);
        completion
          .then(function (result) {
            assert.equal(result.items.length, 1);
            assert.deepEqual(
              result.items[0],
              createExpectedCompletion('- (array item)', '- ', 1, 2, 1, 3, 9, 2, {
                documentation: { kind: 'markdown', value: 'Create an item of an array\n ```\n- \n```' },
              })
            );
          })
          .then(done, done);
      });

      it('Array autocomplete without word on space before array symbol', (done) => {
        languageService.addSchema(SCHEMA_ID, {
          type: 'object',
          properties: {
            authors: {
              type: 'array',
              items: {
                type: 'object',
                properties: {
                  name: {
                    type: 'string',
                  },
                  email: {
                    type: 'string',
                  },
                },
              },
            },
          },
        });
        const content = 'authors:\n  - name: test\n  ';
        const completion = parseSetup(content, 26);
        completion
          .then(function (result) {
            assert.equal(result.items.length, 1);
            assert.deepEqual(
              result.items[0],
              createExpectedCompletion('- (array item)', '- ', 2, 2, 2, 2, 9, 2, {
                documentation: { kind: 'markdown', value: 'Create an item of an array\n ```\n- \n```' },
              })
            );
          })
          .then(done, done);
      });

      it('Array autocomplete on empty node with array from schema', (done) => {
        languageService.addSchema(SCHEMA_ID, {
          type: 'object',
          properties: {
            authors: {
              type: 'array',
              items: {
                type: 'object',
                properties: {
                  name: {
                    type: 'string',
                  },
                  email: {
                    type: 'string',
                  },
                },
              },
            },
          },
        });
        const content = 'authors:\n';
        const completion = parseSetup(content, 9);
        completion
          .then(function (result) {
            assert.equal(result.items.length, 1);
            assert.deepEqual(
              result.items[0],
              createExpectedCompletion('- (array item)', '- ', 1, 0, 1, 0, 9, 2, {
                documentation: { kind: 'markdown', value: 'Create an item of an array\n ```\n- \n```' },
              })
            );
          })
          .then(done, done);
      });

      it('Array autocomplete with letter', (done) => {
        languageService.addSchema(SCHEMA_ID, {
          type: 'object',
          properties: {
            authors: {
              type: 'array',
              items: {
                type: 'object',
                properties: {
                  name: {
                    type: 'string',
                  },
                },
              },
            },
          },
        });
        const content = 'authors:\n  - n';
        const completion = parseSetup(content, 14);
        completion
          .then(function (result) {
            assert.equal(result.items.length, 1);
            assert.deepEqual(
              result.items[0],
              createExpectedCompletion('name', 'name: ', 1, 4, 1, 5, 10, 2, {
                documentation: '',
              })
            );
          })
          .then(done, done);
      });

      it('Array autocomplete without word (second item)', (done) => {
        languageService.addSchema(SCHEMA_ID, {
          type: 'object',
          properties: {
            authors: {
              type: 'array',
              items: {
                type: 'object',
                properties: {
                  name: {
                    type: 'string',
                  },
                  email: {
                    type: 'string',
                  },
                },
              },
            },
          },
        });
        const content = 'authors:\n  - name: test\n    ';
        const completion = parseSetup(content, 32);
        completion
          .then(function (result) {
            assert.equal(result.items.length, 1);
            assert.deepEqual(
              result.items[0],
              createExpectedCompletion('email', 'email: ', 2, 4, 2, 4, 10, 2, {
                documentation: '',
              })
            );
          })
          .then(done, done);
      });

      it('Array autocomplete with letter (second item)', (done) => {
        languageService.addSchema(SCHEMA_ID, {
          type: 'object',
          properties: {
            authors: {
              type: 'array',
              items: {
                type: 'object',
                properties: {
                  name: {
                    type: 'string',
                  },
                  email: {
                    type: 'string',
                  },
                },
              },
            },
          },
        });
        const content = 'authors:\n  - name: test\n    e';
        const completion = parseSetup(content, 27);
        completion
          .then(function (result) {
            assert.equal(result.items.length, 1);
            assert.deepEqual(
              result.items[0],
              createExpectedCompletion('email', 'email: ', 2, 3, 2, 3, 10, 2, {
                documentation: '',
              })
            );
          })
          .then(done, done);
      });

      it('Autocompletion after array', (done) => {
        languageService.addSchema(SCHEMA_ID, {
          type: 'object',
          properties: {
            authors: {
              type: 'array',
              items: {
                type: 'object',
                properties: {
                  name: {
                    type: 'string',
                  },
                  email: {
                    type: 'string',
                  },
                },
              },
            },
            load: {
              type: 'boolean',
            },
          },
        });
        const content = 'authors:\n  - name: test\n';
        const completion = parseSetup(content, 24);
        completion
          .then(function (result) {
            assert.equal(result.items.length, 1);
            assert.deepEqual(
              result.items[0],
              createExpectedCompletion('load', 'load: ', 2, 0, 2, 0, 10, 2, {
                documentation: '',
              })
            );
          })
          .then(done, done);
      });

      it('Autocompletion after array with depth - no indent', (done) => {
        languageService.addSchema(SCHEMA_ID, {
          type: 'object',
          properties: {
            archive: {
              type: 'object',
              properties: {
                exclude: {
                  type: 'array',
                  items: {
                    type: 'object',
                    properties: {
                      name: {
                        type: 'string',
                        default: 'test',
                      },
                    },
                  },
                },
              },
            },
            include: {
              type: 'string',
              default: 'test',
            },
          },
        });
        const content = 'archive:\n  exclude:\n    - name: test\n\n';
        const completion = parseSetup(content, content.length - 1); //don't test on the last row
        completion
          .then(function (result) {
            assert.equal(result.items.length, 1);
            const expectedCompletion = createExpectedCompletion('include', 'include: ${1:test}', 3, 0, 3, 0, 10, 2, {
              documentation: '',
            });
            assert.deepEqual(result.items[0], expectedCompletion);
          })
          .then(done, done);
      });

      it('Autocompletion after array with depth - indent', (done) => {
        languageService.addSchema(SCHEMA_ID, {
          type: 'object',
          properties: {
            archive: {
              type: 'object',
              properties: {
                exclude: {
                  type: 'array',
                  items: {
                    type: 'object',
                    properties: {
                      name: {
                        type: 'string',
                        default: 'test',
                      },
                    },
                    required: ['name'],
                  },
                },
                include: {
                  type: 'string',
                },
              },
            },
          },
        });
        const content = 'archive:\n  exclude:\n    - nam\n     ';
        const completion = parseSetup(content, content.length - 1);
        completion
          .then(function (result) {
            assert.equal(result.items.length, 1);
            assert.deepEqual(
              result.items[0],
              createExpectedCompletion('- (array item)', '- name: ${1:test}', 3, 4, 3, 4, 9, 2, {
                documentation: { kind: 'markdown', value: 'Create an item of an array\n ```\n- name: test\n```' },
              })
            );
          })
          .then(done, done);
      });

      it('Array of enum autocomplete without word on array symbol', (done) => {
        languageService.addSchema(SCHEMA_ID, {
          type: 'object',
          properties: {
            references: {
              type: 'array',
              items: {
                enum: ['Test'],
              },
            },
          },
        });
        const content = 'references:\n  -';
        const completion = parseSetup(content, 29);
        completion
          .then(function (result) {
            assert.equal(result.items.length, 1);
            assert.deepEqual(
              result.items[0],
              createExpectedCompletion('Test', 'Test', 1, 2, 1, 3, 12, 2, {
                documentation: undefined,
              })
            );
          })
          .then(done, done);
      });

      it('Array of enum autocomplete without word', (done) => {
        languageService.addSchema(SCHEMA_ID, {
          type: 'object',
          properties: {
            references: {
              type: 'array',
              items: {
                enum: ['Test'],
              },
            },
          },
        });
        const content = 'references:\n  - ';
        const completion = parseSetup(content, 30);
        completion
          .then(function (result) {
            assert.equal(result.items.length, 1);
            assert.deepEqual(
              result.items[0],
              createExpectedCompletion('Test', 'Test', 1, 4, 1, 4, 12, 2, {
                documentation: undefined,
              })
            );
          })
          .then(done, done);
      });

      it('Array of enum autocomplete with letter', (done) => {
        languageService.addSchema(SCHEMA_ID, {
          type: 'object',
          properties: {
            references: {
              type: 'array',
              items: {
                enum: ['Test'],
              },
            },
          },
        });
        const content = 'references:\n  - T';
        const completion = parseSetup(content, 31);
        completion
          .then(function (result) {
            assert.equal(result.items.length, 1);
            assert.deepEqual(
              result.items[0],
              createExpectedCompletion('Test', 'Test', 1, 4, 1, 5, 12, 2, {
                documentation: undefined,
              })
            );
          })
          .then(done, done);
      });

      it('Array of objects autocomplete with 4 space indentation check', async () => {
        const languageSettingsSetup = new ServiceSetup().withCompletion().withIndentation('    ');
        languageService.configure(languageSettingsSetup.languageSettings);
        languageService.addSchema(SCHEMA_ID, {
          type: 'object',
          properties: {
            metadata: {
              type: 'object',
              properties: {
                ownerReferences: {
                  type: 'array',
                  items: {
                    type: 'object',
                    properties: {
                      apiVersion: {
                        type: 'string',
                      },
                      kind: {
                        type: 'string',
                      },
                      name: {
                        type: 'string',
                      },
                      uid: {
                        type: 'string',
                      },
                    },
                    required: ['apiVersion', 'kind', 'name', 'uid'],
                  },
                },
              },
            },
          },
        });

        const content = 'metadata:\n    ownerReferences';
        const completion = await parseSetup(content, 29);
        expect(completion.items[0]).deep.eq(
          createExpectedCompletion(
            'ownerReferences',
            'ownerReferences:\n    - apiVersion: $1\n      kind: $2\n      name: $3\n      uid: $4',
            1,
            4,
            1,
            19,
            10,
            2,
            { documentation: '' }
          )
        );
      });
    });

    it('Array of objects autocomplete with 2 space indentation check', async () => {
      const languageSettingsSetup = new ServiceSetup().withCompletion().withIndentation('  ');
      languageService.configure(languageSettingsSetup.languageSettings);
      languageService.addSchema(SCHEMA_ID, {
        type: 'object',
        properties: {
          metadata: {
            type: 'object',
            properties: {
              ownerReferences: {
                type: 'array',
                items: {
                  type: 'object',
                  properties: {
                    apiVersion: {
                      type: 'string',
                    },
                    kind: {
                      type: 'string',
                    },
                    name: {
                      type: 'string',
                    },
                    uid: {
                      type: 'string',
                    },
                  },
                  required: ['apiVersion', 'kind', 'name', 'uid'],
                },
              },
            },
          },
        },
      });

      const content = 'metadata:\n  ownerReferences';
      const completion = await parseSetup(content, 27);
      expect(completion.items[0]).deep.eq(
        createExpectedCompletion(
          'ownerReferences',
          'ownerReferences:\n  - apiVersion: $1\n    kind: $2\n    name: $3\n    uid: $4',
          1,
          2,
          1,
          17,
          10,
          2,
          { documentation: '' }
        )
      );
    });

    it('Array of objects autocomplete with 3 space indentation check', async () => {
      const languageSettingsSetup = new ServiceSetup().withCompletion().withIndentation('   ');
      languageService.configure(languageSettingsSetup.languageSettings);
      languageService.addSchema(SCHEMA_ID, {
        type: 'object',
        properties: {
          metadata: {
            type: 'object',
            properties: {
              ownerReferences: {
                type: 'array',
                items: {
                  type: 'object',
                  properties: {
                    apiVersion: {
                      type: 'string',
                    },
                    kind: {
                      type: 'string',
                    },
                    name: {
                      type: 'string',
                    },
                    uid: {
                      type: 'string',
                    },
                  },
                  required: ['apiVersion', 'kind', 'name', 'uid'],
                },
              },
            },
          },
        },
      });

      const content = 'metadata:\n   ownerReferences';
      const completion = await parseSetup(content, 27);
      expect(completion.items[0]).deep.eq(
        createExpectedCompletion(
          'ownerReferences',
          'ownerReferences:\n   - apiVersion: $1\n     kind: $2\n     name: $3\n     uid: $4',
          1,
          3,
          1,
          18,
          10,
          2,
          { documentation: '' }
        )
      );
    });

    it('Object in array with 4 space indentation check', async () => {
      const languageSettingsSetup = new ServiceSetup().withCompletion().withIndentation('    ');
      languageService.configure(languageSettingsSetup.languageSettings);
      languageService.addSchema(SCHEMA_ID, {
        type: 'object',
        properties: {
          rules: {
            type: 'array',
            items: {
              type: 'object',
              properties: {
                id: {
                  type: 'string',
                },
                notes: {
                  type: 'string',
                },
                links: {
                  type: 'array',
                  items: {
                    properties: {
                      rel: {
                        type: 'string',
                      },
                      url: {
                        type: 'string',
                      },
                    },
                  },
                },
                nomination: {
                  type: 'string',
                  pattern: '[a-z0-9_]+',
                },
                weight: {
                  type: 'number',
                  minimum: 1,
                },
                criteria: {
                  type: 'array',
                  minItems: 1,
                  items: {
                    type: 'object',
                    properties: {
                      field: {
                        type: 'string',
                      },
                      operator: {
                        type: 'string',
                      },
                      operand: {
                        type: 'string',
                      },
                    },
                    required: ['field', 'operator', 'operand'],
                    additionalProperties: false,
                  },
                },
              },
              required: ['id', 'weight', 'criteria', 'nomination'],
            },
          },
        },
      });

      const content = 'rules:\n    -\n';
      const completion = await parseSetup(content, 11);
      expect(completion.items[0].textEdit.newText).equal(
        '- id: $1\n  nomination: $2\n  weight: $3\n  criteria:\n      - field: $4\n        operator: $5\n        operand: $6'
      );
    });
  });

  describe('JSON Schema 7 Specific Tests', function () {
    it('Autocomplete works with examples', (done) => {
      languageService.addSchema(SCHEMA_ID, {
        type: 'object',
        properties: {
          foodItems: {
            type: 'string',
            examples: ['Apple', 'Banana'],
            default: 'Carrot',
          },
        },
      });
      const content = 'foodItems: ';
      const completion = parseSetup(content, 12);
      completion
        .then(function (result) {
          assert.equal(result.items.length, 3);
          assert.deepEqual(
            result.items[0],
            createExpectedCompletion('Carrot', 'Carrot', 0, 11, 0, 11, 12, 2, {
              detail: 'Default value',
            })
          );
          assert.deepEqual(result.items[1], createExpectedCompletion('Apple', 'Apple', 0, 11, 0, 11, 12, 2, {}));
          assert.deepEqual(result.items[2], createExpectedCompletion('Banana', 'Banana', 0, 11, 0, 11, 12, 2, {}));
        })
        .then(done, done);
    });

    it('Autocomplete works with const', (done) => {
      languageService.addSchema(SCHEMA_ID, {
        type: 'object',
        properties: {
          fruit: {
            const: 'Apple',
          },
        },
      });
      const content = 'fruit: App';
      const completion = parseSetup(content, 9);
      completion
        .then(function (result) {
          assert.equal(result.items.length, 1);
          assert.deepEqual(
            result.items[0],
            createExpectedCompletion('Apple', 'Apple', 0, 7, 0, 10, 12, 2, {
              documentation: undefined,
            })
          );
        })
        .then(done, done);
    });
    it('should insert quotation value if there is special char', async () => {
      languageService.addSchema(SCHEMA_ID, {
        type: 'object',
        properties: {
          from: {
            type: 'string',
            const: '@test',
          },
        },
      });
      const content = 'from: ';
      const completion = await parseSetup(content, content.length);

      expect(completion.items.length).equal(1);
      expect(completion.items[0]).to.deep.equal(
        createExpectedCompletion('@test', '"@test"', 0, 6, 0, 6, 12, 2, {
          documentation: undefined,
        })
      );
    });
  });

  describe('Indentation Specific Tests', function () {
    it('Indent should be considered with position relative to slash', (done) => {
      const schema = require(path.join(__dirname, './fixtures/testArrayIndent.json'));
      languageService.addSchema(SCHEMA_ID, schema);
      const content = 'install:\n  - he';
      const completion = parseSetup(content, content.lastIndexOf('he') + 2);
      completion
        .then(function (result) {
          assert.equal(result.items.length, 2);
          assert.deepEqual(
            result.items[0],
            createExpectedCompletion('helm', 'helm:\n    name: ', 1, 4, 1, 6, 10, 2, {
              documentation: '',
            })
          );
        })
        .then(done, done);
    });

    it('Large indent should be considered with position relative to slash', (done) => {
      const schema = require(path.join(__dirname, './fixtures/testArrayIndent.json'));
      languageService.addSchema(SCHEMA_ID, schema);
      const content = 'install:\n -            he';
      const completion = parseSetup(content, content.lastIndexOf('he') + 2);
      completion
        .then(function (result) {
          assert.equal(result.items.length, 2);
          assert.deepEqual(
            result.items[0],
            createExpectedCompletion('helm', 'helm:\n               name: ', 1, 14, 1, 16, 10, 2, {
              documentation: '',
            })
          );
        })
        .then(done, done);
    });

    it('Tab indent should be considered with position relative to slash', (done) => {
      const schema = require(path.join(__dirname, './fixtures/testArrayIndent.json'));
      languageService.addSchema(SCHEMA_ID, schema);
      const content = 'install:\n -\t             he';
      const completion = parseSetup(content, content.lastIndexOf('he') + 2);
      completion
        .then(function (result) {
          assert.equal(result.items.length, 2);
          assert.deepEqual(
            result.items[0],
            createExpectedCompletion('helm', 'helm:\n \t               name: ', 1, 16, 1, 18, 10, 2, {
              documentation: '',
            })
          );
        })
        .then(done, done);
    });
  });

  describe('Yaml schema defined in file', function () {
    const uri = toFsPath(path.join(__dirname, './fixtures/testArrayMaxProperties.json'));

    it('Provide completion from schema declared in file', (done) => {
      const content = `# yaml-language-server: $schema=${uri}\n- `;
      const completion = parseSetup(content, content.length);
      completion
        .then(function (result) {
          assert.equal(result.items.length, 3);
        })
        .then(done, done);
    });

    it('Provide completion from schema declared in file with several attributes', (done) => {
      const content = `# yaml-language-server: $schema=${uri} anothermodeline=value\n- `;
      const completion = parseSetup(content, content.length);
      completion
        .then(function (result) {
          assert.equal(result.items.length, 3);
        })
        .then(done, done);
    });

    it('Provide completion from schema declared in file with several documents', async () => {
      const documentContent1 = `# yaml-language-server: $schema=${uri} anothermodeline=value\n- `;
      const content = `${documentContent1}\n---\n- `;
      const result = await parseSetup(content, documentContent1.length);
      assert.equal(result.items.length, 3, `Expecting 3 items in completion but found ${result.items.length}`);

      const resultDoc2 = await parseSetup(content, content.length);
      assert.equal(resultDoc2.items.length, 0, `Expecting no items in completion but found ${resultDoc2.items.length}`);
    });

    it('should handle absolute path', async () => {
      const documentContent = `# yaml-language-server: $schema=${path.join(
        __dirname,
        './fixtures/testArrayMaxProperties.json'
      )} anothermodeline=value\n- `;
      const content = `${documentContent}\n---\n- `;
      const result = await parseSetup(content, documentContent.length);
      assert.strictEqual(result.items.length, 3, `Expecting 3 items in completion but found ${result.items.length}`);
    });

    it('should handle relative path', async () => {
      const documentContent = `# yaml-language-server: $schema=./fixtures/testArrayMaxProperties.json anothermodeline=value\n- `;
      const content = `${documentContent}\n---\n- `;

      const testTextDocument = setupSchemaIDTextDocument(content, path.join(__dirname, 'test.yaml'));
      yamlSettings.documents = new TextDocumentTestManager();
      (yamlSettings.documents as TextDocumentTestManager).set(testTextDocument);
      const result = await languageHandler.completionHandler({
        position: testTextDocument.positionAt(documentContent.length),
        textDocument: testTextDocument,
      });
      assert.strictEqual(result.items.length, 3, `Expecting 3 items in completion but found ${result.items.length}`);
    });

    const inlineSchemaLabel = 'Inline schema';

    it('should provide modeline completion on first character with no schema associated and no modeline yet', async () => {
      const testTextDocument = setupSchemaIDTextDocument('', path.join(__dirname, 'test.yaml'));
      yamlSettings.documents = new TextDocumentTestManager();
      (yamlSettings.documents as TextDocumentTestManager).set(testTextDocument);
      const result = await languageHandler.completionHandler({
        position: testTextDocument.positionAt(0),
        textDocument: testTextDocument,
      });
      assert.strictEqual(result.items.length, 1, `Expecting 1 item in completion but found ${result.items.length}`);
      assert.strictEqual(result.items[0].label, inlineSchemaLabel);
    });

    it('should not provide modeline completion on first character when schema is associated', async () => {
      const specificSchemaId = path.join(__dirname, 'test.yaml');
      const testTextDocument = setupSchemaIDTextDocument('', specificSchemaId);
      languageService.addSchema(specificSchemaId, {
        type: 'object',
        properties: {
          name: {
            type: 'string',
          },
        },
      });
      yamlSettings.documents = new TextDocumentTestManager();
      (yamlSettings.documents as TextDocumentTestManager).set(testTextDocument);
      const result = await languageHandler.completionHandler({
        position: testTextDocument.positionAt(0),
        textDocument: testTextDocument,
      });
      assert.strictEqual(result.items.length, 1, `Expecting 1 item in completion but found ${result.items.length}`);
      assert.notStrictEqual(result.items[0].label, inlineSchemaLabel);
    });

    it('should not provide modeline completion on first character when modeline already present', async () => {
      const testTextDocument = setupSchemaIDTextDocument('# yaml-language-server:', path.join(__dirname, 'test.yaml'));
      yamlSettings.documents = new TextDocumentTestManager();
      (yamlSettings.documents as TextDocumentTestManager).set(testTextDocument);
      const result = await languageHandler.completionHandler({
        position: testTextDocument.positionAt(0),
        textDocument: testTextDocument,
      });
      assert.strictEqual(result.items.length, 0, `Expecting 0 item in completion but found ${result.items.length}`);
    });

    it('should provide schema id completion in modeline', async () => {
      const modeline = '# yaml-language-server: $schema=';
      const testTextDocument = setupSchemaIDTextDocument(modeline, path.join(__dirname, 'test.yaml'));
      yamlSettings.documents = new TextDocumentTestManager();
      (yamlSettings.documents as TextDocumentTestManager).set(testTextDocument);
      const result = await languageHandler.completionHandler({
        position: testTextDocument.positionAt(modeline.length),
        textDocument: testTextDocument,
      });
      assert.strictEqual(result.items.length, 1, `Expecting 1 item in completion but found ${result.items.length}`);
      assert.strictEqual(result.items[0].label, 'http://google.com');
    });

    it('should provide schema id completion in modeline for any line', async () => {
      const modeline = 'foo:\n  bar\n# yaml-language-server: $schema=';
      const testTextDocument = setupSchemaIDTextDocument(modeline, path.join(__dirname, 'test.yaml'));
      yamlSettings.documents = new TextDocumentTestManager();
      (yamlSettings.documents as TextDocumentTestManager).set(testTextDocument);
      const result = await languageHandler.completionHandler({
        position: testTextDocument.positionAt(modeline.length),
        textDocument: testTextDocument,
      });
      assert.strictEqual(result.items.length, 1, `Expecting 1 item in completion but found ${result.items.length}`);
      assert.strictEqual(result.items[0].label, 'http://google.com');
    });
  });

  describe('Configuration based indentation', () => {
    it('4 space indentation', async () => {
      const languageSettingsSetup = new ServiceSetup().withCompletion().withIndentation('    ');
      languageService.configure(languageSettingsSetup.languageSettings);
      languageService.addSchema(SCHEMA_ID, {
        type: 'object',
        properties: {
          scripts: {
            type: 'object',
            properties: {
              sample: {
                type: 'string',
                enum: ['test'],
              },
              myOtherSample: {
                type: 'string',
                enum: ['test'],
              },
            },
          },
        },
      });
      const content = 'scripts:\n    sample: test\n    myOther';
      const completion = await parseSetup(content, 34);
      assert.strictEqual(completion.items.length, 1);
      assert.deepStrictEqual(
        completion.items[0],
        createExpectedCompletion('myOtherSample', 'myOtherSample: ${1:test}', 2, 4, 2, 11, 10, 2, {
          documentation: '',
        })
      );
    });
  });

  describe('Bug fixes', () => {
    it('Object in array completion indetetion', async () => {
      languageService.addSchema(SCHEMA_ID, {
        type: 'object',
        properties: {
          components: {
            type: 'array',
            items: {
              type: 'object',
              properties: {
                id: {
                  type: 'string',
                },
                settings: {
                  type: 'object',
                  required: ['data'],
                  properties: {
                    data: {
                      type: 'object',
                      required: ['arrayItems'],
                      properties: {
                        arrayItems: {
                          type: 'array',
                          items: {
                            type: 'object',
                            required: ['id'],
                            properties: {
                              show: {
                                type: 'boolean',
                                default: true,
                              },
                              id: {
                                type: 'string',
                              },
                            },
                          },
                        },
                      },
                    },
                  },
                },
              },
            },
          },
        },
      });

      const content = 'components:\n  - id: jsakdh\n    setti';
      const completion = await parseSetup(content, 36);
      expect(completion.items).lengthOf(1);
      expect(completion.items[0].textEdit.newText).to.equal(
        'settings:\n  data:\n    arrayItems:\n      - show: ${1:true}\n        id: $2'
      );
    });

    it('Object completion', (done) => {
      languageService.addSchema(SCHEMA_ID, {
        type: 'object',
        properties: {
          env: {
            type: 'object',
            default: {
              KEY: 'VALUE',
            },
          },
        },
      });

      const content = 'env: ';
      const completion = parseSetup(content, 5);
      completion
        .then(function (result) {
          assert.equal(result.items.length, 1);
          assert.deepEqual(
            result.items[0],
            createExpectedCompletion('Default value', '\n  ${1:KEY}: ${2:VALUE}\n', 0, 5, 0, 5, 9, 2, {
              detail: 'Default value',
            })
          );
        })
        .then(done, done);
    });

    it('Complex default object completion', (done) => {
      languageService.addSchema(SCHEMA_ID, {
        type: 'object',
        properties: {
          env: {
            type: 'object',
            default: {
              KEY: 'VALUE',
              KEY2: {
                TEST: 'TEST2',
              },
              KEY3: ['Test', 'Test2'],
            },
          },
        },
      });

      const content = 'env: ';
      const completion = parseSetup(content, 5);
      completion
        .then(function (result) {
          assert.equal(result.items.length, 1);
          assert.deepEqual(
            result.items[0],
            createExpectedCompletion(
              'Default value',
              '\n  ${1:KEY}: ${2:VALUE}\n  ${3:KEY2}:\n    ${4:TEST}: ${5:TEST2}\n  ${6:KEY3}:\n    - ${7:Test}\n    - ${8:Test2}\n',
              0,
              5,
              0,
              5,
              9,
              2,
              {
                detail: 'Default value',
              }
            )
          );
        })
        .then(done, done);
    });

    it('should handle array schema without items', async () => {
      languageService.addSchema(SCHEMA_ID, {
        type: 'array',
        items: {
          anyOf: [
            {
              type: 'object',
              properties: {
                fooBar: {
                  type: 'object',
                  properties: {
                    name: {
                      type: 'string',
                    },
                    aaa: {
                      type: 'array',
                    },
                  },
                  required: ['name', 'aaa'],
                },
              },
            },
          ],
        },
      });

      const content = '---\n- \n';
      const completion = await parseSetup(content, 6);
      expect(completion.items).lengthOf(1);
      expect(completion.items[0].label).eq('fooBar');
      expect(completion.items[0].insertText).eq('fooBar:\n    name: $1\n    aaa:\n      - $2');
    });

    it('should complete string which contains number in default value', async () => {
      languageService.addSchema(SCHEMA_ID, {
        type: 'object',
        properties: {
          env: {
            type: 'integer',
            default: '1',
          },
          enum: {
            type: 'string',
            default: '1',
          },
        },
      });

      const content = 'enum';
      const completion = await parseSetup(content, 3);

      const enumItem = completion.items.find((i) => i.label === 'enum');
      expect(enumItem).to.not.undefined;
      expect(enumItem.textEdit.newText).equal('enum: ${1:"1"}');

      const envItem = completion.items.find((i) => i.label === 'env');
      expect(envItem).to.not.undefined;
      expect(envItem.textEdit.newText).equal('env: ${1:1}');
    });

    it('should complete string which contains number in examples values', async () => {
      languageService.addSchema(SCHEMA_ID, {
        type: 'object',
        properties: {
          fooBar: {
            type: 'string',
            examples: ['test', '1', 'true'],
          },
        },
      });

      const content = 'fooBar: \n';
      const completion = await parseSetup(content, 8);

      const testItem = completion.items.find((i) => i.label === 'test');
      expect(testItem).to.not.undefined;
      expect(testItem.textEdit.newText).equal('test');

      const oneItem = completion.items.find((i) => i.label === '1');
      expect(oneItem).to.not.undefined;
      expect(oneItem.textEdit.newText).equal('"1"');

      const trueItem = completion.items.find((i) => i.label === 'true');
      expect(trueItem).to.not.undefined;
      expect(trueItem.textEdit.newText).equal('"true"');
    });

    it('should provide label as string for examples completion item', async () => {
      languageService.addSchema(SCHEMA_ID, {
        type: 'object',
        properties: {
          fooBar: {
            type: 'array',
            items: {
              type: 'string',
              examples: ['test'],
            },
          },
        },
      });

      const content = 'fooBar: \n';
      const completion = await parseSetup(content, 8);

      expect(completion.items).length(1);
    });

    it('should provide completion for flow map', async () => {
      languageService.addSchema(SCHEMA_ID, {
        type: 'object',
        properties: { A: { type: 'string', enum: ['a1', 'a2'] }, B: { type: 'string', enum: ['b1', 'b2'] } },
      });

      const content = '{A: , B: b1}';
      const completion = await parseSetup(content, 4);
      expect(completion.items).lengthOf(2);
      expect(completion.items[0]).eql(
        createExpectedCompletion('a1', 'a1', 0, 4, 0, 4, 12, InsertTextFormat.Snippet, { documentation: undefined })
      );
      expect(completion.items[1]).eql(
        createExpectedCompletion('a2', 'a2', 0, 4, 0, 4, 12, InsertTextFormat.Snippet, { documentation: undefined })
      );
    });

    it('should provide completion for "null" enum value', async () => {
      languageService.addSchema(SCHEMA_ID, {
        type: 'object',
        properties: {
          kind: {
            enum: ['project', null],
          },
        },
      });

      const content = 'kind: \n';
      const completion = await parseSetup(content, 6);
      expect(completion.items).lengthOf(2);
      expect(completion.items[0]).eql(
        createExpectedCompletion('project', 'project', 0, 6, 0, 6, 12, InsertTextFormat.Snippet, { documentation: undefined })
      );
      expect(completion.items[1]).eql(
        createExpectedCompletion('null', 'null', 0, 6, 0, 6, 12, InsertTextFormat.Snippet, { documentation: undefined })
      );
    });

    it('should provide completion for empty file', async () => {
      languageService.addSchema(SCHEMA_ID, {
        oneOf: [
          {
            type: 'object',
            description: 'dummy schema',
          },
          {
            properties: {
              kind: {
                type: 'string',
              },
            },
            type: 'object',
            additionalProperties: false,
          },
          {
            properties: {
              name: {
                type: 'string',
              },
            },
            type: 'object',
            additionalProperties: false,
          },
        ],
      });

      const content = ' \n\n\n';
      const completion = await parseSetup(content, 3);
      expect(completion.items).lengthOf(2);
      expect(completion.items[0]).eql(
        createExpectedCompletion('kind', 'kind: ', 2, 0, 2, 0, 10, InsertTextFormat.Snippet, { documentation: '' })
      );
      expect(completion.items[1]).eql(
        createExpectedCompletion('name', 'name: ', 2, 0, 2, 0, 10, InsertTextFormat.Snippet, { documentation: '' })
      );
    });

    it('should not provide additional ":" on existing property completion', async () => {
      languageService.addSchema(SCHEMA_ID, {
        type: 'object',
        properties: {
          kind: {
            type: 'string',
          },
        },
        required: ['kind'],
      });

      const content = 'kind: 111\n';
      const completion = await parseSetup(content, 3);
      expect(completion.items).lengthOf(2);
      expect(completion.items[0]).eql(
        createExpectedCompletion('kind', 'kind', 0, 0, 0, 4, 10, InsertTextFormat.Snippet, { documentation: '' })
      );
    });

    it('should not provide additional ":" on existing property completion when try to complete partial property', async () => {
      languageService.addSchema(SCHEMA_ID, {
        type: 'object',
        properties: {
          kind: {
            type: 'string',
          },
        },
        required: ['kind'],
      });

      const content = 'ki: 111\n';
      const completion = await parseSetup(content, 1);
      expect(completion.items).lengthOf(2);
      expect(completion.items[0]).eql(
        createExpectedCompletion('kind', 'kind', 0, 0, 0, 2, 10, InsertTextFormat.Snippet, { documentation: '' })
      );
    });

    it('should use markdownDescription for property completion', async () => {
      languageService.addSchema(SCHEMA_ID, {
        type: 'object',
        properties: {
          kind: {
            type: 'string',
            description: 'Kind is a string value representing the REST',
            markdownDescription:
              '**kind** (string)\n\nKind is a string value representing the REST resource this object represents.',
          },
        },
        required: ['kind'],
      });

      const content = 'kin';
      const completion = await parseSetup(content, 1);
      expect(completion.items).lengthOf(2);
      expect(completion.items[0]).eql(
        createExpectedCompletion('kind', 'kind: ', 0, 0, 0, 3, 10, InsertTextFormat.Snippet, {
          documentation: {
            kind: MarkupKind.Markdown,
            value: '**kind** (string)\n\nKind is a string value representing the REST resource this object represents.',
          },
        })
      );
    });

    it('should follow $ref in additionalItems', async () => {
      languageService.addSchema(SCHEMA_ID, {
        type: 'object',
        properties: {
          test: {
            $ref: '#/definitions/Recur',
          },
        },
        definitions: {
          Recur: {
            type: 'array',
            items: [
              {
                type: 'string',
                enum: ['and'],
              },
            ],
            additionalItems: {
              $ref: '#/definitions/Recur',
            },
          },
        },
      });

      const content = 'test:\n  - and\n  - - ';
      const completion = await parseSetup(content, 19);
      expect(completion.items).lengthOf(1);
      expect(completion.items[0]).eql(
        createExpectedCompletion('and', 'and', 2, 4, 2, 5, 12, InsertTextFormat.Snippet, { documentation: undefined })
      );
    });

    it('should follow $ref in additionalItems for flow style array', async () => {
      languageService.addSchema(SCHEMA_ID, {
        type: 'object',
        properties: {
          test: {
            $ref: '#/definitions/Recur',
          },
        },
        definitions: {
          Recur: {
            type: 'array',
            items: [
              {
                type: 'string',
                enum: ['and'],
              },
            ],
            additionalItems: {
              $ref: '#/definitions/Recur',
            },
          },
        },
      });

      const content = 'test:\n  - and\n  - []';
      const completion = await parseSetup(content, 18);
      expect(completion.items).lengthOf(1);
      expect(completion.items[0]).eql(
        createExpectedCompletion('and', 'and', 2, 4, 2, 4, 12, InsertTextFormat.Snippet, { documentation: undefined })
      );
    });

    it('completion should handle bad schema', async () => {
      const doc = setupSchemaIDTextDocument('foo:\n bar', 'bad-schema.yaml');
      yamlSettings.documents = new TextDocumentTestManager();
      (yamlSettings.documents as TextDocumentTestManager).set(doc);
      const result = await languageHandler.completionHandler({
        position: Position.create(0, 1),
        textDocument: doc,
      });

      expect(result.items).to.be.empty;
    });

    it('should convert to string non string completion label', async () => {
      languageService.addSchema(SCHEMA_ID, {
        type: 'object',
        properties: {
          version: {
            default: 2.1,
            enum: [2, 2.1],
          },
        },
      });

      const content = 'version: ';
      const completion = await parseSetup(content, 9);
      expect(completion.items).lengthOf(2);
      expect(completion.items[0]).eql(
        createExpectedCompletion('2', '2', 0, 9, 0, 9, 12, InsertTextFormat.Snippet, { documentation: undefined })
      );
      expect(completion.items[1]).eql(
        createExpectedCompletion('2.1', '2.1', 0, 9, 0, 9, 12, InsertTextFormat.Snippet, { documentation: undefined })
      );
    });
  });

  describe('Array completion', () => {
    it('Simple array object completion with "-" without any item', (done) => {
      const schema = require(path.join(__dirname, './fixtures/testArrayCompletionSchema.json'));
      languageService.addSchema(SCHEMA_ID, schema);
      const content = 'test_simpleArrayObject:\n  -';
      const completion = parseSetup(content, content.length);
      completion
        .then(function (result) {
          assert.equal(result.items.length, 1);
          assert.equal(result.items[0].label, '- (array item)');
        })
        .then(done, done);
    });

    it('Simple array object completion without "-" after array item', (done) => {
      const schema = require(path.join(__dirname, './fixtures/testArrayCompletionSchema.json'));
      languageService.addSchema(SCHEMA_ID, schema);
      const content = 'test_simpleArrayObject:\n  - obj1:\n      name: 1\n  ';
      const completion = parseSetup(content, content.length);
      completion
        .then(function (result) {
          assert.equal(result.items.length, 1);
          assert.equal(result.items[0].label, '- (array item)');
        })
        .then(done, done);
    });

    it('Simple array object completion with "-" after array item', (done) => {
      const schema = require(path.join(__dirname, './fixtures/testArrayCompletionSchema.json'));
      languageService.addSchema(SCHEMA_ID, schema);
      const content = 'test_simpleArrayObject:\n  - obj1:\n      name: 1\n  -';
      const completion = parseSetup(content, content.length);
      completion
        .then(function (result) {
          assert.equal(result.items.length, 1);
          assert.equal(result.items[0].label, '- (array item)');
        })
        .then(done, done);
    });

    it('Array anyOf two objects completion with "- " without any item', (done) => {
      const schema = require(path.join(__dirname, './fixtures/testArrayCompletionSchema.json'));
      languageService.addSchema(SCHEMA_ID, schema);
      const content = 'test_array_anyOf_2objects:\n  - ';
      const completion = parseSetup(content, content.length);
      completion
        .then(function (result) {
<<<<<<< HEAD
          assert.equal(result.items.length, 4); // TODO check
=======
          assert.equal(result.items.length, 2);
>>>>>>> 2c86c8b5
          assert.equal(result.items[0].label, 'obj1');
        })
        .then(done, done);
    });

    it('Array anyOf two objects completion with "-" without any item', (done) => {
      const schema = require(path.join(__dirname, './fixtures/testArrayCompletionSchema.json'));
      languageService.addSchema(SCHEMA_ID, schema);
      const content = 'test_array_anyOf_2objects:\n  -';
      const completion = parseSetup(content, content.length);
      completion
        .then(function (result) {
          assert.equal(result.items.length, 2);
          assert.equal(result.items[0].label, '- (array item) obj1');
        })
        .then(done, done);
    });

    it('Array anyOf two objects completion without "-" after array item', (done) => {
      const schema = require(path.join(__dirname, './fixtures/testArrayCompletionSchema.json'));
      languageService.addSchema(SCHEMA_ID, schema);
      const content = 'test_array_anyOf_2objects:\n  - obj1:\n      name: 1\n  ';
      const completion = parseSetup(content, content.length);
      completion
        .then(function (result) {
          assert.equal(result.items.length, 2);
          assert.equal(result.items[0].label, '- (array item) obj1');
        })
        .then(done, done);
    });

    it('Array anyOf two objects completion with "-" after array item', (done) => {
      const schema = require(path.join(__dirname, './fixtures/testArrayCompletionSchema.json'));
      languageService.addSchema(SCHEMA_ID, schema);
      const content = 'test_array_anyOf_2objects:\n  - obj1:\n      name: 1\n  -';
      const completion = parseSetup(content, content.length);
      completion
        .then(function (result) {
          assert.equal(result.items.length, 2);
          assert.equal(result.items[0].label, '- (array item) obj1');
        })
        .then(done, done);
    });

    it('Array anyOf two objects completion indentation', async () => {
      const schema = require(path.join(__dirname, './fixtures/testArrayCompletionSchema.json'));
      languageService.addSchema(SCHEMA_ID, schema);
      const content = 'test_array_anyOf_2objects:\n  - obj';
      const completion = await parseSetup(content, content.length);
      expect(completion.items.length).is.equal(4);
      const obj1 = completion.items.find((it) => it.label === 'obj1');
      expect(obj1).is.not.undefined;
      expect(obj1.textEdit.newText).equal('obj1:\n    ');
    });
  });

  describe('Parent Completion', () => {
    const obj1 = {
      properties: {
        type: {
          const: 'type obj1',
        },
        options: {
          type: 'object',
          properties: {
            label: {
              type: 'string',
            },
          },
          required: ['label'],
        },
      },
      required: ['type', 'options'],
      type: 'object',
    };
    const obj2 = {
      properties: {
        type: {
          const: 'type obj2',
        },
        options: {
          type: 'object',
          properties: {
            description: {
              type: 'string',
            },
          },
          required: ['description'],
        },
      },
      required: ['type', 'options'],
      type: 'object',
    };
    it('Should suggest complete object skeleton', async () => {
      const schema = {
        definitions: {
          obj1,
          obj2,
        },
        anyOf: [
          {
            $ref: '#/definitions/obj1',
          },
          {
            $ref: '#/definitions/obj2',
          },
        ],
      };
      languageService.addSchema(SCHEMA_ID, schema);
      const content = '';
      const result = await parseSetup(content, content.length);

      expect(result.items.length).equal(4);
      expect(result.items[0]).to.deep.equal(createExpectedCompletion('type', 'type', 0, 0, 0, 0, 10, 2, { documentation: '' }));
      expect(result.items[1]).to.deep.equal(
        createExpectedCompletion('obj1', 'type: type obj1\noptions:\n  label: $1', 0, 0, 0, 0, 7, 2, {
          documentation: {
            kind: 'markdown',
            value: '```yaml\ntype: type obj1\noptions:\n  label: \n```',
          },
          isForParentSuggestion: true,
          sortText: '_obj1',
          schemaType: 'obj1',
          indent: '',
        })
      );
      expect(result.items[2]).to.deep.equal(
        createExpectedCompletion('options', 'options:\n  label: $1', 0, 0, 0, 0, 10, 2, { documentation: '' })
      );
      expect(result.items[3]).to.deep.equal(
        createExpectedCompletion('obj2', 'type: type obj2\noptions:\n  description: $1', 0, 0, 0, 0, 7, 2, {
          documentation: {
            kind: 'markdown',
            value: '```yaml\ntype: type obj2\noptions:\n  description: \n```',
          },
          isForParentSuggestion: true,
          sortText: '_obj2',
          schemaType: 'obj2',
          indent: '',
        })
      );
    });

    it('Should suggest complete object skeleton - array', async () => {
      const schema = {
        definitions: {
          obj1,
          obj2,
        },
        items: {
          anyOf: [
            {
              $ref: '#/definitions/obj1',
            },
            {
              $ref: '#/definitions/obj2',
            },
          ],
        },
        type: 'array',
      };
      languageService.addSchema(SCHEMA_ID, schema);
      const content = '- ';
      const result = await parseSetup(content, content.length);

      expect(result.items.length).equal(4);
      expect(result.items[0]).to.deep.equal(createExpectedCompletion('type', 'type', 0, 2, 0, 2, 10, 2, { documentation: '' }));
      expect(result.items[1]).to.deep.equal(
        createExpectedCompletion('obj1', 'type: type obj1\n  options:\n    label: $1', 0, 2, 0, 2, 7, 2, {
          documentation: {
            kind: 'markdown',
            value: '```yaml\ntype: type obj1\n  options:\n    label: \n```',
          },
          isForParentSuggestion: true,
          sortText: '_obj1',
          schemaType: 'obj1',
          indent: '  ',
        })
      );
      expect(result.items[2]).to.deep.equal(
        createExpectedCompletion('options', 'options:\n    label: $1', 0, 2, 0, 2, 10, 2, { documentation: '' })
      );
      expect(result.items[3]).to.deep.equal(
        createExpectedCompletion('obj2', 'type: type obj2\n  options:\n    description: $1', 0, 2, 0, 2, 7, 2, {
          documentation: {
            kind: 'markdown',
            value: '```yaml\ntype: type obj2\n  options:\n    description: \n```',
          },
          isForParentSuggestion: true,
          sortText: '_obj2',
          schemaType: 'obj2',
          indent: '  ',
        })
      );
    });
  });
});<|MERGE_RESOLUTION|>--- conflicted
+++ resolved
@@ -2527,11 +2527,7 @@
       const completion = parseSetup(content, content.length);
       completion
         .then(function (result) {
-<<<<<<< HEAD
           assert.equal(result.items.length, 4); // TODO check
-=======
-          assert.equal(result.items.length, 2);
->>>>>>> 2c86c8b5
           assert.equal(result.items[0].label, 'obj1');
         })
         .then(done, done);
