--- conflicted
+++ resolved
@@ -477,12 +477,8 @@
           .then(done, done);
       });
 
-<<<<<<< HEAD
-      it('Autocomplete does ' + jigxBranchTest ? '' : 'not' + ' happen right after key object', (done) => {
-=======
       // replaced by on of the next test
       it.skip('Autocomplete does not happen right after key object', (done) => {
->>>>>>> 6678f21f
         languageService.addSchema(SCHEMA_ID, {
           type: 'object',
           properties: {
@@ -500,13 +496,9 @@
           })
           .then(done, done);
       });
-<<<<<<< HEAD
-      it('Autocomplete does ' + jigxBranchTest ? '' : 'not' + 'happen right after : under an object', (done) => {
-=======
 
       // replaced by on of the next test
       it.skip('Autocomplete does not happen right after : under an object', (done) => {
->>>>>>> 6678f21f
         languageService.addSchema(SCHEMA_ID, {
           type: 'object',
           properties: {
