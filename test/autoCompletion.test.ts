/*---------------------------------------------------------------------------------------------
 *  Copyright (c) Red Hat. All rights reserved.
 *  Licensed under the MIT License. See License.txt in the project root for license information.
 *--------------------------------------------------------------------------------------------*/

/* eslint-disable @typescript-eslint/no-var-requires */
import { SCHEMA_ID, setupLanguageService, setupSchemaIDTextDocument, toFsPath, jigxBranchTest } from './utils/testHelper';
import assert = require('assert');
import path = require('path');
import { createExpectedCompletion } from './utils/verifyError';
import { ServiceSetup } from './utils/serviceSetup';
import { CompletionList, InsertTextFormat, MarkupContent } from 'vscode-languageserver';
import { expect } from 'chai';
import { SettingsState, TextDocumentTestManager } from '../src/yamlSettings';
import { LanguageService } from '../src';
import { LanguageHandlers } from '../src/languageserver/handlers/languageHandlers';

const snippet$1symbol = jigxBranchTest ? '' : '$1';

describe('Auto Completion Tests', () => {
  let languageSettingsSetup: ServiceSetup;
  let languageService: LanguageService;
  let languageHandler: LanguageHandlers;
  let yamlSettings: SettingsState;

  before(() => {
    languageSettingsSetup = new ServiceSetup().withCompletion();
    const { languageService: langService, languageHandler: langHandler, yamlSettings: settings } = setupLanguageService(
      languageSettingsSetup.languageSettings
    );
    languageService = langService;
    languageHandler = langHandler;
    yamlSettings = settings;
  });

  function parseSetup(content: string, position: number): Promise<CompletionList> {
    const testTextDocument = setupSchemaIDTextDocument(content);
    yamlSettings.documents = new TextDocumentTestManager();
    (yamlSettings.documents as TextDocumentTestManager).set(testTextDocument);
    return languageHandler.completionHandler({
      position: testTextDocument.positionAt(position),
      textDocument: testTextDocument,
    });
  }

  afterEach(() => {
    languageService.deleteSchema(SCHEMA_ID);
    languageService.configure(languageSettingsSetup.languageSettings);
  });

  describe('YAML Completion Tests', function () {
    describe('JSON Schema Tests', function () {
      it('Autocomplete on root without word', (done) => {
        languageService.addSchema(SCHEMA_ID, {
          type: 'object',
          properties: {
            name: {
              type: 'string',
            },
          },
        });
        const content = '';
        const completion = parseSetup(content, 0);
        completion
          .then(function (result) {
            assert.equal(result.items.length, 1);
            assert.deepEqual(
              result.items[0],
              createExpectedCompletion('name', `name: ${snippet$1symbol}`, 0, 0, 0, 0, 10, 2, {
                documentation: '',
              })
            );
          })
          .then(done, done);
      });

      it('Autocomplete on root with partial word', (done) => {
        languageService.addSchema(SCHEMA_ID, {
          type: 'object',
          properties: {
            name: {
              type: 'string',
            },
          },
        });
        const content = 'na';
        const completion = parseSetup(content, 2);
        completion
          .then(function (result) {
            assert.equal(result.items.length, 1);
            assert.deepEqual(
              result.items[0],
              createExpectedCompletion('name', `name: ${snippet$1symbol}`, 0, 0, 0, 2, 10, 2, {
                documentation: '',
              })
            );
          })
          .then(done, done);
      });

      it('Autocomplete on default value (without :)', (done) => {
        languageService.addSchema(SCHEMA_ID, {
          type: 'object',
          properties: {
            name: {
              type: 'string',
              default: 'yaml',
            },
          },
        });
        const content = 'name';
        const completion = parseSetup(content, 10);
        completion
          .then(function (result) {
            assert.equal(result.items.length, 1);
            assert.deepEqual(
              result.items[0],
              createExpectedCompletion('name', 'name: ${1:yaml}', 0, 0, 0, 4, 10, 2, {
                documentation: '',
              })
            );
          })
          .then(done, done);
      });

      it('Autocomplete on default value (without value content)', (done) => {
        languageService.addSchema(SCHEMA_ID, {
          type: 'object',
          properties: {
            name: {
              type: 'string',
              default: 'yaml',
            },
          },
        });
        const content = 'name: ';
        const completion = parseSetup(content, 12);
        completion
          .then(function (result) {
            assert.equal(result.items.length, 1);
            assert.deepEqual(
              result.items[0],
              createExpectedCompletion('yaml', 'yaml', 0, 6, 0, 6, 12, 2, {
                detail: 'Default value',
              })
            );
          })
          .then(done, done);
      });

      it('Autocomplete on default value (with value content)', (done) => {
        languageService.addSchema(SCHEMA_ID, {
          type: 'object',
          properties: {
            name: {
              type: 'string',
              default: 'yaml',
            },
          },
        });
        const content = 'name: ya';
        const completion = parseSetup(content, 15);
        completion
          .then(function (result) {
            assert.equal(result.items.length, 1);
            assert.deepEqual(
              result.items[0],
              createExpectedCompletion('yaml', 'yaml', 0, 6, 0, 8, 12, 2, {
                detail: 'Default value',
              })
            );
          })
          .then(done, done);
      });

      it('Autocomplete on boolean value (without value content)', (done) => {
        languageService.addSchema(SCHEMA_ID, {
          type: 'object',
          properties: {
            yaml: {
              type: 'boolean',
            },
          },
        });
        const content = 'yaml: ';
        const completion = parseSetup(content, 11);
        completion
          .then(function (result) {
            assert.equal(result.items.length, 2);
            assert.deepEqual(
              result.items[0],
              createExpectedCompletion('true', 'true', 0, 6, 0, 6, 12, 2, {
                documentation: '',
              })
            );
            assert.deepEqual(
              result.items[1],
              createExpectedCompletion('false', 'false', 0, 6, 0, 6, 12, 2, {
                documentation: '',
              })
            );
          })
          .then(done, done);
      });

      it('Autocomplete on boolean value (with value content)', (done) => {
        languageService.addSchema(SCHEMA_ID, {
          type: 'object',
          properties: {
            yaml: {
              type: 'boolean',
            },
          },
        });
        const content = 'yaml: fal';
        const completion = parseSetup(content, 11);
        completion
          .then(function (result) {
            assert.equal(result.items.length, 2);
            assert.deepEqual(
              result.items[0],
              createExpectedCompletion('true', 'true', 0, 6, 0, 9, 12, 2, {
                documentation: '',
              })
            );
            assert.deepEqual(
              result.items[1],
              createExpectedCompletion('false', 'false', 0, 6, 0, 9, 12, 2, {
                documentation: '',
              })
            );
          })
          .then(done, done);
      });

      it('Autocomplete on number value (without value content)', (done) => {
        languageService.addSchema(SCHEMA_ID, {
          type: 'object',
          properties: {
            timeout: {
              type: 'number',
              default: 60000,
            },
          },
        });
        const content = 'timeout: ';
        const completion = parseSetup(content, 9);
        completion
          .then(function (result) {
            assert.equal(result.items.length, 1);
            assert.deepEqual(
              result.items[0],
              createExpectedCompletion('60000', '60000', 0, 9, 0, 9, 12, 2, {
                detail: 'Default value',
              })
            );
          })
          .then(done, done);
      });

      it('Autocomplete on number value (with value content)', (done) => {
        languageService.addSchema(SCHEMA_ID, {
          type: 'object',
          properties: {
            timeout: {
              type: 'number',
              default: 60000,
            },
          },
        });
        const content = 'timeout: 6';
        const completion = parseSetup(content, 10);
        completion
          .then(function (result) {
            assert.equal(result.items.length, 1);
            assert.deepEqual(
              result.items[0],
              createExpectedCompletion('60000', '60000', 0, 9, 0, 10, 12, 2, {
                detail: 'Default value',
              })
            );
          })
          .then(done, done);
      });

      it('Autocomplete key in middle of file', (done) => {
        languageService.addSchema(SCHEMA_ID, {
          type: 'object',
          properties: {
            scripts: {
              type: 'object',
              properties: {
                sample: {
                  type: 'string',
                  enum: ['test'],
                },
              },
            },
          },
        });
        const content = 'scripts:\n  sample';
        const completion = parseSetup(content, 11);
        completion
          .then(function (result) {
            assert.equal(result.items.length, 1);
            assert.deepEqual(
              result.items[0],
              createExpectedCompletion('sample', 'sample: ${1:test}', 1, 2, 1, 8, 10, 2, {
                documentation: '',
              })
            );
          })
          .then(done, done);
      });

      it('Autocomplete key with default value in middle of file', (done) => {
        languageService.addSchema(SCHEMA_ID, {
          type: 'object',
          properties: {
            scripts: {
              type: 'object',
              properties: {
                sample: {
                  type: 'string',
                  default: 'test',
                },
              },
            },
          },
        });
        const content = 'scripts:\n  sam';
        const completion = parseSetup(content, 11);
        completion
          .then(function (result) {
            assert.equal(result.items.length, 1);
            assert.deepEqual(
              result.items[0],
              createExpectedCompletion('sample', 'sample: ${1:test}', 1, 2, 1, 5, 10, 2, {
                documentation: '',
              })
            );
          })
          .then(done, done);
      });

      it('Autocomplete second key in middle of file', (done) => {
        languageService.addSchema(SCHEMA_ID, {
          type: 'object',
          properties: {
            scripts: {
              type: 'object',
              properties: {
                sample: {
                  type: 'string',
                  enum: ['test'],
                },
                myOtherSample: {
                  type: 'string',
                  enum: ['test'],
                },
              },
            },
          },
        });
        const content = 'scripts:\n  sample: test\n  myOther';
        const completion = parseSetup(content, 31);
        completion
          .then(function (result) {
            assert.equal(result.items.length, 1);
            assert.deepEqual(
              result.items[0],
              createExpectedCompletion('myOtherSample', 'myOtherSample: ${1:test}', 2, 2, 2, 9, 10, 2, {
                documentation: '',
              })
            );
          })
          .then(done, done);
      });
      if (jigxBranchTest) {
        it('Autocomplete does happen right after key object', (done) => {
          languageService.addSchema(SCHEMA_ID, {
            type: 'object',
            properties: {
              timeout: {
                type: 'number',
                default: 60000,
              },
            },
          });
          const content = 'timeout:';
          const completion = parseSetup(content, 9);
          completion
            .then(function (result) {
              assert.equal(result.items.length, 1);
            })
            .then(done, done);
        });
        it('Autocomplete does happen right after : under an object', (done) => {
          languageService.addSchema(SCHEMA_ID, {
            type: 'object',
            properties: {
              scripts: {
                type: 'object',
                properties: {
                  sample: {
                    type: 'string',
                    enum: ['test'],
                  },
                  myOtherSample: {
                    type: 'string',
                    enum: ['test'],
                  },
                },
              },
            },
          });
          const content = 'scripts:\n  sample:';
          const completion = parseSetup(content, 21);
          completion
            .then(function (result) {
              assert.equal(result.items.length, 1);
            })
            .then(done, done);
        });

        it('Autocomplete does happen right after : under an object and with defaultSnippet', (done) => {
          languageService.addSchema(SCHEMA_ID, {
            type: 'object',
            properties: {
              scripts: {
                type: 'object',
                properties: {},
                defaultSnippets: [
                  {
                    label: 'myOther2Sample snippet',
                    body: { myOther2Sample: {} },
                    markdownDescription: 'snippet\n```yaml\nmyOther2Sample:\n```\n',
                  },
                ],
              },
            },
          });
          const content = 'scripts:';
          const completion = parseSetup(content, content.length);
          completion
            .then(function (result) {
              assert.equal(result.items.length, 1);
              assert.equal(result.items[0].insertText, '\n  myOther2Sample: ');
            })
            .then(done, done);
        });
      } else {
        it('Autocomplete does not happen right after key object', (done) => {
          languageService.addSchema(SCHEMA_ID, {
            type: 'object',
            properties: {
              timeout: {
                type: 'number',
                default: 60000,
              },
            },
          });
          const content = 'timeout:';
          const completion = parseSetup(content, 9);
          completion
            .then(function (result) {
              assert.equal(result.items.length, 0);
            })
            .then(done, done);
        });

        it('Autocomplete does not happen right after : under an object', (done) => {
          languageService.addSchema(SCHEMA_ID, {
            type: 'object',
            properties: {
              scripts: {
                type: 'object',
                properties: {
                  sample: {
                    type: 'string',
                    enum: ['test'],
                  },
                  myOtherSample: {
                    type: 'string',
                    enum: ['test'],
                  },
                },
              },
            },
          });
          const content = 'scripts:\n  sample:';
          const completion = parseSetup(content, 21);
          completion
            .then(function (result) {
              assert.equal(result.items.length, 0);
            })
            .then(done, done);
        });
      }

      it('Autocomplete with defaultSnippet markdown', (done) => {
        languageService.addSchema(SCHEMA_ID, {
          type: 'object',
          properties: {
            scripts: {
              type: 'object',
              properties: {},
              defaultSnippets: [
                {
                  label: 'myOtherSample snippet',
                  body: { myOtherSample: {} },
                  markdownDescription: 'snippet\n```yaml\nmyOtherSample:\n```\n',
                },
              ],
            },
          },
        });
        const content = 'scripts: ';
        const completion = parseSetup(content, content.length);
        completion
          .then(function (result) {
            assert.equal(result.items.length, 1);
            assert.equal(result.items[0].insertText, '\n  myOtherSample: ');
            assert.equal((result.items[0].documentation as MarkupContent).value, 'snippet\n```yaml\nmyOtherSample:\n```\n');
          })
          .then(done, done);
      });

      it('Autocomplete on multi yaml documents in a single file on root', (done) => {
        languageService.addSchema(SCHEMA_ID, {
          type: 'object',
          properties: {
            timeout: {
              type: 'number',
              default: 60000,
            },
          },
        });
        const content = '---\ntimeout: 10\n...\n---\n...';
        const completion = parseSetup(content, 28);
        completion
          .then(function (result) {
            assert.equal(result.items.length, 1);
            assert.deepEqual(
              result.items[0],
              createExpectedCompletion('timeout', 'timeout: ${1:60000}', 4, 0, 4, 3, 10, 2, {
                documentation: '',
              })
            );
          })
          .then(done, done);
      });

      it('Autocomplete on multi yaml documents in a single file on scalar', (done) => {
        languageService.addSchema(SCHEMA_ID, {
          type: 'object',
          properties: {
            timeout: {
              type: 'number',
              default: 60000,
            },
          },
        });
        const content = '---\ntimeout: 10\n...\n---\ntime: \n...';
        const completion = parseSetup(content, 26);
        completion
          .then(function (result) {
            assert.equal(result.items.length, 1);
            assert.deepEqual(
              result.items[0],
              createExpectedCompletion('timeout', 'timeout: ${1:60000}', 4, 0, 4, 4, 10, 2, {
                documentation: '',
              })
            );
          })
          .then(done, done);
      });

      it('Autocompletion has no results on value when they are not available', (done) => {
        languageService.addSchema(SCHEMA_ID, {
          type: 'object',
          properties: {
            time: {
              type: 'string',
            },
          },
        });
        const content = 'time: ';
        const completion = parseSetup(content, 6);
        completion
          .then(function (result) {
            assert.equal(result.items.length, 0);
          })
          .then(done, done);
      });

      it('Test that properties that have multiple enums get auto completed properly', (done) => {
        const schema = {
          definitions: {
            ImageBuild: {
              type: 'object',
              properties: {
                kind: {
                  type: 'string',
                  enum: ['ImageBuild', 'ImageBuilder'],
                },
              },
            },
            ImageStream: {
              type: 'object',
              properties: {
                kind: {
                  type: 'string',
                  enum: ['ImageStream', 'ImageStreamBuilder'],
                },
              },
            },
          },
          oneOf: [
            {
              $ref: '#/definitions/ImageBuild',
            },
            {
              $ref: '#/definitions/ImageStream',
            },
          ],
        };
        languageService.addSchema(SCHEMA_ID, schema);
        const content = 'kind: ';
        const validator = parseSetup(content, 6);
        validator
          .then(function (result) {
            assert.equal(result.items.length, 4);
            assert.deepEqual(
              result.items[0],
              createExpectedCompletion('ImageBuild', 'ImageBuild', 0, 6, 0, 6, 12, 2, {
                documentation: undefined,
              })
            );
            assert.deepEqual(
              result.items[1],
              createExpectedCompletion('ImageBuilder', 'ImageBuilder', 0, 6, 0, 6, 12, 2, {
                documentation: undefined,
              })
            );
            assert.deepEqual(
              result.items[2],
              createExpectedCompletion('ImageStream', 'ImageStream', 0, 6, 0, 6, 12, 2, {
                documentation: undefined,
              })
            );
            assert.deepEqual(
              result.items[3],
              createExpectedCompletion('ImageStreamBuilder', 'ImageStreamBuilder', 0, 6, 0, 6, 12, 2, {
                documentation: undefined,
              })
            );
          })
          .then(done, done);
      });

      it('Insert required attributes at correct level', (done) => {
        const schema = require(path.join(__dirname, './fixtures/testRequiredProperties.json'));
        languageService.addSchema(SCHEMA_ID, schema);
        const content = '- top:\n    prop1: demo\n- ';
        const completion = parseSetup(content, content.length);
        completion
          .then(function (result) {
            assert.equal(result.items.length, 1);
            assert.deepEqual(
              result.items[0],
              createExpectedCompletion('top', `top:\n      prop1: ${snippet$1symbol}`, 2, 2, 2, 2, 10, 2, {
                documentation: '',
              })
            );
          })
          .then(done, done);
      });

      it('Insert required attributes at correct level even on first element', (done) => {
        const schema = require(path.join(__dirname, './fixtures/testRequiredProperties.json'));
        languageService.addSchema(SCHEMA_ID, schema);
        const content = '- ';
        const completion = parseSetup(content, content.length);
        completion
          .then(function (result) {
            assert.equal(result.items.length, 1);
            assert.deepEqual(
              result.items[0],
              createExpectedCompletion('top', `top:\n    prop1: ${snippet$1symbol}`, 0, 2, 0, 2, 10, 2, {
                documentation: '',
              })
            );
          })
          .then(done, done);
      });

      it('Provide the 3 types when none provided', (done) => {
        const schema = require(path.join(__dirname, './fixtures/testArrayMaxProperties.json'));
        languageService.addSchema(SCHEMA_ID, schema);
        const content = '- ';
        const completion = parseSetup(content, content.length);
        completion
          .then(function (result) {
            assert.equal(result.items.length, 3);
            assert.deepEqual(
              result.items[0],
              createExpectedCompletion('prop1', `prop1: ${snippet$1symbol}`, 0, 2, 0, 2, 10, 2, {
                documentation: '',
              })
            );
            assert.deepEqual(
              result.items[1],
              createExpectedCompletion('prop2', `prop2: ${snippet$1symbol}`, 0, 2, 0, 2, 10, 2, {
                documentation: '',
              })
            );
            assert.deepEqual(
              result.items[2],
              createExpectedCompletion('prop3', `prop3: ${snippet$1symbol}`, 0, 2, 0, 2, 10, 2, {
                documentation: '',
              })
            );
          })
          .then(done, done);
      });

      it('Provide the 3 types when one is provided', (done) => {
        const schema = require(path.join(__dirname, './fixtures/testArrayMaxProperties.json'));
        languageService.addSchema(SCHEMA_ID, schema);
        const content = '- prop1:\n  ';
        const completion = parseSetup(content, content.length);
        completion
          .then(function (result) {
            assert.equal(result.items.length, 2);
            assert.deepEqual(
              result.items[0],
              createExpectedCompletion('prop2', `prop2: ${snippet$1symbol}`, 1, 2, 1, 2, 10, 2, {
                documentation: '',
              })
            );
            assert.deepEqual(
              result.items[1],
              createExpectedCompletion('prop3', `prop3: ${snippet$1symbol}`, 1, 2, 1, 2, 10, 2, {
                documentation: '',
              })
            );
          })
          .then(done, done);
      });

      it('Provide no completion when maxProperties reached', (done) => {
        const schema = require(path.join(__dirname, './fixtures/testArrayMaxProperties.json'));
        languageService.addSchema(SCHEMA_ID, schema);
        const content = '- prop1:\n  prop2:\n  ';
        const completion = parseSetup(content, content.length);
        completion
          .then(function (result) {
            assert.equal(result.items.length, 0);
          })
          .then(done, done);
      });
    });

    describe('Array Specific Tests', function () {
      it('Should insert empty array item', (done) => {
        const schema = require(path.join(__dirname, './fixtures/testStringArray.json'));
        languageService.addSchema(SCHEMA_ID, schema);
        const content = 'fooBa';
        const completion = parseSetup(content, content.lastIndexOf('Ba') + 2);
        completion
          .then(function (result) {
            assert.strictEqual('fooBar:\n  - ${1:""}', result.items[0].insertText);
          })
          .then(done, done);
      });

      it('Array autocomplete without word and extra space', (done) => {
        languageService.addSchema(SCHEMA_ID, {
          type: 'object',
          properties: {
            authors: {
              type: 'array',
              items: {
                type: 'object',
                properties: {
                  name: {
                    type: 'string',
                  },
                },
              },
            },
          },
        });
        const content = 'authors:\n  - ';
        const completion = parseSetup(content, 14);
        completion
          .then(function (result) {
            assert.equal(result.items.length, 1);
            assert.deepEqual(
              result.items[0],
              createExpectedCompletion('name', `name: ${snippet$1symbol}`, 1, 4, 1, 4, 10, 2, {
                documentation: '',
              })
            );
          })
          .then(done, done);
      });

      it('Array autocomplete without word and autocompletion beside -', (done) => {
        languageService.addSchema(SCHEMA_ID, {
          type: 'object',
          properties: {
            authors: {
              type: 'array',
              items: {
                type: 'object',
                properties: {
                  name: {
                    type: 'string',
                  },
                },
              },
            },
          },
        });
        const content = 'authors:\n  -';
        const completion = parseSetup(content, 13);
        completion
          .then(function (result) {
            assert.equal(result.items.length, 1);
            assert.deepEqual(
              result.items[0],
              createExpectedCompletion('- (array item)', `- ${snippet$1symbol}`, 1, 2, 1, 3, 9, 2, {
                documentation: { kind: 'markdown', value: 'Create an item of an array\n ```\n- ' + snippet$1symbol + '\n```' },
              })
            );
          })
          .then(done, done);
      });

      it('Array autocomplete without word on space before array symbol', (done) => {
        languageService.addSchema(SCHEMA_ID, {
          type: 'object',
          properties: {
            authors: {
              type: 'array',
              items: {
                type: 'object',
                properties: {
                  name: {
                    type: 'string',
                  },
                  email: {
                    type: 'string',
                  },
                },
              },
            },
          },
        });
        const content = 'authors:\n  - name: test\n  ';
        const completion = parseSetup(content, 24);
        completion
          .then(function (result) {
            assert.equal(result.items.length, 1);
            assert.deepEqual(
              result.items[0],
              createExpectedCompletion('- (array item)', `- ${snippet$1symbol}`, 2, 0, 2, 0, 9, 2, {
                documentation: { kind: 'markdown', value: 'Create an item of an array\n ```\n- ' + snippet$1symbol + '\n```' },
              })
            );
          })
          .then(done, done);
      });

      it('Array autocomplete with letter', (done) => {
        languageService.addSchema(SCHEMA_ID, {
          type: 'object',
          properties: {
            authors: {
              type: 'array',
              items: {
                type: 'object',
                properties: {
                  name: {
                    type: 'string',
                  },
                },
              },
            },
          },
        });
        const content = 'authors:\n  - n';
        const completion = parseSetup(content, 14);
        completion
          .then(function (result) {
            assert.equal(result.items.length, 1);
            assert.deepEqual(
              result.items[0],
              createExpectedCompletion('name', `name: ${snippet$1symbol}`, 1, 4, 1, 5, 10, 2, {
                documentation: '',
              })
            );
          })
          .then(done, done);
      });

      it('Array autocomplete without word (second item)', (done) => {
        languageService.addSchema(SCHEMA_ID, {
          type: 'object',
          properties: {
            authors: {
              type: 'array',
              items: {
                type: 'object',
                properties: {
                  name: {
                    type: 'string',
                  },
                  email: {
                    type: 'string',
                  },
                },
              },
            },
          },
        });
        const content = 'authors:\n  - name: test\n    ';
        const completion = parseSetup(content, 32);
        completion
          .then(function (result) {
            assert.equal(result.items.length, 1);
            assert.deepEqual(
              result.items[0],
              createExpectedCompletion('email', `email: ${snippet$1symbol}`, 2, 4, 2, 4, 10, 2, {
                documentation: '',
              })
            );
          })
          .then(done, done);
      });

      it('Array autocomplete with letter (second item)', (done) => {
        languageService.addSchema(SCHEMA_ID, {
          type: 'object',
          properties: {
            authors: {
              type: 'array',
              items: {
                type: 'object',
                properties: {
                  name: {
                    type: 'string',
                  },
                  email: {
                    type: 'string',
                  },
                },
              },
            },
          },
        });
        const content = 'authors:\n  - name: test\n    e';
        const completion = parseSetup(content, 27);
        completion
          .then(function (result) {
            assert.equal(result.items.length, 1);
            assert.deepEqual(
              result.items[0],
              createExpectedCompletion('email', `email: ${snippet$1symbol}`, 2, 3, 2, 3, 10, 2, {
                documentation: '',
              })
            );
          })
          .then(done, done);
      });

      it('Autocompletion after array', (done) => {
        languageService.addSchema(SCHEMA_ID, {
          type: 'object',
          properties: {
            authors: {
              type: 'array',
              items: {
                type: 'object',
                properties: {
                  name: {
                    type: 'string',
                  },
                  email: {
                    type: 'string',
                  },
                },
              },
            },
            load: {
              type: 'boolean',
            },
          },
        });
        const content = 'authors:\n  - name: test\n';
        const completion = parseSetup(content, 24);
        completion
          .then(function (result) {
            assert.equal(result.items.length, 1);
            assert.deepEqual(
              result.items[0],
              createExpectedCompletion('load', `load: ${snippet$1symbol}`, 2, 0, 2, 0, 10, 2, {
                documentation: '',
              })
            );
          })
          .then(done, done);
      });

      it('Autocompletion after array with depth - no indent', (done) => {
        languageService.addSchema(SCHEMA_ID, {
          type: 'object',
          properties: {
            archive: {
              type: 'object',
              properties: {
                exclude: {
                  type: 'array',
                  items: {
                    type: 'object',
                    properties: {
                      name: {
                        type: 'string',
                        default: 'test',
                      },
                    },
                  },
                },
              },
            },
            include: {
              type: 'string',
              default: 'test',
            },
          },
        });
        const content = 'archive:\n  exclude:\n    - name: test\n\n';
        const completion = parseSetup(content, content.length - 1); //don't test on the last row
        completion
          .then(function (result) {
            assert.equal(result.items.length, 1);
            const expectedCompletion = createExpectedCompletion('include', 'include: ${1:test}', 3, 0, 3, 0, 10, 2, {
              documentation: '',
            });
            delete expectedCompletion.textEdit;
            assert.deepEqual(result.items[0], expectedCompletion);
          })
          .then(done, done);
      });

      it('Autocompletion after array with depth - indent', (done) => {
        languageService.addSchema(SCHEMA_ID, {
          type: 'object',
          properties: {
            archive: {
              type: 'object',
              properties: {
                exclude: {
                  type: 'array',
                  items: {
                    type: 'object',
                    properties: {
                      name: {
                        type: 'string',
                        default: 'test',
                      },
                    },
                    required: ['name'],
                  },
                },
                include: {
                  type: 'string',
                },
              },
            },
          },
        });
        const content = 'archive:\n  exclude:\n    - nam\n  ';
        const completion = parseSetup(content, content.length - 1);
        completion
          .then(function (result) {
            assert.equal(result.items.length, 1);
            assert.deepEqual(
              result.items[0],
              createExpectedCompletion('- (array item)', `- name: ${snippet$1symbol}`, 3, 1, 3, 1, 9, 2, {
                documentation: {
                  kind: 'markdown',
                  value: 'Create an item of an array\n ```\n- name: ' + snippet$1symbol + '\n```',
                },
              })
            );
          })
          .then(done, done);
      });

      it('Array of enum autocomplete without word on array symbol', (done) => {
        languageService.addSchema(SCHEMA_ID, {
          type: 'object',
          properties: {
            references: {
              type: 'array',
              items: {
                enum: ['Test'],
              },
            },
          },
        });
        const content = 'references:\n  -';
        const completion = parseSetup(content, 29);
        completion
          .then(function (result) {
            assert.equal(result.items.length, 1);
            assert.deepEqual(
              result.items[0],
              createExpectedCompletion('Test', 'Test', 1, 2, 1, 3, 12, 2, {
                documentation: undefined,
              })
            );
          })
          .then(done, done);
      });

      it('Array of enum autocomplete without word', (done) => {
        languageService.addSchema(SCHEMA_ID, {
          type: 'object',
          properties: {
            references: {
              type: 'array',
              items: {
                enum: ['Test'],
              },
            },
          },
        });
        const content = 'references:\n  - ';
        const completion = parseSetup(content, 30);
        completion
          .then(function (result) {
            assert.equal(result.items.length, 1);
            assert.deepEqual(
              result.items[0],
              createExpectedCompletion('Test', 'Test', 1, 4, 1, 4, 12, 2, {
                documentation: undefined,
              })
            );
          })
          .then(done, done);
      });

      it('Array of enum autocomplete with letter', (done) => {
        languageService.addSchema(SCHEMA_ID, {
          type: 'object',
          properties: {
            references: {
              type: 'array',
              items: {
                enum: ['Test'],
              },
            },
          },
        });
        const content = 'references:\n  - T';
        const completion = parseSetup(content, 31);
        completion
          .then(function (result) {
            assert.equal(result.items.length, 1);
            assert.deepEqual(
              result.items[0],
              createExpectedCompletion('Test', 'Test', 1, 4, 1, 5, 12, 2, {
                documentation: undefined,
              })
            );
          })
          .then(done, done);
      });

      it('Array of objects autocomplete with 4 space indentation check', async () => {
        const languageSettingsSetup = new ServiceSetup().withCompletion().withIndentation('    ');
        languageService.configure(languageSettingsSetup.languageSettings);
        languageService.addSchema(SCHEMA_ID, {
          type: 'object',
          properties: {
            metadata: {
              type: 'object',
              properties: {
                ownerReferences: {
                  type: 'array',
                  items: {
                    type: 'object',
                    properties: {
                      apiVersion: {
                        type: 'string',
                      },
                      kind: {
                        type: 'string',
                      },
                      name: {
                        type: 'string',
                      },
                      uid: {
                        type: 'string',
                      },
                    },
                    required: ['apiVersion', 'kind', 'name', 'uid'],
                  },
                },
              },
            },
          },
        });

        const content = 'metadata:\n    ownerReferences';
        const completion = await parseSetup(content, 29);
        expect(completion.items[0]).deep.eq(
          createExpectedCompletion(
            'ownerReferences',
            'ownerReferences:\n    - apiVersion: $1\n      kind: $2\n      name: $3\n      uid: $4',
            1,
            4,
            1,
            19,
            10,
            2,
            { documentation: '' }
          )
        );
      });
    });

    it('Array of objects autocomplete with 2 space indentation check', async () => {
      const languageSettingsSetup = new ServiceSetup().withCompletion().withIndentation('  ');
      languageService.configure(languageSettingsSetup.languageSettings);
      languageService.addSchema(SCHEMA_ID, {
        type: 'object',
        properties: {
          metadata: {
            type: 'object',
            properties: {
              ownerReferences: {
                type: 'array',
                items: {
                  type: 'object',
                  properties: {
                    apiVersion: {
                      type: 'string',
                    },
                    kind: {
                      type: 'string',
                    },
                    name: {
                      type: 'string',
                    },
                    uid: {
                      type: 'string',
                    },
                  },
                  required: ['apiVersion', 'kind', 'name', 'uid'],
                },
              },
            },
          },
        },
      });

      const content = 'metadata:\n  ownerReferences';
      const completion = await parseSetup(content, 27);
      expect(completion.items[0]).deep.eq(
        createExpectedCompletion(
          'ownerReferences',
          'ownerReferences:\n  - apiVersion: $1\n    kind: $2\n    name: $3\n    uid: $4',
          1,
          2,
          1,
          17,
          10,
          2,
          { documentation: '' }
        )
      );
    });

    it('Array of objects autocomplete with 3 space indentation check', async () => {
      const languageSettingsSetup = new ServiceSetup().withCompletion().withIndentation('   ');
      languageService.configure(languageSettingsSetup.languageSettings);
      languageService.addSchema(SCHEMA_ID, {
        type: 'object',
        properties: {
          metadata: {
            type: 'object',
            properties: {
              ownerReferences: {
                type: 'array',
                items: {
                  type: 'object',
                  properties: {
                    apiVersion: {
                      type: 'string',
                    },
                    kind: {
                      type: 'string',
                    },
                    name: {
                      type: 'string',
                    },
                    uid: {
                      type: 'string',
                    },
                  },
                  required: ['apiVersion', 'kind', 'name', 'uid'],
                },
              },
            },
          },
        },
      });

      const content = 'metadata:\n   ownerReferences';
      const completion = await parseSetup(content, 27);
      expect(completion.items[0]).deep.eq(
        createExpectedCompletion(
          'ownerReferences',
          'ownerReferences:\n   - apiVersion: $1\n     kind: $2\n     name: $3\n     uid: $4',
          1,
          3,
          1,
          18,
          10,
          2,
          { documentation: '' }
        )
      );
    });

    it('Object in array with 4 space indentation check', async () => {
      const languageSettingsSetup = new ServiceSetup().withCompletion().withIndentation('    ');
      languageService.configure(languageSettingsSetup.languageSettings);
      languageService.addSchema(SCHEMA_ID, {
        type: 'object',
        properties: {
          rules: {
            type: 'array',
            items: {
              type: 'object',
              properties: {
                id: {
                  type: 'string',
                },
                notes: {
                  type: 'string',
                },
                links: {
                  type: 'array',
                  items: {
                    properties: {
                      rel: {
                        type: 'string',
                      },
                      url: {
                        type: 'string',
                      },
                    },
                  },
                },
                nomination: {
                  type: 'string',
                  pattern: '[a-z0-9_]+',
                },
                weight: {
                  type: 'number',
                  minimum: 1,
                },
                criteria: {
                  type: 'array',
                  minItems: 1,
                  items: {
                    type: 'object',
                    properties: {
                      field: {
                        type: 'string',
                      },
                      operator: {
                        type: 'string',
                      },
                      operand: {
                        type: 'string',
                      },
                    },
                    required: ['field', 'operator', 'operand'],
                    additionalProperties: false,
                  },
                },
              },
              required: ['id', 'weight', 'criteria', 'nomination'],
            },
          },
        },
      });

      const content = 'rules:\n    -\n';
      const completion = await parseSetup(content, 11);
      expect(completion.items[0].textEdit.newText).equal(
        '- id: $1\n  nomination: $2\n  weight: $3\n  criteria:\n      - field: $4\n        operator: $5\n        operand: $6'
      );
    });
  });

  describe('JSON Schema 7 Specific Tests', function () {
    it('Autocomplete works with examples', (done) => {
      languageService.addSchema(SCHEMA_ID, {
        type: 'object',
        properties: {
          foodItems: {
            type: 'string',
            examples: ['Apple', 'Banana'],
            default: 'Carrot',
          },
        },
      });
      const content = 'foodItems: ';
      const completion = parseSetup(content, 12);
      completion
        .then(function (result) {
          assert.equal(result.items.length, 3);
          assert.deepEqual(
            result.items[0],
            createExpectedCompletion('Carrot', 'Carrot', 0, 11, 0, 11, 12, 2, {
              detail: 'Default value',
            })
          );
          assert.deepEqual(result.items[1], createExpectedCompletion('Apple', 'Apple', 0, 11, 0, 11, 12, 2, {}));
          assert.deepEqual(result.items[2], createExpectedCompletion('Banana', 'Banana', 0, 11, 0, 11, 12, 2, {}));
        })
        .then(done, done);
    });

    it('Autocomplete works with const', (done) => {
      languageService.addSchema(SCHEMA_ID, {
        type: 'object',
        properties: {
          fruit: {
            const: 'Apple',
          },
        },
      });
      const content = 'fruit: App';
      const completion = parseSetup(content, 9);
      completion
        .then(function (result) {
          assert.equal(result.items.length, 1);
          assert.deepEqual(
            result.items[0],
            createExpectedCompletion('Apple', 'Apple', 0, 7, 0, 10, 12, 2, {
              documentation: undefined,
            })
          );
        })
        .then(done, done);
    });
  });

  describe('Indentation Specific Tests', function () {
    it('Indent should be considered with position relative to slash', (done) => {
      const schema = require(path.join(__dirname, './fixtures/testArrayIndent.json'));
      languageService.addSchema(SCHEMA_ID, schema);
      const content = 'install:\n  - he';
      const completion = parseSetup(content, content.lastIndexOf('he') + 2);
      completion
        .then(function (result) {
<<<<<<< HEAD
          if (jigxBranchTest) {
            //remove extra completion for parent object
            result.items = result.items.filter((c) => c.kind !== 7);
          }
          assert.equal(result.items.length, 1);
          assert.deepEqual(
            result.items[0],
            createExpectedCompletion('helm', 'helm:\n    name: ' + snippet$1symbol, 1, 4, 1, 6, 10, 2, {
=======
          assert.equal(result.items.length, 1);
          assert.deepEqual(
            result.items[0],
            createExpectedCompletion('helm', 'helm:\n    name: $1', 1, 4, 1, 6, 10, 2, {
>>>>>>> 501d75f1
              documentation: '',
            })
          );
        })
        .then(done, done);
    });
<<<<<<< HEAD

    it('Large indent should be considered with position relative to slash', (done) => {
      const schema = require(path.join(__dirname, './fixtures/testArrayIndent.json'));
      languageService.addSchema(SCHEMA_ID, schema);
      const content = 'install:\n -            he';
      const completion = parseSetup(content, content.lastIndexOf('he') + 2);
      completion
        .then(function (result) {
          if (jigxBranchTest) {
            //remove extra completion for parent object
            result.items = result.items.filter((c) => c.kind !== 7);
          }
          assert.equal(result.items.length, 1);
          assert.deepEqual(
            result.items[0],
            createExpectedCompletion('helm', 'helm:\n               name: ' + snippet$1symbol, 1, 14, 1, 16, 10, 2, {
              documentation: '',
            })
          );
        })
        .then(done, done);
    });

    it('Tab indent should be considered with position relative to slash', (done) => {
      const schema = require(path.join(__dirname, './fixtures/testArrayIndent.json'));
      languageService.addSchema(SCHEMA_ID, schema);
      const content = 'install:\n -\t             he';
      const completion = parseSetup(content, content.lastIndexOf('he') + 2);
      completion
        .then(function (result) {
          if (jigxBranchTest) {
            //remove extra completion for parent object
            result.items = result.items.filter((c) => c.kind !== 7);
          }
          assert.equal(result.items.length, 1);
          assert.deepEqual(
            result.items[0],
            createExpectedCompletion('helm', 'helm:\n \t               name: ' + snippet$1symbol, 1, 16, 1, 18, 10, 2, {
              documentation: '',
            })
          );
        })
        .then(done, done);
    });
  });

  describe('Yaml schema defined in file', function () {
    const uri = toFsPath(path.join(__dirname, './fixtures/testArrayMaxProperties.json'));

    it('Provide completion from schema declared in file', (done) => {
      const content = `# yaml-language-server: $schema=${uri}\n- `;
      const completion = parseSetup(content, content.length);
      completion
        .then(function (result) {
          assert.equal(result.items.length, 3);
        })
        .then(done, done);
    });

    it('Provide completion from schema declared in file with several attributes', (done) => {
      const content = `# yaml-language-server: $schema=${uri} anothermodeline=value\n- `;
      const completion = parseSetup(content, content.length);
      completion
        .then(function (result) {
          assert.equal(result.items.length, 3);
        })
        .then(done, done);
    });

    it('Provide completion from schema declared in file with several documents', (done) => {
      const documentContent1 = `# yaml-language-server: $schema=${uri} anothermodeline=value\n- `;
      const content = `${documentContent1}\n---\n- `;
      const completionDoc1 = parseSetup(content, documentContent1.length);
      completionDoc1.then(function (result) {
        assert.equal(result.items.length, 3, `Expecting 3 items in completion but found ${result.items.length}`);
        const completionDoc2 = parseSetup(content, content.length);
        completionDoc2
          .then(function (resultDoc2) {
            assert.equal(resultDoc2.items.length, 0, `Expecting no items in completion but found ${resultDoc2.items.length}`);
          })
          .then(done, done);
      }, done);
    });
  });

  describe('Configuration based indentation', () => {
    it('4 space indentation', async () => {
      const languageSettingsSetup = new ServiceSetup().withCompletion().withIndentation('    ');
      languageService.configure(languageSettingsSetup.languageSettings);
      languageService.addSchema(SCHEMA_ID, {
        type: 'object',
        properties: {
          scripts: {
            type: 'object',
            properties: {
              sample: {
                type: 'string',
                enum: ['test'],
              },
              myOtherSample: {
                type: 'string',
                enum: ['test'],
              },
            },
          },
        },
      });
      const content = 'scripts:\n    sample: test\n    myOther';
      const completion = await parseSetup(content, 34);
      assert.strictEqual(completion.items.length, 1);
      assert.deepStrictEqual(
        completion.items[0],
        createExpectedCompletion('myOtherSample', 'myOtherSample: ${1:test}', 2, 4, 2, 11, 10, 2, {
          documentation: '',
        })
      );
    });
  });

=======

    it('Large indent should be considered with position relative to slash', (done) => {
      const schema = require(path.join(__dirname, './fixtures/testArrayIndent.json'));
      languageService.addSchema(SCHEMA_ID, schema);
      const content = 'install:\n -            he';
      const completion = parseSetup(content, content.lastIndexOf('he') + 2);
      completion
        .then(function (result) {
          assert.equal(result.items.length, 1);
          assert.deepEqual(
            result.items[0],
            createExpectedCompletion('helm', 'helm:\n               name: $1', 1, 14, 1, 16, 10, 2, {
              documentation: '',
            })
          );
        })
        .then(done, done);
    });

    it('Tab indent should be considered with position relative to slash', (done) => {
      const schema = require(path.join(__dirname, './fixtures/testArrayIndent.json'));
      languageService.addSchema(SCHEMA_ID, schema);
      const content = 'install:\n -\t             he';
      const completion = parseSetup(content, content.lastIndexOf('he') + 2);
      completion
        .then(function (result) {
          assert.equal(result.items.length, 1);
          assert.deepEqual(
            result.items[0],
            createExpectedCompletion('helm', 'helm:\n \t               name: $1', 1, 16, 1, 18, 10, 2, {
              documentation: '',
            })
          );
        })
        .then(done, done);
    });
  });

  describe('Yaml schema defined in file', function () {
    const uri = toFsPath(path.join(__dirname, './fixtures/testArrayMaxProperties.json'));

    it('Provide completion from schema declared in file', (done) => {
      const content = `# yaml-language-server: $schema=${uri}\n- `;
      const completion = parseSetup(content, content.length);
      completion
        .then(function (result) {
          assert.equal(result.items.length, 3);
        })
        .then(done, done);
    });

    it('Provide completion from schema declared in file with several attributes', (done) => {
      const content = `# yaml-language-server: $schema=${uri} anothermodeline=value\n- `;
      const completion = parseSetup(content, content.length);
      completion
        .then(function (result) {
          assert.equal(result.items.length, 3);
        })
        .then(done, done);
    });

    it('Provide completion from schema declared in file with several documents', (done) => {
      const documentContent1 = `# yaml-language-server: $schema=${uri} anothermodeline=value\n- `;
      const content = `${documentContent1}\n---\n- `;
      const completionDoc1 = parseSetup(content, documentContent1.length);
      completionDoc1.then(function (result) {
        assert.equal(result.items.length, 3, `Expecting 3 items in completion but found ${result.items.length}`);
        const completionDoc2 = parseSetup(content, content.length);
        completionDoc2
          .then(function (resultDoc2) {
            assert.equal(resultDoc2.items.length, 0, `Expecting no items in completion but found ${resultDoc2.items.length}`);
          })
          .then(done, done);
      }, done);
    });
  });

  describe('Configuration based indentation', () => {
    it('4 space indentation', async () => {
      const languageSettingsSetup = new ServiceSetup().withCompletion().withIndentation('    ');
      languageService.configure(languageSettingsSetup.languageSettings);
      languageService.addSchema(SCHEMA_ID, {
        type: 'object',
        properties: {
          scripts: {
            type: 'object',
            properties: {
              sample: {
                type: 'string',
                enum: ['test'],
              },
              myOtherSample: {
                type: 'string',
                enum: ['test'],
              },
            },
          },
        },
      });
      const content = 'scripts:\n    sample: test\n    myOther';
      const completion = await parseSetup(content, 34);
      assert.strictEqual(completion.items.length, 1);
      assert.deepStrictEqual(
        completion.items[0],
        createExpectedCompletion('myOtherSample', 'myOtherSample: ${1:test}', 2, 4, 2, 11, 10, 2, {
          documentation: '',
        })
      );
    });
  });

>>>>>>> 501d75f1
  describe('Bug fixes', () => {
    it('Object in array completion indetetion', async () => {
      languageService.addSchema(SCHEMA_ID, {
        type: 'object',
        properties: {
          components: {
            type: 'array',
            items: {
              type: 'object',
              properties: {
                id: {
                  type: 'string',
                },
                settings: {
                  type: 'object',
                  required: ['data'],
                  properties: {
                    data: {
                      type: 'object',
                      required: ['arrayItems'],
                      properties: {
                        arrayItems: {
                          type: 'array',
                          items: {
                            type: 'object',
                            required: ['id'],
                            properties: {
                              show: {
                                type: 'boolean',
                                default: true,
                              },
                              id: {
                                type: 'string',
                              },
                            },
                          },
                        },
                      },
                    },
                  },
                },
              },
            },
          },
        },
      });

      const content = 'components:\n  - id: jsakdh\n    setti';
      const completion = await parseSetup(content, 36);
      expect(completion.items).lengthOf(1);
<<<<<<< HEAD
      let exp = 'settings:\n  data:\n    arrayItems:\n      - show: ${1:true}\n        id: $2';
      if (jigxBranchTest) {
        //remove not required props from snippet event they are default
        exp = `settings:\n  data:\n    arrayItems:\n      - id: ${snippet$1symbol}`;
      }
      expect(completion.items[0].textEdit.newText).to.equal(exp);
=======
      expect(completion.items[0].textEdit.newText).to.equal(
        'settings:\n  data:\n    arrayItems:\n      - show: ${1:true}\n        id: $2'
      );
>>>>>>> 501d75f1
    });

    it('Object completion', (done) => {
      languageService.addSchema(SCHEMA_ID, {
        type: 'object',
        properties: {
          env: {
            type: 'object',
            default: {
              KEY: 'VALUE',
            },
          },
        },
      });

      const content = 'env: ';
      const completion = parseSetup(content, 5);
      completion
        .then(function (result) {
          assert.equal(result.items.length, 1);
          assert.deepEqual(
            result.items[0],
            createExpectedCompletion('Default value', '\n  ${1:KEY}: ${2:VALUE}\n', 0, 5, 0, 5, 9, 2, {
              detail: 'Default value',
            })
          );
        })
        .then(done, done);
    });

    it('Complex default object completion', (done) => {
      languageService.addSchema(SCHEMA_ID, {
        type: 'object',
        properties: {
          env: {
            type: 'object',
            default: {
              KEY: 'VALUE',
              KEY2: {
                TEST: 'TEST2',
              },
              KEY3: ['Test', 'Test2'],
            },
          },
        },
      });

      const content = 'env: ';
      const completion = parseSetup(content, 5);
      completion
        .then(function (result) {
          assert.equal(result.items.length, 1);
          assert.deepEqual(
            result.items[0],
            createExpectedCompletion(
              'Default value',
              '\n  ${1:KEY}: ${2:VALUE}\n  ${3:KEY2}:\n    ${4:TEST}: ${5:TEST2}\n  ${6:KEY3}:\n    - ${7:Test}\n    - ${8:Test2}\n',
              0,
              5,
              0,
              5,
              9,
              2,
              {
                detail: 'Default value',
              }
            )
          );
        })
        .then(done, done);
    });

    it('should handle array schema without items', async () => {
      languageService.addSchema(SCHEMA_ID, {
        type: 'array',
        items: {
          anyOf: [
            {
              type: 'object',
              properties: {
                fooBar: {
                  type: 'object',
                  properties: {
                    name: {
                      type: 'string',
                    },
                    aaa: {
                      type: 'array',
                    },
                  },
                  required: ['name', 'aaa'],
                },
              },
            },
          ],
        },
      });

      const content = '---\n- \n';
      const completion = await parseSetup(content, 6);
      expect(completion.items).lengthOf(1);
      expect(completion.items[0].label).eq('fooBar');
      expect(completion.items[0].insertText).eq('fooBar:\n    name: $1\n    aaa:\n      - $2');
    });

    it('should complete string which contains number in default value', async () => {
      languageService.addSchema(SCHEMA_ID, {
        type: 'object',
        properties: {
          env: {
            type: 'integer',
            default: '1',
          },
          enum: {
            type: 'string',
            default: '1',
          },
        },
      });

      const content = 'enum';
      const completion = await parseSetup(content, 3);

      const enumItem = completion.items.find((i) => i.label === 'enum');
      expect(enumItem).to.not.undefined;
      expect(enumItem.textEdit.newText).equal('enum: ${1:"1"}');

      const envItem = completion.items.find((i) => i.label === 'env');
      expect(envItem).to.not.undefined;
      expect(envItem.textEdit.newText).equal('env: ${1:1}');
    });

    it('should complete string which contains number in examples values', async () => {
      languageService.addSchema(SCHEMA_ID, {
        type: 'object',
        properties: {
          fooBar: {
            type: 'string',
            examples: ['test', '1', 'true'],
          },
        },
      });

      const content = 'fooBar: \n';
      const completion = await parseSetup(content, 8);

      const testItem = completion.items.find((i) => i.label === 'test');
      expect(testItem).to.not.undefined;
      expect(testItem.textEdit.newText).equal('test');

      const oneItem = completion.items.find((i) => i.label === '1');
      expect(oneItem).to.not.undefined;
      expect(oneItem.textEdit.newText).equal('"1"');

      const trueItem = completion.items.find((i) => i.label === 'true');
      expect(trueItem).to.not.undefined;
      expect(trueItem.textEdit.newText).equal('"true"');
    });

    it('should provide completion for flow map', async () => {
      languageService.addSchema(SCHEMA_ID, {
        type: 'object',
        properties: { A: { type: 'string', enum: ['a1', 'a2'] }, B: { type: 'string', enum: ['b1', 'b2'] } },
      });

      const content = '{A: , B: b1}';
      const completion = await parseSetup(content, 4);
      expect(completion.items).lengthOf(2);
      expect(completion.items[0]).eql(
        createExpectedCompletion('a1', 'a1', 0, 4, 0, 4, 12, InsertTextFormat.Snippet, { documentation: undefined })
      );
      expect(completion.items[1]).eql(
        createExpectedCompletion('a2', 'a2', 0, 4, 0, 4, 12, InsertTextFormat.Snippet, { documentation: undefined })
      );
    });

    it('should provide completion for "null" enum value', async () => {
      languageService.addSchema(SCHEMA_ID, {
        type: 'object',
        properties: {
          kind: {
            enum: ['project', null],
          },
        },
      });

      const content = 'kind: \n';
      const completion = await parseSetup(content, 6);
      expect(completion.items).lengthOf(2);
      expect(completion.items[0]).eql(
        createExpectedCompletion('project', 'project', 0, 6, 0, 6, 12, InsertTextFormat.Snippet, { documentation: undefined })
      );
      expect(completion.items[1]).eql(
        createExpectedCompletion('null', 'null', 0, 6, 0, 6, 12, InsertTextFormat.Snippet, { documentation: undefined })
      );
    });

    it('should provide completion for empty file', async () => {
      languageService.addSchema(SCHEMA_ID, {
        oneOf: [
          {
            type: 'object',
            description: 'dummy schema',
          },
          {
            properties: {
              kind: {
                type: 'string',
              },
            },
            type: 'object',
            additionalProperties: false,
          },
          {
            properties: {
              name: {
                type: 'string',
              },
            },
            type: 'object',
            additionalProperties: false,
          },
        ],
      });

      const content = ' \n\n\n';
      const completion = await parseSetup(content, 3);
      expect(completion.items).lengthOf(2);
      expect(completion.items[0]).eql(
<<<<<<< HEAD
        createExpectedCompletion('kind', 'kind: ' + snippet$1symbol, 2, 0, 2, 0, 10, InsertTextFormat.Snippet, {
          documentation: '',
        })
      );
      expect(completion.items[1]).eql(
        createExpectedCompletion('name', 'name: ' + snippet$1symbol, 2, 0, 2, 0, 10, InsertTextFormat.Snippet, {
          documentation: '',
        })
=======
        createExpectedCompletion('kind', 'kind: $1', 2, 0, 2, 0, 10, InsertTextFormat.Snippet, { documentation: '' })
      );
      expect(completion.items[1]).eql(
        createExpectedCompletion('name', 'name: $1', 2, 0, 2, 0, 10, InsertTextFormat.Snippet, { documentation: '' })
>>>>>>> 501d75f1
      );
    });
  });
  describe('Array completion', () => {
    it('Simple array object completion with "-" without any item', async () => {
      const schema = require(path.join(__dirname, './fixtures/testArrayCompletionSchema.json'));
      languageService.addSchema(SCHEMA_ID, schema);
      const content = 'test_simpleArrayObject:\n  -';
      const completion = parseSetup(content, content.length);
      completion.then(function (result) {
        assert.equal(result.items.length, 1);
        assert.equal(result.items[0].label, '- (array item)');
      });
    });

    it('Simple array object completion without "-" after array item', async () => {
      const schema = require(path.join(__dirname, './fixtures/testArrayCompletionSchema.json'));
      languageService.addSchema(SCHEMA_ID, schema);
      const content = 'test_simpleArrayObject:\n  - obj1:\n      name: 1\n  ';
      const completion = parseSetup(content, content.length);
      completion.then(function (result) {
        assert.equal(result.items.length, 1);
        assert.equal(result.items[0].label, '- (array item)');
      });
    });

    it('Simple array object completion with "-" after array item', async () => {
      const schema = require(path.join(__dirname, './fixtures/testArrayCompletionSchema.json'));
      languageService.addSchema(SCHEMA_ID, schema);
      const content = 'test_simpleArrayObject:\n  - obj1:\n      name: 1\n  -';
      const completion = parseSetup(content, content.length);
      completion.then(function (result) {
        assert.equal(result.items.length, 1);
        assert.equal(result.items[0].label, '- (array item)');
      });
    });

    it('Array anyOf two objects completion with "- " without any item', async () => {
      const schema = require(path.join(__dirname, './fixtures/testArrayCompletionSchema.json'));
      languageService.addSchema(SCHEMA_ID, schema);
      const content = 'test_array_anyOf_2objects:\n  - ';
      const completion = parseSetup(content, content.length);
      completion.then(function (result) {
<<<<<<< HEAD
        assert.equal(result.items.length, 4);
=======
        assert.equal(result.items.length, 2);
>>>>>>> 501d75f1
        assert.equal(result.items[0].label, 'obj1');
      });
    });

    it('Array anyOf two objects completion with "-" without any item', async () => {
      const schema = require(path.join(__dirname, './fixtures/testArrayCompletionSchema.json'));
      languageService.addSchema(SCHEMA_ID, schema);
      const content = 'test_array_anyOf_2objects:\n  -';
      const completion = parseSetup(content, content.length);
      completion.then(function (result) {
        assert.equal(result.items.length, 2);
<<<<<<< HEAD
        assert.equal(result.items[0].label, '- (array item) obj1');
=======
        assert.equal(result.items[0].label, '- (array item) 1');
>>>>>>> 501d75f1
      });
    });

    it('Array anyOf two objects completion without "-" after array item', async () => {
      const schema = require(path.join(__dirname, './fixtures/testArrayCompletionSchema.json'));
      languageService.addSchema(SCHEMA_ID, schema);
      const content = 'test_array_anyOf_2objects:\n  - obj1:\n      name: 1\n  ';
      const completion = parseSetup(content, content.length);
      completion.then(function (result) {
        assert.equal(result.items.length, 2);
<<<<<<< HEAD
        assert.equal(result.items[0].label, '- (array item) obj1');
=======
        assert.equal(result.items[0].label, '- (array item) 1');
>>>>>>> 501d75f1
      });
    });

    it('Array anyOf two objects completion with "-" after array item', async () => {
      const schema = require(path.join(__dirname, './fixtures/testArrayCompletionSchema.json'));
      languageService.addSchema(SCHEMA_ID, schema);
      const content = 'test_array_anyOf_2objects:\n  - obj1:\n      name: 1\n  -';
      const completion = parseSetup(content, content.length);
      completion.then(function (result) {
        assert.equal(result.items.length, 2);
<<<<<<< HEAD
        assert.equal(result.items[0].label, '- (array item) obj1');
      });
    });

    it('XXXArray anyOf two objects completion indentation', async () => {
=======
        assert.equal(result.items[0].label, '- (array item) 1');
      });
    });

    it('Array anyOf two objects completion indentation', async () => {
>>>>>>> 501d75f1
      const schema = require(path.join(__dirname, './fixtures/testArrayCompletionSchema.json'));
      languageService.addSchema(SCHEMA_ID, schema);
      const content = 'test_array_anyOf_2objects:\n  - obj';
      const completion = await parseSetup(content, content.length);
<<<<<<< HEAD
      if (jigxBranchTest) {
        //remove extra completion for parent object
        completion.items = completion.items.filter((c) => c.kind !== 7);
      }
=======
>>>>>>> 501d75f1
      expect(completion.items.length).is.equal(2);
      const obj1 = completion.items.find((it) => it.label === 'obj1');
      expect(obj1).is.not.undefined;
      expect(obj1.textEdit.newText).equal('obj1:\n    ');
    });
  });
});<|MERGE_RESOLUTION|>--- conflicted
+++ resolved
@@ -1473,7 +1473,6 @@
       const completion = parseSetup(content, content.lastIndexOf('he') + 2);
       completion
         .then(function (result) {
-<<<<<<< HEAD
           if (jigxBranchTest) {
             //remove extra completion for parent object
             result.items = result.items.filter((c) => c.kind !== 7);
@@ -1482,19 +1481,12 @@
           assert.deepEqual(
             result.items[0],
             createExpectedCompletion('helm', 'helm:\n    name: ' + snippet$1symbol, 1, 4, 1, 6, 10, 2, {
-=======
-          assert.equal(result.items.length, 1);
-          assert.deepEqual(
-            result.items[0],
-            createExpectedCompletion('helm', 'helm:\n    name: $1', 1, 4, 1, 6, 10, 2, {
->>>>>>> 501d75f1
               documentation: '',
             })
           );
         })
         .then(done, done);
     });
-<<<<<<< HEAD
 
     it('Large indent should be considered with position relative to slash', (done) => {
       const schema = require(path.join(__dirname, './fixtures/testArrayIndent.json'));
@@ -1614,119 +1606,6 @@
     });
   });
 
-=======
-
-    it('Large indent should be considered with position relative to slash', (done) => {
-      const schema = require(path.join(__dirname, './fixtures/testArrayIndent.json'));
-      languageService.addSchema(SCHEMA_ID, schema);
-      const content = 'install:\n -            he';
-      const completion = parseSetup(content, content.lastIndexOf('he') + 2);
-      completion
-        .then(function (result) {
-          assert.equal(result.items.length, 1);
-          assert.deepEqual(
-            result.items[0],
-            createExpectedCompletion('helm', 'helm:\n               name: $1', 1, 14, 1, 16, 10, 2, {
-              documentation: '',
-            })
-          );
-        })
-        .then(done, done);
-    });
-
-    it('Tab indent should be considered with position relative to slash', (done) => {
-      const schema = require(path.join(__dirname, './fixtures/testArrayIndent.json'));
-      languageService.addSchema(SCHEMA_ID, schema);
-      const content = 'install:\n -\t             he';
-      const completion = parseSetup(content, content.lastIndexOf('he') + 2);
-      completion
-        .then(function (result) {
-          assert.equal(result.items.length, 1);
-          assert.deepEqual(
-            result.items[0],
-            createExpectedCompletion('helm', 'helm:\n \t               name: $1', 1, 16, 1, 18, 10, 2, {
-              documentation: '',
-            })
-          );
-        })
-        .then(done, done);
-    });
-  });
-
-  describe('Yaml schema defined in file', function () {
-    const uri = toFsPath(path.join(__dirname, './fixtures/testArrayMaxProperties.json'));
-
-    it('Provide completion from schema declared in file', (done) => {
-      const content = `# yaml-language-server: $schema=${uri}\n- `;
-      const completion = parseSetup(content, content.length);
-      completion
-        .then(function (result) {
-          assert.equal(result.items.length, 3);
-        })
-        .then(done, done);
-    });
-
-    it('Provide completion from schema declared in file with several attributes', (done) => {
-      const content = `# yaml-language-server: $schema=${uri} anothermodeline=value\n- `;
-      const completion = parseSetup(content, content.length);
-      completion
-        .then(function (result) {
-          assert.equal(result.items.length, 3);
-        })
-        .then(done, done);
-    });
-
-    it('Provide completion from schema declared in file with several documents', (done) => {
-      const documentContent1 = `# yaml-language-server: $schema=${uri} anothermodeline=value\n- `;
-      const content = `${documentContent1}\n---\n- `;
-      const completionDoc1 = parseSetup(content, documentContent1.length);
-      completionDoc1.then(function (result) {
-        assert.equal(result.items.length, 3, `Expecting 3 items in completion but found ${result.items.length}`);
-        const completionDoc2 = parseSetup(content, content.length);
-        completionDoc2
-          .then(function (resultDoc2) {
-            assert.equal(resultDoc2.items.length, 0, `Expecting no items in completion but found ${resultDoc2.items.length}`);
-          })
-          .then(done, done);
-      }, done);
-    });
-  });
-
-  describe('Configuration based indentation', () => {
-    it('4 space indentation', async () => {
-      const languageSettingsSetup = new ServiceSetup().withCompletion().withIndentation('    ');
-      languageService.configure(languageSettingsSetup.languageSettings);
-      languageService.addSchema(SCHEMA_ID, {
-        type: 'object',
-        properties: {
-          scripts: {
-            type: 'object',
-            properties: {
-              sample: {
-                type: 'string',
-                enum: ['test'],
-              },
-              myOtherSample: {
-                type: 'string',
-                enum: ['test'],
-              },
-            },
-          },
-        },
-      });
-      const content = 'scripts:\n    sample: test\n    myOther';
-      const completion = await parseSetup(content, 34);
-      assert.strictEqual(completion.items.length, 1);
-      assert.deepStrictEqual(
-        completion.items[0],
-        createExpectedCompletion('myOtherSample', 'myOtherSample: ${1:test}', 2, 4, 2, 11, 10, 2, {
-          documentation: '',
-        })
-      );
-    });
-  });
-
->>>>>>> 501d75f1
   describe('Bug fixes', () => {
     it('Object in array completion indetetion', async () => {
       languageService.addSchema(SCHEMA_ID, {
@@ -1777,18 +1656,12 @@
       const content = 'components:\n  - id: jsakdh\n    setti';
       const completion = await parseSetup(content, 36);
       expect(completion.items).lengthOf(1);
-<<<<<<< HEAD
       let exp = 'settings:\n  data:\n    arrayItems:\n      - show: ${1:true}\n        id: $2';
       if (jigxBranchTest) {
         //remove not required props from snippet event they are default
         exp = `settings:\n  data:\n    arrayItems:\n      - id: ${snippet$1symbol}`;
       }
       expect(completion.items[0].textEdit.newText).to.equal(exp);
-=======
-      expect(completion.items[0].textEdit.newText).to.equal(
-        'settings:\n  data:\n    arrayItems:\n      - show: ${1:true}\n        id: $2'
-      );
->>>>>>> 501d75f1
     });
 
     it('Object completion', (done) => {
@@ -2018,7 +1891,6 @@
       const completion = await parseSetup(content, 3);
       expect(completion.items).lengthOf(2);
       expect(completion.items[0]).eql(
-<<<<<<< HEAD
         createExpectedCompletion('kind', 'kind: ' + snippet$1symbol, 2, 0, 2, 0, 10, InsertTextFormat.Snippet, {
           documentation: '',
         })
@@ -2027,12 +1899,6 @@
         createExpectedCompletion('name', 'name: ' + snippet$1symbol, 2, 0, 2, 0, 10, InsertTextFormat.Snippet, {
           documentation: '',
         })
-=======
-        createExpectedCompletion('kind', 'kind: $1', 2, 0, 2, 0, 10, InsertTextFormat.Snippet, { documentation: '' })
-      );
-      expect(completion.items[1]).eql(
-        createExpectedCompletion('name', 'name: $1', 2, 0, 2, 0, 10, InsertTextFormat.Snippet, { documentation: '' })
->>>>>>> 501d75f1
       );
     });
   });
@@ -2076,11 +1942,7 @@
       const content = 'test_array_anyOf_2objects:\n  - ';
       const completion = parseSetup(content, content.length);
       completion.then(function (result) {
-<<<<<<< HEAD
         assert.equal(result.items.length, 4);
-=======
-        assert.equal(result.items.length, 2);
->>>>>>> 501d75f1
         assert.equal(result.items[0].label, 'obj1');
       });
     });
@@ -2092,11 +1954,7 @@
       const completion = parseSetup(content, content.length);
       completion.then(function (result) {
         assert.equal(result.items.length, 2);
-<<<<<<< HEAD
         assert.equal(result.items[0].label, '- (array item) obj1');
-=======
-        assert.equal(result.items[0].label, '- (array item) 1');
->>>>>>> 501d75f1
       });
     });
 
@@ -2107,11 +1965,7 @@
       const completion = parseSetup(content, content.length);
       completion.then(function (result) {
         assert.equal(result.items.length, 2);
-<<<<<<< HEAD
         assert.equal(result.items[0].label, '- (array item) obj1');
-=======
-        assert.equal(result.items[0].label, '- (array item) 1');
->>>>>>> 501d75f1
       });
     });
 
@@ -2122,30 +1976,19 @@
       const completion = parseSetup(content, content.length);
       completion.then(function (result) {
         assert.equal(result.items.length, 2);
-<<<<<<< HEAD
         assert.equal(result.items[0].label, '- (array item) obj1');
       });
     });
 
-    it('XXXArray anyOf two objects completion indentation', async () => {
-=======
-        assert.equal(result.items[0].label, '- (array item) 1');
-      });
-    });
-
     it('Array anyOf two objects completion indentation', async () => {
->>>>>>> 501d75f1
       const schema = require(path.join(__dirname, './fixtures/testArrayCompletionSchema.json'));
       languageService.addSchema(SCHEMA_ID, schema);
       const content = 'test_array_anyOf_2objects:\n  - obj';
       const completion = await parseSetup(content, content.length);
-<<<<<<< HEAD
       if (jigxBranchTest) {
         //remove extra completion for parent object
         completion.items = completion.items.filter((c) => c.kind !== 7);
       }
-=======
->>>>>>> 501d75f1
       expect(completion.items.length).is.equal(2);
       const obj1 = completion.items.find((it) => it.label === 'obj1');
       expect(obj1).is.not.undefined;
