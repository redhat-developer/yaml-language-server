/*---------------------------------------------------------------------------------------------
 *  Copyright (c) Red Hat. All rights reserved.
 *  Licensed under the MIT License. See License.txt in the project root for license information.
 *--------------------------------------------------------------------------------------------*/

/* eslint-disable @typescript-eslint/no-var-requires */
import { SCHEMA_ID, setupLanguageService, setupSchemaIDTextDocument, toFsPath, jigxBranchTest } from './utils/testHelper';
import assert = require('assert');
import path = require('path');
import { createExpectedCompletion } from './utils/verifyError';
import { ServiceSetup } from './utils/serviceSetup';
import { CompletionList, InsertTextFormat, MarkupContent, MarkupKind, Position } from 'vscode-languageserver';
import { expect } from 'chai';
import { SettingsState, TextDocumentTestManager } from '../src/yamlSettings';
import { LanguageService } from '../src';
import { LanguageHandlers } from '../src/languageserver/handlers/languageHandlers';

//TODO Petr fix merge
describe('Auto Completion Tests', () => {
  let languageSettingsSetup: ServiceSetup;
  let languageService: LanguageService;
  let languageHandler: LanguageHandlers;
  let yamlSettings: SettingsState;

  before(() => {
    languageSettingsSetup = new ServiceSetup().withCompletion().withSchemaFileMatch({
      uri: 'http://google.com',
      fileMatch: ['bad-schema.yaml'],
    });
    const { languageService: langService, languageHandler: langHandler, yamlSettings: settings } = setupLanguageService(
      languageSettingsSetup.languageSettings
    );
    languageService = langService;
    languageHandler = langHandler;
    yamlSettings = settings;
  });

  function parseSetup(content: string, position: number): Promise<CompletionList> {
    const testTextDocument = setupSchemaIDTextDocument(content);
    yamlSettings.documents = new TextDocumentTestManager();
    (yamlSettings.documents as TextDocumentTestManager).set(testTextDocument);
    return languageHandler.completionHandler({
      position: testTextDocument.positionAt(position),
      textDocument: testTextDocument,
    });
  }

  afterEach(() => {
    languageService.deleteSchema(SCHEMA_ID);
    languageService.configure(languageSettingsSetup.languageSettings);
  });

  describe('YAML Completion Tests', function () {
    describe('JSON Schema Tests', function () {
      it('Autocomplete on root without word', (done) => {
        languageService.addSchema(SCHEMA_ID, {
          type: 'object',
          properties: {
            name: {
              type: 'string',
            },
          },
        });
        const content = '';
        const completion = parseSetup(content, 0);
        completion
          .then(function (result) {
            assert.equal(result.items.length, 1);
            assert.deepEqual(
              result.items[0],
              createExpectedCompletion('name', 'name: ', 0, 0, 0, 0, 10, 2, {
                documentation: '',
              })
            );
          })
          .then(done, done);
      });

      it('Autocomplete on root with partial word', (done) => {
        languageService.addSchema(SCHEMA_ID, {
          type: 'object',
          properties: {
            name: {
              type: 'string',
            },
          },
        });
        const content = 'na';
        const completion = parseSetup(content, 2);
        completion
          .then(function (result) {
            assert.equal(result.items.length, 1);
            assert.deepEqual(
              result.items[0],
              createExpectedCompletion('name', 'name: ', 0, 0, 0, 2, 10, 2, {
                documentation: '',
              })
            );
          })
          .then(done, done);
      });

      it('Autocomplete on default value (without :)', (done) => {
        languageService.addSchema(SCHEMA_ID, {
          type: 'object',
          properties: {
            name: {
              type: 'string',
              default: 'yaml',
            },
          },
        });
        const content = 'name';
        const completion = parseSetup(content, 10);
        completion
          .then(function (result) {
            assert.equal(result.items.length, 1);
            assert.deepEqual(
              result.items[0],
              createExpectedCompletion('name', 'name: ${1:yaml}', 0, 0, 0, 4, 10, 2, {
                documentation: '',
              })
            );
          })
          .then(done, done);
      });

      it('Autocomplete on default value (without value content)', (done) => {
        languageService.addSchema(SCHEMA_ID, {
          type: 'object',
          properties: {
            name: {
              type: 'string',
              default: 'yaml',
            },
          },
        });
        const content = 'name: ';
        const completion = parseSetup(content, 12);
        completion
          .then(function (result) {
            assert.equal(result.items.length, 1);
            assert.deepEqual(
              result.items[0],
              createExpectedCompletion('yaml', 'yaml', 0, 6, 0, 6, 12, 2, {
                detail: 'Default value',
              })
            );
          })
          .then(done, done);
      });

      it('Autocomplete on default value with \\"', async () => {
        languageService.addSchema(SCHEMA_ID, {
          type: 'object',
          properties: {
            name: {
              type: 'string',
              default: '"yaml"',
            },
          },
        });
        const content = 'name: ';
        const completion = await parseSetup(content, 6);
        assert.strictEqual(completion.items.length, 1);
        assert.deepStrictEqual(
          completion.items[0],
          createExpectedCompletion('"yaml"', '"yaml"', 0, 6, 0, 6, 12, 2, {
            detail: 'Default value',
          })
        );
      });

      it('Autocomplete name and value with \\"', async () => {
        languageService.addSchema(SCHEMA_ID, {
          type: 'object',
          properties: {
            name: {
              type: 'string',
              default: '"yaml"',
            },
          },
        });
        const content = 'name';
        const completion = await parseSetup(content, 3);
        assert.strictEqual(completion.items.length, 1);
        assert.deepStrictEqual(
          completion.items[0],
          createExpectedCompletion('name', 'name: ${1:"yaml"}', 0, 0, 0, 4, 10, 2, {
            documentation: '',
          })
        );
      });

      it('Autocomplete on default value (with value content)', (done) => {
        languageService.addSchema(SCHEMA_ID, {
          type: 'object',
          properties: {
            name: {
              type: 'string',
              default: 'yaml',
            },
          },
        });
        const content = 'name: ya';
        const completion = parseSetup(content, 15);
        completion
          .then(function (result) {
            assert.equal(result.items.length, 1);
            assert.deepEqual(
              result.items[0],
              createExpectedCompletion('yaml', 'yaml', 0, 6, 0, 8, 12, 2, {
                detail: 'Default value',
              })
            );
          })
          .then(done, done);
      });

      it('Autocomplete on boolean value (without value content)', (done) => {
        languageService.addSchema(SCHEMA_ID, {
          type: 'object',
          properties: {
            yaml: {
              type: 'boolean',
            },
          },
        });
        const content = 'yaml: ';
        const completion = parseSetup(content, 11);
        completion
          .then(function (result) {
            assert.equal(result.items.length, 2);
            assert.deepEqual(
              result.items[0],
              createExpectedCompletion('true', 'true', 0, 6, 0, 6, 12, 2, {
                documentation: '',
              })
            );
            assert.deepEqual(
              result.items[1],
              createExpectedCompletion('false', 'false', 0, 6, 0, 6, 12, 2, {
                documentation: '',
              })
            );
          })
          .then(done, done);
      });

      it('Autocomplete on boolean value (with value content)', (done) => {
        languageService.addSchema(SCHEMA_ID, {
          type: 'object',
          properties: {
            yaml: {
              type: 'boolean',
            },
          },
        });
        const content = 'yaml: fal';
        const completion = parseSetup(content, 11);
        completion
          .then(function (result) {
            assert.equal(result.items.length, 2);
            assert.deepEqual(
              result.items[0],
              createExpectedCompletion('true', 'true', 0, 6, 0, 9, 12, 2, {
                documentation: '',
              })
            );
            assert.deepEqual(
              result.items[1],
              createExpectedCompletion('false', 'false', 0, 6, 0, 9, 12, 2, {
                documentation: '',
              })
            );
          })
          .then(done, done);
      });

      it('Autocomplete on number value (without value content)', (done) => {
        languageService.addSchema(SCHEMA_ID, {
          type: 'object',
          properties: {
            timeout: {
              type: 'number',
              default: 60000,
            },
          },
        });
        const content = 'timeout: ';
        const completion = parseSetup(content, 9);
        completion
          .then(function (result) {
            assert.equal(result.items.length, 1);
            assert.deepEqual(
              result.items[0],
              createExpectedCompletion('60000', '60000', 0, 9, 0, 9, 12, 2, {
                detail: 'Default value',
              })
            );
          })
          .then(done, done);
      });

      it('Autocomplete on number value (with value content)', (done) => {
        languageService.addSchema(SCHEMA_ID, {
          type: 'object',
          properties: {
            timeout: {
              type: 'number',
              default: 60000,
            },
          },
        });
        const content = 'timeout: 6';
        const completion = parseSetup(content, 10);
        completion
          .then(function (result) {
            assert.equal(result.items.length, 1);
            assert.deepEqual(
              result.items[0],
              createExpectedCompletion('60000', '60000', 0, 9, 0, 10, 12, 2, {
                detail: 'Default value',
              })
            );
          })
          .then(done, done);
      });

      it('Autocomplete key in middle of file', (done) => {
        languageService.addSchema(SCHEMA_ID, {
          type: 'object',
          properties: {
            scripts: {
              type: 'object',
              properties: {
                sample: {
                  type: 'string',
                  enum: ['test'],
                },
              },
            },
          },
        });
        const content = 'scripts:\n  sample';
        const completion = parseSetup(content, 11);
        completion
          .then(function (result) {
            assert.equal(result.items.length, 1);
            assert.deepEqual(
              result.items[0],
              createExpectedCompletion('sample', 'sample: ${1:test}', 1, 2, 1, 8, 10, 2, {
                documentation: '',
              })
            );
          })
          .then(done, done);
      });

      it('Autocomplete key with default value in middle of file', (done) => {
        languageService.addSchema(SCHEMA_ID, {
          type: 'object',
          properties: {
            scripts: {
              type: 'object',
              properties: {
                sample: {
                  type: 'string',
                  default: 'test',
                },
              },
            },
          },
        });
        const content = 'scripts:\n  sam';
        const completion = parseSetup(content, 11);
        completion
          .then(function (result) {
            assert.equal(result.items.length, 1);
            assert.deepEqual(
              result.items[0],
              createExpectedCompletion('sample', 'sample: ${1:test}', 1, 2, 1, 5, 10, 2, {
                documentation: '',
              })
            );
          })
          .then(done, done);
      });

      it('Autocomplete without default value - not required', async () => {
        const languageSettingsSetup = new ServiceSetup().withCompletion();
        languageSettingsSetup.languageSettings.disableDefaultProperties = true;
        languageService.configure(languageSettingsSetup.languageSettings);
        languageService.addSchema(SCHEMA_ID, {
          type: 'object',
          properties: {
            scripts: {
              type: 'object',
              properties: {
                sample: {
                  type: 'string',
                  default: 'test',
                },
              },
            },
          },
        });
        const content = '';
        const result = await parseSetup(content, 0);
        expect(result.items.length).to.be.equal(1);
        expect(result.items[0]).to.deep.equal(
          createExpectedCompletion('scripts', 'scripts:\n  $1', 0, 0, 0, 0, 10, 2, {
            documentation: '',
          })
        );
      });
      it('Autocomplete without default value - required', async () => {
        const languageSettingsSetup = new ServiceSetup().withCompletion();
        languageSettingsSetup.languageSettings.disableDefaultProperties = true;
        languageService.configure(languageSettingsSetup.languageSettings);
        languageService.addSchema(SCHEMA_ID, {
          type: 'object',
          properties: {
            scripts: {
              type: 'object',
              properties: {
                sample: {
                  type: 'string',
                  default: 'test',
                },
              },
              required: ['sample'],
            },
          },
        });
        const content = '';
        const result = await parseSetup(content, 0);
        expect(result.items.length).to.be.equal(1);
        expect(result.items[0]).to.deep.equal(
          createExpectedCompletion('scripts', 'scripts:\n  sample: ${1:test}', 0, 0, 0, 0, 10, 2, {
            documentation: '',
          })
        );
      });

      // todo fix
      it.skip('Autocomplete key with default value in middle of file - nested object', (done) => {
        languageService.addSchema(SCHEMA_ID, {
          type: 'object',
          properties: {
            scripts: {
              type: 'object',
              properties: {
                sample: {
                  type: 'object',
                  properties: {
                    detail: {
                      type: 'string',
                      default: 'test',
                    },
                  },
                },
              },
            },
          },
        });
        const content = 'scripts:\n  sample:\n    det';
        const completion = parseSetup(content, content.length);
        completion
          .then(function (result) {
            assert.equal(result.items.length, 1);
            assert.deepEqual(
              result.items[0],
              createExpectedCompletion('detail', 'detail: ${1:test}', 1, 2, 1, 5, 10, 2, {
                documentation: '',
              })
            );
          })
          .then(done, done);
      });

      it('Autocomplete second key in middle of file', (done) => {
        languageService.addSchema(SCHEMA_ID, {
          type: 'object',
          properties: {
            scripts: {
              type: 'object',
              properties: {
                sample: {
                  type: 'string',
                  enum: ['test'],
                },
                myOtherSample: {
                  type: 'string',
                  enum: ['test'],
                },
              },
            },
          },
        });
        const content = 'scripts:\n  sample: test\n  myOther';
        const completion = parseSetup(content, 31);
        completion
          .then(function (result) {
            assert.equal(result.items.length, 1);
            assert.deepEqual(
              result.items[0],
              createExpectedCompletion('myOtherSample', 'myOtherSample: ${1:test}', 2, 2, 2, 9, 10, 2, {
                documentation: '',
              })
            );
          })
          .then(done, done);
      });

      // replaced by on of the next test
      it.skip('Autocomplete does not happen right after key object', (done) => {
        languageService.addSchema(SCHEMA_ID, {
          type: 'object',
          properties: {
            timeout: {
              type: 'number',
              default: 60000,
            },
          },
        });
        const content = 'timeout:';
        const completion = parseSetup(content, 9);
        completion
          .then(function (result) {
            assert.equal(result.items.length, jigxBranchTest ? 1 : 0);
          })
          .then(done, done);
      });

      // replaced by on of the next test
      it.skip('Autocomplete does not happen right after : under an object', (done) => {
        languageService.addSchema(SCHEMA_ID, {
          type: 'object',
          properties: {
            scripts: {
              type: 'object',
              properties: {
                sample: {
                  type: 'string',
                  enum: ['test'],
                },
                myOtherSample: {
                  type: 'string',
                  enum: ['test'],
                },
              },
            },
          },
        });
        const content = 'scripts:\n  sample:';
        const completion = parseSetup(content, 21);
        completion
          .then(function (result) {
            assert.equal(result.items.length, jigxBranchTest ? 1 : 0);
          })
          .then(done, done);
      });
<<<<<<< HEAD
      if (jigxBranchTest) {
        it('Autocomplete does happen right after : under an object and with defaultSnippet', (done) => {
          languageService.addSchema(SCHEMA_ID, {
            type: 'object',
            properties: {
              scripts: {
                type: 'object',
                properties: {},
                defaultSnippets: [
                  {
                    label: 'myOther2Sample snippet',
                    body: { myOther2Sample: {} },
                    markdownDescription: 'snippet\n```yaml\nmyOther2Sample:\n```\n',
                  },
                ],
              },
            },
          });
          const content = 'scripts:';
          const completion = parseSetup(content, content.length);
          completion
            .then(function (result) {
              assert.equal(result.items.length, 1);
              assert.equal(result.items[0].insertText, '\n  myOther2Sample: ');
            })
            .then(done, done);
        });
      }
=======
      it('Autocomplete does happen right after : under an object and with defaultSnippet', (done) => {
        languageService.addSchema(SCHEMA_ID, {
          type: 'object',
          properties: {
            scripts: {
              type: 'object',
              properties: {},
              defaultSnippets: [
                {
                  label: 'myOther2Sample snippet',
                  body: { myOther2Sample: {} },
                  markdownDescription: 'snippet\n```yaml\nmyOther2Sample:\n```\n',
                },
              ],
            },
          },
        });
        const content = 'scripts:';
        const completion = parseSetup(content, content.length);
        completion
          .then(function (result) {
            assert.equal(result.items.length, 1);
            assert.equal(result.items[0].insertText, '\n  myOther2Sample: ');
          })
          .then(done, done);
      });
>>>>>>> e88a75ea

      it('Autocomplete does happen right after key object', (done) => {
        languageService.addSchema(SCHEMA_ID, {
          type: 'object',
          properties: {
            timeout: {
              type: 'number',
              default: 60000,
            },
          },
        });
        const content = 'timeout:';
        const completion = parseSetup(content, 9);
        completion
          .then(function (result) {
            assert.equal(result.items.length, 1);
            assert.deepEqual(
              result.items[0],
              createExpectedCompletion('60000', ' 60000', 0, 8, 0, 8, 12, 2, {
                detail: 'Default value',
              })
            );
          })
          .then(done, done);
      });

      it('Autocomplete does happen right after : under an object', (done) => {
        languageService.addSchema(SCHEMA_ID, {
          type: 'object',
          properties: {
            scripts: {
              type: 'object',
              properties: {
                sample: {
                  type: 'string',
                  enum: ['test'],
                },
                myOtherSample: {
                  type: 'string',
                  enum: ['test'],
                },
              },
            },
          },
        });
        const content = 'scripts:';
        const completion = parseSetup(content, content.length);
        completion
          .then(function (result) {
            assert.equal(result.items.length, 2);
            assert.deepEqual(
              result.items[0],
              createExpectedCompletion('sample', '\n  sample: ${1:test}', 0, 8, 0, 8, 10, 2, {
                documentation: '',
              })
            );
          })
          .then(done, done);
      });

      it('Autocomplete does happen right after : under an object and with defaultSnippet', (done) => {
        languageService.addSchema(SCHEMA_ID, {
          type: 'object',
          properties: {
            scripts: {
              type: 'object',
              properties: {},
              defaultSnippets: [
                {
                  label: 'myOther2Sample snippet',
                  body: { myOther2Sample: {} },
                  markdownDescription: 'snippet\n```yaml\nmyOther2Sample:\n```\n',
                },
              ],
            },
          },
        });
        const content = 'scripts:';
        const completion = parseSetup(content, content.length);
        completion
          .then(function (result) {
            assert.equal(result.items.length, 1);
            assert.equal(result.items[0].insertText, '\n  myOther2Sample: ');
          })
          .then(done, done);
      });

      it('Autocomplete with defaultSnippet markdown', (done) => {
        languageService.addSchema(SCHEMA_ID, {
          type: 'object',
          properties: {
            scripts: {
              type: 'object',
              properties: {},
              defaultSnippets: [
                {
                  label: 'myOtherSample snippet',
                  body: { myOtherSample: {} },
                  markdownDescription: 'snippet\n```yaml\nmyOtherSample:\n```\n',
                },
              ],
            },
          },
        });
        const content = 'scripts: ';
        const completion = parseSetup(content, content.length);
        completion
          .then(function (result) {
            assert.equal(result.items.length, 1);
            assert.equal(result.items[0].insertText, '\n  myOtherSample: ');
            assert.equal((result.items[0].documentation as MarkupContent).value, 'snippet\n```yaml\nmyOtherSample:\n```\n');
          })
          .then(done, done);
      });

      it('Autocomplete on multi yaml documents in a single file on root', (done) => {
        languageService.addSchema(SCHEMA_ID, {
          type: 'object',
          properties: {
            timeout: {
              type: 'number',
              default: 60000,
            },
          },
        });
        const content = '---\ntimeout: 10\n...\n---\n...';
        const completion = parseSetup(content, 28);
        completion
          .then(function (result) {
            assert.equal(result.items.length, 1);
            assert.deepEqual(
              result.items[0],
              createExpectedCompletion('timeout', 'timeout: ${1:60000}', 4, 0, 4, 3, 10, 2, {
                documentation: '',
              })
            );
          })
          .then(done, done);
      });

      it('Autocomplete on multi yaml documents in a single file on scalar', (done) => {
        languageService.addSchema(SCHEMA_ID, {
          type: 'object',
          properties: {
            timeout: {
              type: 'number',
              default: 60000,
            },
          },
        });
        const content = '---\ntimeout: 10\n...\n---\ntime \n...';
        const completion = parseSetup(content, 26);
        completion
          .then(function (result) {
            assert.equal(result.items.length, 1);
            assert.deepEqual(
              result.items[0],
              createExpectedCompletion('timeout', 'timeout: ${1:60000}', 4, 0, 4, 4, 10, 2, {
                documentation: '',
              })
            );
          })
          .then(done, done);
      });

      it('Autocompletion has no results on value when they are not available', (done) => {
        languageService.addSchema(SCHEMA_ID, {
          type: 'object',
          properties: {
            time: {
              type: 'string',
            },
          },
        });
        const content = 'time: ';
        const completion = parseSetup(content, 6);
        completion
          .then(function (result) {
            assert.equal(result.items.length, 0);
          })
          .then(done, done);
      });

      it('Test that properties that have multiple enums get auto completed properly', (done) => {
        const schema = {
          definitions: {
            ImageBuild: {
              type: 'object',
              properties: {
                kind: {
                  type: 'string',
                  enum: ['ImageBuild', 'ImageBuilder'],
                },
              },
            },
            ImageStream: {
              type: 'object',
              properties: {
                kind: {
                  type: 'string',
                  enum: ['ImageStream', 'ImageStreamBuilder'],
                },
              },
            },
          },
          oneOf: [
            {
              $ref: '#/definitions/ImageBuild',
            },
            {
              $ref: '#/definitions/ImageStream',
            },
          ],
        };
        languageService.addSchema(SCHEMA_ID, schema);
        const content = 'kind: ';
        const validator = parseSetup(content, 6);
        validator
          .then(function (result) {
            assert.equal(result.items.length, 4);
            assert.deepEqual(
              result.items[0],
              createExpectedCompletion('ImageBuild', 'ImageBuild', 0, 6, 0, 6, 12, 2, {
                documentation: undefined,
              })
            );
            assert.deepEqual(
              result.items[1],
              createExpectedCompletion('ImageBuilder', 'ImageBuilder', 0, 6, 0, 6, 12, 2, {
                documentation: undefined,
              })
            );
            assert.deepEqual(
              result.items[2],
              createExpectedCompletion('ImageStream', 'ImageStream', 0, 6, 0, 6, 12, 2, {
                documentation: undefined,
              })
            );
            assert.deepEqual(
              result.items[3],
              createExpectedCompletion('ImageStreamBuilder', 'ImageStreamBuilder', 0, 6, 0, 6, 12, 2, {
                documentation: undefined,
              })
            );
          })
          .then(done, done);
      });

      it('Insert required attributes at correct level', (done) => {
        const schema = require(path.join(__dirname, './fixtures/testRequiredProperties.json'));
        languageService.addSchema(SCHEMA_ID, schema);
        const content = '- top:\n    prop1: demo\n- ';
        const completion = parseSetup(content, content.length);
        completion
          .then(function (result) {
            assert.equal(result.items.length, 1);
            assert.deepEqual(
              result.items[0],
              createExpectedCompletion('top', 'top:\n      prop1: ', 2, 2, 2, 2, 10, 2, {
                documentation: '',
              })
            );
          })
          .then(done, done);
      });

      it('Insert required attributes at correct level even on first element', (done) => {
        const schema = require(path.join(__dirname, './fixtures/testRequiredProperties.json'));
        languageService.addSchema(SCHEMA_ID, schema);
        const content = '- ';
        const completion = parseSetup(content, content.length);
        completion
          .then(function (result) {
            assert.equal(result.items.length, 1);
            assert.deepEqual(
              result.items[0],
              createExpectedCompletion('top', 'top:\n    prop1: ', 0, 2, 0, 2, 10, 2, {
                documentation: '',
              })
            );
          })
          .then(done, done);
      });

      it('Provide the 3 types when none provided', (done) => {
        const schema = require(path.join(__dirname, './fixtures/testArrayMaxProperties.json'));
        languageService.addSchema(SCHEMA_ID, schema);
        const content = '- ';
        const completion = parseSetup(content, content.length);
        completion
          .then(function (result) {
            assert.equal(result.items.length, 3);
            assert.deepEqual(
              result.items[0],
              createExpectedCompletion('prop1', 'prop1: ', 0, 2, 0, 2, 10, 2, {
                documentation: '',
              })
            );
            assert.deepEqual(
              result.items[1],
              createExpectedCompletion('prop2', 'prop2: ', 0, 2, 0, 2, 10, 2, {
                documentation: '',
              })
            );
            assert.deepEqual(
              result.items[2],
              createExpectedCompletion('prop3', 'prop3: ', 0, 2, 0, 2, 10, 2, {
                documentation: '',
              })
            );
          })
          .then(done, done);
      });

      it('Provide the 3 types when one is provided', (done) => {
        const schema = require(path.join(__dirname, './fixtures/testArrayMaxProperties.json'));
        languageService.addSchema(SCHEMA_ID, schema);
        const content = '- prop1:\n  ';
        const completion = parseSetup(content, content.length);
        completion
          .then(function (result) {
            assert.equal(result.items.length, 2);
            assert.deepEqual(
              result.items[0],
              createExpectedCompletion('prop2', 'prop2: ', 1, 2, 1, 2, 10, 2, {
                documentation: '',
              })
            );
            assert.deepEqual(
              result.items[1],
              createExpectedCompletion('prop3', 'prop3: ', 1, 2, 1, 2, 10, 2, {
                documentation: '',
              })
            );
          })
          .then(done, done);
      });

      it('Provide no completion when maxProperties reached', (done) => {
        const schema = require(path.join(__dirname, './fixtures/testArrayMaxProperties.json'));
        languageService.addSchema(SCHEMA_ID, schema);
        const content = '- prop1:\n  prop2:\n  ';
        const completion = parseSetup(content, content.length);
        completion
          .then(function (result) {
            assert.equal(result.items.length, 0);
          })
          .then(done, done);
      });

      it('Autocompletion should escape @', async () => {
        languageService.addSchema(SCHEMA_ID, {
          type: 'object',
          properties: {
            '@type': {
              type: 'string',
              enum: ['foo'],
            },
          },
        });
        const content = '';
        const completion = await parseSetup(content, 0);
        expect(completion.items.length).to.be.equal(1);
        expect(completion.items[0]).to.deep.equal(
          createExpectedCompletion('@type', '"@type": ${1:foo}', 0, 0, 0, 0, 10, 2, {
            documentation: '',
          })
        );
      });

      it('Autocompletion should escape colon when indicating map', async () => {
        languageService.addSchema(SCHEMA_ID, {
          type: 'object',
          properties: {
            'test: colon': {
              type: 'object',
              properties: {
                none: {
                  type: 'boolean',
                  enum: [true],
                },
              },
            },
          },
        });
        const content = '';
        const completion = await parseSetup(content, 0);
        expect(completion.items.length).to.be.equal(1);
        expect(completion.items[0]).to.deep.equal(
          createExpectedCompletion('test: colon', '"test: colon":\n  ', 0, 0, 0, 0, 10, 2, {
            documentation: '',
          })
        );
      });

      it('Autocompletion should not escape colon when no white-space following', async () => {
        languageService.addSchema(SCHEMA_ID, {
          type: 'object',
          properties: {
            'test:colon': {
              type: 'object',
              properties: {
                none: {
                  type: 'boolean',
                  enum: [true],
                },
              },
            },
          },
        });
        const content = '';
        const completion = await parseSetup(content, 0);
        expect(completion.items.length).to.be.equal(1);
        expect(completion.items[0]).to.deep.equal(
          createExpectedCompletion('test:colon', 'test:colon:\n  ', 0, 0, 0, 0, 10, 2, {
            documentation: '',
          })
        );
      });

      it('Autocompletion should not escape colon when no key part present', async () => {
        languageService.addSchema(SCHEMA_ID, {
          type: 'object',
          properties: {
            ':colon': {
              type: 'object',
              properties: {
                none: {
                  type: 'boolean',
                  enum: [true],
                },
              },
            },
          },
        });
        const content = '';
        const completion = await parseSetup(content, 0);
        expect(completion.items.length).to.be.equal(1);
        expect(completion.items[0]).to.deep.equal(
          createExpectedCompletion(':colon', ':colon:\n  ', 0, 0, 0, 0, 10, 2, {
            documentation: '',
          })
        );
      });
    });

    describe('Array Specific Tests', function () {
      it('Should insert empty array item', (done) => {
        const schema = require(path.join(__dirname, './fixtures/testStringArray.json'));
        languageService.addSchema(SCHEMA_ID, schema);
        const content = 'fooBa';
        const completion = parseSetup(content, content.lastIndexOf('Ba') + 2);
        completion
          .then(function (result) {
            assert.strictEqual('fooBar:\n  - ${1:""}', result.items[0].insertText);
          })
          .then(done, done);
      });

      it('Array autocomplete without word and extra space', (done) => {
        languageService.addSchema(SCHEMA_ID, {
          type: 'object',
          properties: {
            authors: {
              type: 'array',
              items: {
                type: 'object',
                properties: {
                  name: {
                    type: 'string',
                  },
                },
              },
            },
          },
        });
        const content = 'authors:\n  - ';
        const completion = parseSetup(content, 14);
        completion
          .then(function (result) {
            assert.equal(result.items.length, 1);
            assert.deepEqual(
              result.items[0],
              createExpectedCompletion('name', 'name: ', 1, 4, 1, 4, 10, 2, {
                documentation: '',
              })
            );
          })
          .then(done, done);
      });

      it('Array autocomplete without word and autocompletion beside -', (done) => {
        languageService.addSchema(SCHEMA_ID, {
          type: 'object',
          properties: {
            authors: {
              type: 'array',
              items: {
                type: 'object',
                properties: {
                  name: {
                    type: 'string',
                  },
                },
              },
            },
          },
        });
        const content = 'authors:\n  -';
        const completion = parseSetup(content, 13);
        completion
          .then(function (result) {
            assert.equal(result.items.length, 1);
            assert.deepEqual(
              result.items[0],
              createExpectedCompletion('- (array item)', '- $1', 1, 2, 1, 3, 9, 2, {
                documentation: { kind: 'markdown', value: 'Create an item of an array\n ```\n- \n```' },
              })
            );
          })
          .then(done, done);
      });

      it('Array autocomplete without word on space before array symbol', (done) => {
        languageService.addSchema(SCHEMA_ID, {
          type: 'object',
          properties: {
            authors: {
              type: 'array',
              items: {
                type: 'object',
                properties: {
                  name: {
                    type: 'string',
                  },
                  email: {
                    type: 'string',
                  },
                },
              },
            },
          },
        });
        const content = 'authors:\n  - name: test\n  ';
        const completion = parseSetup(content, 26);
        completion
          .then(function (result) {
            assert.equal(result.items.length, 1);
            assert.deepEqual(
              result.items[0],
              createExpectedCompletion('- (array item)', '- $1', 2, 2, 2, 2, 9, 2, {
                documentation: { kind: 'markdown', value: 'Create an item of an array\n ```\n- \n```' },
              })
            );
          })
          .then(done, done);
      });

      it('Array autocomplete on empty node with array from schema', (done) => {
        languageService.addSchema(SCHEMA_ID, {
          type: 'object',
          properties: {
            authors: {
              type: 'array',
              items: {
                type: 'object',
                properties: {
                  name: {
                    type: 'string',
                  },
                  email: {
                    type: 'string',
                  },
                },
              },
            },
          },
        });
        const content = 'authors:\n';
        const completion = parseSetup(content, 9);
        completion
          .then(function (result) {
            assert.equal(result.items.length, 1);
            assert.deepEqual(
              result.items[0],
              createExpectedCompletion('- (array item)', '- $1', 1, 0, 1, 0, 9, 2, {
                documentation: { kind: 'markdown', value: 'Create an item of an array\n ```\n- \n```' },
              })
            );
          })
          .then(done, done);
      });

      it('Array autocomplete with letter', (done) => {
        languageService.addSchema(SCHEMA_ID, {
          type: 'object',
          properties: {
            authors: {
              type: 'array',
              items: {
                type: 'object',
                properties: {
                  name: {
                    type: 'string',
                  },
                },
              },
            },
          },
        });
        const content = 'authors:\n  - n';
        const completion = parseSetup(content, 14);
        completion
          .then(function (result) {
            assert.equal(result.items.length, 1);
            assert.deepEqual(
              result.items[0],
              createExpectedCompletion('name', 'name: ', 1, 4, 1, 5, 10, 2, {
                documentation: '',
              })
            );
          })
          .then(done, done);
      });

      it('Array autocomplete without word (second item)', (done) => {
        languageService.addSchema(SCHEMA_ID, {
          type: 'object',
          properties: {
            authors: {
              type: 'array',
              items: {
                type: 'object',
                properties: {
                  name: {
                    type: 'string',
                  },
                  email: {
                    type: 'string',
                  },
                },
              },
            },
          },
        });
        const content = 'authors:\n  - name: test\n    ';
        const completion = parseSetup(content, 32);
        completion
          .then(function (result) {
            assert.equal(result.items.length, 1);
            assert.deepEqual(
              result.items[0],
              createExpectedCompletion('email', 'email: ', 2, 4, 2, 4, 10, 2, {
                documentation: '',
              })
            );
          })
          .then(done, done);
      });

      it('Array autocomplete with letter (second item)', (done) => {
        languageService.addSchema(SCHEMA_ID, {
          type: 'object',
          properties: {
            authors: {
              type: 'array',
              items: {
                type: 'object',
                properties: {
                  name: {
                    type: 'string',
                  },
                  email: {
                    type: 'string',
                  },
                },
              },
            },
          },
        });
        const content = 'authors:\n  - name: test\n    e';
        const completion = parseSetup(content, 27);
        completion
          .then(function (result) {
            assert.equal(result.items.length, 1);
            assert.deepEqual(
              result.items[0],
              createExpectedCompletion('email', 'email: ', 2, 3, 2, 3, 10, 2, {
                documentation: '',
              })
            );
          })
          .then(done, done);
      });

      it('Autocompletion after array', (done) => {
        languageService.addSchema(SCHEMA_ID, {
          type: 'object',
          properties: {
            authors: {
              type: 'array',
              items: {
                type: 'object',
                properties: {
                  name: {
                    type: 'string',
                  },
                  email: {
                    type: 'string',
                  },
                },
              },
            },
            load: {
              type: 'boolean',
            },
          },
        });
        const content = 'authors:\n  - name: test\n';
        const completion = parseSetup(content, 24);
        completion
          .then(function (result) {
            assert.equal(result.items.length, 1);
            assert.deepEqual(
              result.items[0],
              createExpectedCompletion('load', 'load: ', 2, 0, 2, 0, 10, 2, {
                documentation: '',
              })
            );
          })
          .then(done, done);
      });

      it('Autocompletion after array with depth - no indent', (done) => {
        languageService.addSchema(SCHEMA_ID, {
          type: 'object',
          properties: {
            archive: {
              type: 'object',
              properties: {
                exclude: {
                  type: 'array',
                  items: {
                    type: 'object',
                    properties: {
                      name: {
                        type: 'string',
                        default: 'test',
                      },
                    },
                  },
                },
              },
            },
            include: {
              type: 'string',
              default: 'test',
            },
          },
        });
        const content = 'archive:\n  exclude:\n    - name: test\n\n';
        const completion = parseSetup(content, content.length - 1); //don't test on the last row
        completion
          .then(function (result) {
            assert.equal(result.items.length, 1);
            const expectedCompletion = createExpectedCompletion('include', 'include: ${1:test}', 3, 0, 3, 0, 10, 2, {
              documentation: '',
            });
            assert.deepEqual(result.items[0], expectedCompletion);
          })
          .then(done, done);
      });

      it('Autocompletion after array with depth - indent', (done) => {
        languageService.addSchema(SCHEMA_ID, {
          type: 'object',
          properties: {
            archive: {
              type: 'object',
              properties: {
                exclude: {
                  type: 'array',
                  items: {
                    type: 'object',
                    properties: {
                      name: {
                        type: 'string',
                        default: 'test',
                      },
                    },
                    required: ['name'],
                  },
                },
                include: {
                  type: 'string',
                },
              },
            },
          },
        });
        const content = 'archive:\n  exclude:\n    - nam\n     ';
        const completion = parseSetup(content, content.length - 1);
        completion
          .then(function (result) {
            assert.equal(result.items.length, 1);
            assert.deepEqual(
              result.items[0],
              createExpectedCompletion('- (array item)', '- name: ${1:test}', 3, 4, 3, 4, 9, 2, {
                documentation: { kind: 'markdown', value: 'Create an item of an array\n ```\n- name: test\n```' },
              })
            );
          })
          .then(done, done);
      });

      it('Array of enum autocomplete without word on array symbol', (done) => {
        languageService.addSchema(SCHEMA_ID, {
          type: 'object',
          properties: {
            references: {
              type: 'array',
              items: {
                enum: ['Test'],
              },
            },
          },
        });
        const content = 'references:\n  -';
        const completion = parseSetup(content, 29);
        completion
          .then(function (result) {
            assert.equal(result.items.length, 1);
            assert.deepEqual(
              result.items[0],
              createExpectedCompletion('Test', 'Test', 1, 2, 1, 3, 12, 2, {
                documentation: undefined,
              })
            );
          })
          .then(done, done);
      });

      it('Array of enum autocomplete without word', (done) => {
        languageService.addSchema(SCHEMA_ID, {
          type: 'object',
          properties: {
            references: {
              type: 'array',
              items: {
                enum: ['Test'],
              },
            },
          },
        });
        const content = 'references:\n  - ';
        const completion = parseSetup(content, 30);
        completion
          .then(function (result) {
            assert.equal(result.items.length, 1);
            assert.deepEqual(
              result.items[0],
              createExpectedCompletion('Test', 'Test', 1, 4, 1, 4, 12, 2, {
                documentation: undefined,
              })
            );
          })
          .then(done, done);
      });

      it('Array of enum autocomplete with letter', (done) => {
        languageService.addSchema(SCHEMA_ID, {
          type: 'object',
          properties: {
            references: {
              type: 'array',
              items: {
                enum: ['Test'],
              },
            },
          },
        });
        const content = 'references:\n  - T';
        const completion = parseSetup(content, 31);
        completion
          .then(function (result) {
            assert.equal(result.items.length, 1);
            assert.deepEqual(
              result.items[0],
              createExpectedCompletion('Test', 'Test', 1, 4, 1, 5, 12, 2, {
                documentation: undefined,
              })
            );
          })
          .then(done, done);
      });

      it('Array of objects autocomplete with 4 space indentation check', async () => {
        const languageSettingsSetup = new ServiceSetup().withCompletion().withIndentation('    ');
        languageService.configure(languageSettingsSetup.languageSettings);
        languageService.addSchema(SCHEMA_ID, {
          type: 'object',
          properties: {
            metadata: {
              type: 'object',
              properties: {
                ownerReferences: {
                  type: 'array',
                  items: {
                    type: 'object',
                    properties: {
                      apiVersion: {
                        type: 'string',
                      },
                      kind: {
                        type: 'string',
                      },
                      name: {
                        type: 'string',
                      },
                      uid: {
                        type: 'string',
                      },
                    },
                    required: ['apiVersion', 'kind', 'name', 'uid'],
                  },
                },
              },
            },
          },
        });

        const content = 'metadata:\n    ownerReferences';
        const completion = await parseSetup(content, 29);
        expect(completion.items[0]).deep.eq(
          createExpectedCompletion(
            'ownerReferences',
            'ownerReferences:\n    - apiVersion: $1\n      kind: $2\n      name: $3\n      uid: $4',
            1,
            4,
            1,
            19,
            10,
            2,
            { documentation: '' }
          )
        );
      });
    });

    it('Array of objects autocomplete with 2 space indentation check', async () => {
      const languageSettingsSetup = new ServiceSetup().withCompletion().withIndentation('  ');
      languageService.configure(languageSettingsSetup.languageSettings);
      languageService.addSchema(SCHEMA_ID, {
        type: 'object',
        properties: {
          metadata: {
            type: 'object',
            properties: {
              ownerReferences: {
                type: 'array',
                items: {
                  type: 'object',
                  properties: {
                    apiVersion: {
                      type: 'string',
                    },
                    kind: {
                      type: 'string',
                    },
                    name: {
                      type: 'string',
                    },
                    uid: {
                      type: 'string',
                    },
                  },
                  required: ['apiVersion', 'kind', 'name', 'uid'],
                },
              },
            },
          },
        },
      });

      const content = 'metadata:\n  ownerReferences';
      const completion = await parseSetup(content, 27);
      expect(completion.items[0]).deep.eq(
        createExpectedCompletion(
          'ownerReferences',
          'ownerReferences:\n  - apiVersion: $1\n    kind: $2\n    name: $3\n    uid: $4',
          1,
          2,
          1,
          17,
          10,
          2,
          { documentation: '' }
        )
      );
    });

    it('Array of objects autocomplete with 3 space indentation check', async () => {
      const languageSettingsSetup = new ServiceSetup().withCompletion().withIndentation('   ');
      languageService.configure(languageSettingsSetup.languageSettings);
      languageService.addSchema(SCHEMA_ID, {
        type: 'object',
        properties: {
          metadata: {
            type: 'object',
            properties: {
              ownerReferences: {
                type: 'array',
                items: {
                  type: 'object',
                  properties: {
                    apiVersion: {
                      type: 'string',
                    },
                    kind: {
                      type: 'string',
                    },
                    name: {
                      type: 'string',
                    },
                    uid: {
                      type: 'string',
                    },
                  },
                  required: ['apiVersion', 'kind', 'name', 'uid'],
                },
              },
            },
          },
        },
      });

      const content = 'metadata:\n   ownerReferences';
      const completion = await parseSetup(content, 27);
      expect(completion.items[0]).deep.eq(
        createExpectedCompletion(
          'ownerReferences',
          'ownerReferences:\n   - apiVersion: $1\n     kind: $2\n     name: $3\n     uid: $4',
          1,
          3,
          1,
          18,
          10,
          2,
          { documentation: '' }
        )
      );
    });

    it('Object in array with 4 space indentation check', async () => {
      const languageSettingsSetup = new ServiceSetup().withCompletion().withIndentation('    ');
      languageService.configure(languageSettingsSetup.languageSettings);
      languageService.addSchema(SCHEMA_ID, {
        type: 'object',
        properties: {
          rules: {
            type: 'array',
            items: {
              type: 'object',
              properties: {
                id: {
                  type: 'string',
                },
                notes: {
                  type: 'string',
                },
                links: {
                  type: 'array',
                  items: {
                    properties: {
                      rel: {
                        type: 'string',
                      },
                      url: {
                        type: 'string',
                      },
                    },
                  },
                },
                nomination: {
                  type: 'string',
                  pattern: '[a-z0-9_]+',
                },
                weight: {
                  type: 'number',
                  minimum: 1,
                },
                criteria: {
                  type: 'array',
                  minItems: 1,
                  items: {
                    type: 'object',
                    properties: {
                      field: {
                        type: 'string',
                      },
                      operator: {
                        type: 'string',
                      },
                      operand: {
                        type: 'string',
                      },
                    },
                    required: ['field', 'operator', 'operand'],
                    additionalProperties: false,
                  },
                },
              },
              required: ['id', 'weight', 'criteria', 'nomination'],
            },
          },
        },
      });

      const content = 'rules:\n    -\n';
      const completion = await parseSetup(content, 11);
      expect(completion.items[0].textEdit.newText).equal(
        '- id: $1\n  nomination: $2\n  weight: $3\n  criteria:\n      - field: $4\n        operator: $5\n        operand: $6'
      );
    });
  });

  describe('JSON Schema 7 Specific Tests', function () {
    it('Autocomplete works with examples', (done) => {
      languageService.addSchema(SCHEMA_ID, {
        type: 'object',
        properties: {
          foodItems: {
            type: 'string',
            examples: ['Apple', 'Banana'],
            default: 'Carrot',
          },
        },
      });
      const content = 'foodItems: ';
      const completion = parseSetup(content, 12);
      completion
        .then(function (result) {
          assert.equal(result.items.length, 3);
          assert.deepEqual(
            result.items[0],
            createExpectedCompletion('Carrot', 'Carrot', 0, 11, 0, 11, 12, 2, {
              detail: 'Default value',
            })
          );
          assert.deepEqual(result.items[1], createExpectedCompletion('Apple', 'Apple', 0, 11, 0, 11, 12, 2, {}));
          assert.deepEqual(result.items[2], createExpectedCompletion('Banana', 'Banana', 0, 11, 0, 11, 12, 2, {}));
        })
        .then(done, done);
    });

    it('Autocomplete works with const', (done) => {
      languageService.addSchema(SCHEMA_ID, {
        type: 'object',
        properties: {
          fruit: {
            const: 'Apple',
          },
        },
      });
      const content = 'fruit: App';
      const completion = parseSetup(content, 9);
      completion
        .then(function (result) {
          assert.equal(result.items.length, 1);
          assert.deepEqual(
            result.items[0],
            createExpectedCompletion('Apple', 'Apple', 0, 7, 0, 10, 12, 2, {
              documentation: undefined,
            })
          );
        })
        .then(done, done);
    });
    it('should insert quotation value if there is special char', async () => {
      languageService.addSchema(SCHEMA_ID, {
        type: 'object',
        properties: {
          from: {
            type: 'string',
            const: '@test',
          },
        },
      });
      const content = 'from: ';
      const completion = await parseSetup(content, content.length);

      expect(completion.items.length).equal(1);
      expect(completion.items[0]).to.deep.equal(
        createExpectedCompletion('@test', '"@test"', 0, 6, 0, 6, 12, 2, {
          documentation: undefined,
        })
      );
    });
  });

  describe('Indentation Specific Tests', function () {
    it('Indent should be considered with position relative to slash', (done) => {
      const schema = require(path.join(__dirname, './fixtures/testArrayIndent.json'));
      languageService.addSchema(SCHEMA_ID, schema);
      const content = 'install:\n  - he';
      const completion = parseSetup(content, content.lastIndexOf('he') + 2);
      completion
        .then(function (result) {
          assert.equal(result.items.length, 2);
          assert.deepEqual(
            result.items[0],
            createExpectedCompletion('helm', 'helm:\n    name: ', 1, 4, 1, 6, 10, 2, {
              documentation: '',
            })
          );
        })
        .then(done, done);
    });

    it('Large indent should be considered with position relative to slash', (done) => {
      const schema = require(path.join(__dirname, './fixtures/testArrayIndent.json'));
      languageService.addSchema(SCHEMA_ID, schema);
      const content = 'install:\n -            he';
      const completion = parseSetup(content, content.lastIndexOf('he') + 2);
      completion
        .then(function (result) {
          assert.equal(result.items.length, 2);
          assert.deepEqual(
            result.items[0],
            createExpectedCompletion('helm', 'helm:\n               name: ', 1, 14, 1, 16, 10, 2, {
              documentation: '',
            })
          );
        })
        .then(done, done);
    });

    it('Tab indent should be considered with position relative to slash', (done) => {
      const schema = require(path.join(__dirname, './fixtures/testArrayIndent.json'));
      languageService.addSchema(SCHEMA_ID, schema);
      const content = 'install:\n -\t             he';
      const completion = parseSetup(content, content.lastIndexOf('he') + 2);
      completion
        .then(function (result) {
          assert.equal(result.items.length, 2);
          assert.deepEqual(
            result.items[0],
            createExpectedCompletion('helm', 'helm:\n \t               name: ', 1, 16, 1, 18, 10, 2, {
              documentation: '',
            })
          );
        })
        .then(done, done);
    });
  });

  describe('Yaml schema defined in file', function () {
    const uri = toFsPath(path.join(__dirname, './fixtures/testArrayMaxProperties.json'));

    it('Provide completion from schema declared in file', (done) => {
      const content = `# yaml-language-server: $schema=${uri}\n- `;
      const completion = parseSetup(content, content.length);
      completion
        .then(function (result) {
          assert.equal(result.items.length, 3);
        })
        .then(done, done);
    });

    it('Provide completion from schema declared in file with several attributes', (done) => {
      const content = `# yaml-language-server: $schema=${uri} anothermodeline=value\n- `;
      const completion = parseSetup(content, content.length);
      completion
        .then(function (result) {
          assert.equal(result.items.length, 3);
        })
        .then(done, done);
    });

    it('Provide completion from schema declared in file with several documents', async () => {
      const documentContent1 = `# yaml-language-server: $schema=${uri} anothermodeline=value\n- `;
      const content = `${documentContent1}\n---\n- `;
      const result = await parseSetup(content, documentContent1.length);
      assert.equal(result.items.length, 3, `Expecting 3 items in completion but found ${result.items.length}`);

      const resultDoc2 = await parseSetup(content, content.length);
      assert.equal(resultDoc2.items.length, 0, `Expecting no items in completion but found ${resultDoc2.items.length}`);
    });

    it('should handle absolute path', async () => {
      const documentContent = `# yaml-language-server: $schema=${path.join(
        __dirname,
        './fixtures/testArrayMaxProperties.json'
      )} anothermodeline=value\n- `;
      const content = `${documentContent}\n---\n- `;
      const result = await parseSetup(content, documentContent.length);
      assert.strictEqual(result.items.length, 3, `Expecting 3 items in completion but found ${result.items.length}`);
    });

    it('should handle relative path', async () => {
      const documentContent = `# yaml-language-server: $schema=./fixtures/testArrayMaxProperties.json anothermodeline=value\n- `;
      const content = `${documentContent}\n---\n- `;

      const testTextDocument = setupSchemaIDTextDocument(content, path.join(__dirname, 'test.yaml'));
      yamlSettings.documents = new TextDocumentTestManager();
      (yamlSettings.documents as TextDocumentTestManager).set(testTextDocument);
      const result = await languageHandler.completionHandler({
        position: testTextDocument.positionAt(documentContent.length),
        textDocument: testTextDocument,
      });
      assert.strictEqual(result.items.length, 3, `Expecting 3 items in completion but found ${result.items.length}`);
    });

    const inlineSchemaLabel = 'Inline schema';

    it('should provide modeline completion on first character with no schema associated and no modeline yet', async () => {
      const testTextDocument = setupSchemaIDTextDocument('', path.join(__dirname, 'test.yaml'));
      yamlSettings.documents = new TextDocumentTestManager();
      (yamlSettings.documents as TextDocumentTestManager).set(testTextDocument);
      const result = await languageHandler.completionHandler({
        position: testTextDocument.positionAt(0),
        textDocument: testTextDocument,
      });
      assert.strictEqual(result.items.length, 1, `Expecting 1 item in completion but found ${result.items.length}`);
      assert.strictEqual(result.items[0].label, inlineSchemaLabel);
    });

    it('should not provide modeline completion on first character when schema is associated', async () => {
      const specificSchemaId = path.join(__dirname, 'test.yaml');
      const testTextDocument = setupSchemaIDTextDocument('', specificSchemaId);
      languageService.addSchema(specificSchemaId, {
        type: 'object',
        properties: {
          name: {
            type: 'string',
          },
        },
      });
      yamlSettings.documents = new TextDocumentTestManager();
      (yamlSettings.documents as TextDocumentTestManager).set(testTextDocument);
      const result = await languageHandler.completionHandler({
        position: testTextDocument.positionAt(0),
        textDocument: testTextDocument,
      });
      assert.strictEqual(result.items.length, 1, `Expecting 1 item in completion but found ${result.items.length}`);
      assert.notStrictEqual(result.items[0].label, inlineSchemaLabel);
    });

    it('should not provide modeline completion on first character when modeline already present', async () => {
      const testTextDocument = setupSchemaIDTextDocument('# yaml-language-server:', path.join(__dirname, 'test.yaml'));
      yamlSettings.documents = new TextDocumentTestManager();
      (yamlSettings.documents as TextDocumentTestManager).set(testTextDocument);
      const result = await languageHandler.completionHandler({
        position: testTextDocument.positionAt(0),
        textDocument: testTextDocument,
      });
      assert.strictEqual(result.items.length, 0, `Expecting 0 item in completion but found ${result.items.length}`);
    });

    it('should provide schema id completion in modeline', async () => {
      const modeline = '# yaml-language-server: $schema=';
      const testTextDocument = setupSchemaIDTextDocument(modeline, path.join(__dirname, 'test.yaml'));
      yamlSettings.documents = new TextDocumentTestManager();
      (yamlSettings.documents as TextDocumentTestManager).set(testTextDocument);
      const result = await languageHandler.completionHandler({
        position: testTextDocument.positionAt(modeline.length),
        textDocument: testTextDocument,
      });
      assert.strictEqual(result.items.length, 1, `Expecting 1 item in completion but found ${result.items.length}`);
      assert.strictEqual(result.items[0].label, 'http://google.com');
    });

    it('should provide schema id completion in modeline for any line', async () => {
      const modeline = 'foo:\n  bar\n# yaml-language-server: $schema=';
      const testTextDocument = setupSchemaIDTextDocument(modeline, path.join(__dirname, 'test.yaml'));
      yamlSettings.documents = new TextDocumentTestManager();
      (yamlSettings.documents as TextDocumentTestManager).set(testTextDocument);
      const result = await languageHandler.completionHandler({
        position: testTextDocument.positionAt(modeline.length),
        textDocument: testTextDocument,
      });
      assert.strictEqual(result.items.length, 1, `Expecting 1 item in completion but found ${result.items.length}`);
      assert.strictEqual(result.items[0].label, 'http://google.com');
    });
  });

  describe('Configuration based indentation', () => {
    it('4 space indentation', async () => {
      const languageSettingsSetup = new ServiceSetup().withCompletion().withIndentation('    ');
      languageService.configure(languageSettingsSetup.languageSettings);
      languageService.addSchema(SCHEMA_ID, {
        type: 'object',
        properties: {
          scripts: {
            type: 'object',
            properties: {
              sample: {
                type: 'string',
                enum: ['test'],
              },
              myOtherSample: {
                type: 'string',
                enum: ['test'],
              },
            },
          },
        },
      });
      const content = 'scripts:\n    sample: test\n    myOther';
      const completion = await parseSetup(content, 34);
      assert.strictEqual(completion.items.length, 1);
      assert.deepStrictEqual(
        completion.items[0],
        createExpectedCompletion('myOtherSample', 'myOtherSample: ${1:test}', 2, 4, 2, 11, 10, 2, {
          documentation: '',
        })
      );
    });
  });

  describe('Bug fixes', () => {
    it('Object in array completion indetetion', async () => {
      languageService.addSchema(SCHEMA_ID, {
        type: 'object',
        properties: {
          components: {
            type: 'array',
            items: {
              type: 'object',
              properties: {
                id: {
                  type: 'string',
                },
                settings: {
                  type: 'object',
                  required: ['data'],
                  properties: {
                    data: {
                      type: 'object',
                      required: ['arrayItems'],
                      properties: {
                        arrayItems: {
                          type: 'array',
                          items: {
                            type: 'object',
                            required: ['id'],
                            properties: {
                              show: {
                                type: 'boolean',
                                default: true,
                              },
                              id: {
                                type: 'string',
                              },
                            },
                          },
                        },
                      },
                    },
                  },
                },
              },
            },
          },
        },
      });

      const content = 'components:\n  - id: jsakdh\n    setti';
      const completion = await parseSetup(content, 36);
      expect(completion.items).lengthOf(1);
      expect(completion.items[0].textEdit.newText).to.equal(
        'settings:\n  data:\n    arrayItems:\n      - show: ${1:true}\n        id: $2'
      );
    });

    it('Object completion', (done) => {
      languageService.addSchema(SCHEMA_ID, {
        type: 'object',
        properties: {
          env: {
            type: 'object',
            default: {
              KEY: 'VALUE',
            },
          },
        },
      });

      const content = 'env: ';
      const completion = parseSetup(content, 5);
      completion
        .then(function (result) {
          assert.equal(result.items.length, 1);
          assert.deepEqual(
            result.items[0],
            createExpectedCompletion('Default value', '\n  ${1:KEY}: ${2:VALUE}\n', 0, 5, 0, 5, 9, 2, {
              detail: 'Default value',
            })
          );
        })
        .then(done, done);
    });

    it('Complex default object completion', (done) => {
      languageService.addSchema(SCHEMA_ID, {
        type: 'object',
        properties: {
          env: {
            type: 'object',
            default: {
              KEY: 'VALUE',
              KEY2: {
                TEST: 'TEST2',
              },
              KEY3: ['Test', 'Test2'],
            },
          },
        },
      });

      const content = 'env: ';
      const completion = parseSetup(content, 5);
      completion
        .then(function (result) {
          assert.equal(result.items.length, 1);
          assert.deepEqual(
            result.items[0],
            createExpectedCompletion(
              'Default value',
              '\n  ${1:KEY}: ${2:VALUE}\n  ${3:KEY2}:\n    ${4:TEST}: ${5:TEST2}\n  ${6:KEY3}:\n    - ${7:Test}\n    - ${8:Test2}\n',
              0,
              5,
              0,
              5,
              9,
              2,
              {
                detail: 'Default value',
              }
            )
          );
        })
        .then(done, done);
    });

    it('should handle array schema without items', async () => {
      languageService.addSchema(SCHEMA_ID, {
        type: 'array',
        items: {
          anyOf: [
            {
              type: 'object',
              properties: {
                fooBar: {
                  type: 'object',
                  properties: {
                    name: {
                      type: 'string',
                    },
                    aaa: {
                      type: 'array',
                    },
                  },
                  required: ['name', 'aaa'],
                },
              },
            },
          ],
        },
      });

      const content = '---\n- \n';
      const completion = await parseSetup(content, 6);
      expect(completion.items).lengthOf(1);
      expect(completion.items[0].label).eq('fooBar');
      expect(completion.items[0].insertText).eq('fooBar:\n    name: $1\n    aaa:\n      - $2');
    });

    it('should complete string which contains number in default value', async () => {
      languageService.addSchema(SCHEMA_ID, {
        type: 'object',
        properties: {
          env: {
            type: 'integer',
            default: '1',
          },
          enum: {
            type: 'string',
            default: '1',
          },
        },
      });

      const content = 'enum';
      const completion = await parseSetup(content, 3);

      const enumItem = completion.items.find((i) => i.label === 'enum');
      expect(enumItem).to.not.undefined;
      expect(enumItem.textEdit.newText).equal('enum: ${1:"1"}');

      const envItem = completion.items.find((i) => i.label === 'env');
      expect(envItem).to.not.undefined;
      expect(envItem.textEdit.newText).equal('env: ${1:1}');
    });

    it('should complete string which contains number in examples values', async () => {
      languageService.addSchema(SCHEMA_ID, {
        type: 'object',
        properties: {
          fooBar: {
            type: 'string',
            examples: ['test', '1', 'true'],
          },
        },
      });

      const content = 'fooBar: \n';
      const completion = await parseSetup(content, 8);

      const testItem = completion.items.find((i) => i.label === 'test');
      expect(testItem).to.not.undefined;
      expect(testItem.textEdit.newText).equal('test');

      const oneItem = completion.items.find((i) => i.label === '1');
      expect(oneItem).to.not.undefined;
      expect(oneItem.textEdit.newText).equal('"1"');

      const trueItem = completion.items.find((i) => i.label === 'true');
      expect(trueItem).to.not.undefined;
      expect(trueItem.textEdit.newText).equal('"true"');
    });

    it('should provide label as string for examples completion item', async () => {
      languageService.addSchema(SCHEMA_ID, {
        type: 'object',
        properties: {
          fooBar: {
            type: 'array',
            items: {
              type: 'string',
              examples: ['test'],
            },
          },
        },
      });

      const content = 'fooBar: \n';
      const completion = await parseSetup(content, 8);

      expect(completion.items).length(1);
    });

    it('should provide completion for flow map', async () => {
      languageService.addSchema(SCHEMA_ID, {
        type: 'object',
        properties: { A: { type: 'string', enum: ['a1', 'a2'] }, B: { type: 'string', enum: ['b1', 'b2'] } },
      });

      const content = '{A: , B: b1}';
      const completion = await parseSetup(content, 4);
      expect(completion.items).lengthOf(2);
      expect(completion.items[0]).eql(
        createExpectedCompletion('a1', 'a1', 0, 4, 0, 4, 12, InsertTextFormat.Snippet, { documentation: undefined })
      );
      expect(completion.items[1]).eql(
        createExpectedCompletion('a2', 'a2', 0, 4, 0, 4, 12, InsertTextFormat.Snippet, { documentation: undefined })
      );
    });

    it('should provide completion for "null" enum value', async () => {
      languageService.addSchema(SCHEMA_ID, {
        type: 'object',
        properties: {
          kind: {
            enum: ['project', null],
          },
        },
      });

      const content = 'kind: \n';
      const completion = await parseSetup(content, 6);
      expect(completion.items).lengthOf(2);
      expect(completion.items[0]).eql(
        createExpectedCompletion('project', 'project', 0, 6, 0, 6, 12, InsertTextFormat.Snippet, { documentation: undefined })
      );
      expect(completion.items[1]).eql(
        createExpectedCompletion('null', 'null', 0, 6, 0, 6, 12, InsertTextFormat.Snippet, { documentation: undefined })
      );
    });

    it('should provide completion for empty file', async () => {
      languageService.addSchema(SCHEMA_ID, {
        oneOf: [
          {
            type: 'object',
            description: 'dummy schema',
          },
          {
            properties: {
              kind: {
                type: 'string',
              },
            },
            type: 'object',
            additionalProperties: false,
          },
          {
            properties: {
              name: {
                type: 'string',
              },
            },
            type: 'object',
            additionalProperties: false,
          },
        ],
      });

      const content = ' \n\n\n';
      const completion = await parseSetup(content, 3);
      expect(completion.items).lengthOf(2);
      expect(completion.items[0]).eql(
        createExpectedCompletion('kind', 'kind: ', 2, 0, 2, 0, 10, InsertTextFormat.Snippet, { documentation: '' })
      );
      expect(completion.items[1]).eql(
        createExpectedCompletion('name', 'name: ', 2, 0, 2, 0, 10, InsertTextFormat.Snippet, { documentation: '' })
      );
    });

    it('should not provide additional ":" on existing property completion', async () => {
      languageService.addSchema(SCHEMA_ID, {
        type: 'object',
        properties: {
          kind: {
            type: 'string',
          },
        },
        required: ['kind'],
      });

      const content = 'kind: 111\n';
      const completion = await parseSetup(content, 3);
      expect(completion.items).lengthOf(2);
      expect(completion.items[0]).eql(
        createExpectedCompletion('kind', 'kind', 0, 0, 0, 4, 10, InsertTextFormat.Snippet, { documentation: '' })
      );
    });

    it('should not provide additional ":" on existing property completion when try to complete partial property', async () => {
      languageService.addSchema(SCHEMA_ID, {
        type: 'object',
        properties: {
          kind: {
            type: 'string',
          },
        },
        required: ['kind'],
      });

      const content = 'ki: 111\n';
      const completion = await parseSetup(content, 1);
      expect(completion.items).lengthOf(2);
      expect(completion.items[0]).eql(
        createExpectedCompletion('kind', 'kind', 0, 0, 0, 2, 10, InsertTextFormat.Snippet, { documentation: '' })
      );
    });

    it('should use markdownDescription for property completion', async () => {
      languageService.addSchema(SCHEMA_ID, {
        type: 'object',
        properties: {
          kind: {
            type: 'string',
            description: 'Kind is a string value representing the REST',
            markdownDescription:
              '**kind** (string)\n\nKind is a string value representing the REST resource this object represents.',
          },
        },
        required: ['kind'],
      });

      const content = 'kin';
      const completion = await parseSetup(content, 1);
      expect(completion.items).lengthOf(2);
      expect(completion.items[0]).eql(
        createExpectedCompletion('kind', 'kind: ', 0, 0, 0, 3, 10, InsertTextFormat.Snippet, {
          documentation: {
            kind: MarkupKind.Markdown,
            value: '**kind** (string)\n\nKind is a string value representing the REST resource this object represents.',
          },
        })
      );
    });

    it('should follow $ref in additionalItems', async () => {
      languageService.addSchema(SCHEMA_ID, {
        type: 'object',
        properties: {
          test: {
            $ref: '#/definitions/Recur',
          },
        },
        definitions: {
          Recur: {
            type: 'array',
            items: [
              {
                type: 'string',
                enum: ['and'],
              },
            ],
            additionalItems: {
              $ref: '#/definitions/Recur',
            },
          },
        },
      });

      const content = 'test:\n  - and\n  - - ';
      const completion = await parseSetup(content, 19);
      expect(completion.items).lengthOf(1);
      expect(completion.items[0]).eql(
        createExpectedCompletion('and', 'and', 2, 4, 2, 5, 12, InsertTextFormat.Snippet, { documentation: undefined })
      );
    });

    it('should follow $ref in additionalItems for flow style array', async () => {
      languageService.addSchema(SCHEMA_ID, {
        type: 'object',
        properties: {
          test: {
            $ref: '#/definitions/Recur',
          },
        },
        definitions: {
          Recur: {
            type: 'array',
            items: [
              {
                type: 'string',
                enum: ['and'],
              },
            ],
            additionalItems: {
              $ref: '#/definitions/Recur',
            },
          },
        },
      });

      const content = 'test:\n  - and\n  - []';
      const completion = await parseSetup(content, 18);
      expect(completion.items).lengthOf(1);
      expect(completion.items[0]).eql(
        createExpectedCompletion('and', 'and', 2, 4, 2, 4, 12, InsertTextFormat.Snippet, { documentation: undefined })
      );
    });

    it('completion should handle bad schema', async () => {
      const doc = setupSchemaIDTextDocument('foo:\n bar', 'bad-schema.yaml');
      yamlSettings.documents = new TextDocumentTestManager();
      (yamlSettings.documents as TextDocumentTestManager).set(doc);
      const result = await languageHandler.completionHandler({
        position: Position.create(0, 1),
        textDocument: doc,
      });

      expect(result.items).to.be.empty;
    });

    it('should convert to string non string completion label', async () => {
      languageService.addSchema(SCHEMA_ID, {
        type: 'object',
        properties: {
          version: {
            default: 2.1,
            enum: [2, 2.1],
          },
        },
      });

      const content = 'version: ';
      const completion = await parseSetup(content, 9);
      expect(completion.items).lengthOf(2);
      expect(completion.items[0]).eql(
        createExpectedCompletion('2', '2', 0, 9, 0, 9, 12, InsertTextFormat.Snippet, { documentation: undefined })
      );
      expect(completion.items[1]).eql(
        createExpectedCompletion('2.1', '2.1', 0, 9, 0, 9, 12, InsertTextFormat.Snippet, { documentation: undefined })
      );
    });
  });

  describe('Array completion', () => {
    it('Simple array object completion with "-" without any item', (done) => {
      const schema = require(path.join(__dirname, './fixtures/testArrayCompletionSchema.json'));
      languageService.addSchema(SCHEMA_ID, schema);
      const content = 'test_simpleArrayObject:\n  -';
      const completion = parseSetup(content, content.length);
      completion
        .then(function (result) {
          assert.equal(result.items.length, 1);
          assert.equal(result.items[0].label, '- (array item)');
        })
        .then(done, done);
    });

    it('Simple array object completion without "-" after array item', (done) => {
      const schema = require(path.join(__dirname, './fixtures/testArrayCompletionSchema.json'));
      languageService.addSchema(SCHEMA_ID, schema);
      const content = 'test_simpleArrayObject:\n  - obj1:\n      name: 1\n  ';
      const completion = parseSetup(content, content.length);
      completion
        .then(function (result) {
          assert.equal(result.items.length, 1);
          assert.equal(result.items[0].label, '- (array item)');
        })
        .then(done, done);
    });

    it('Simple array object completion with "-" after array item', (done) => {
      const schema = require(path.join(__dirname, './fixtures/testArrayCompletionSchema.json'));
      languageService.addSchema(SCHEMA_ID, schema);
      const content = 'test_simpleArrayObject:\n  - obj1:\n      name: 1\n  -';
      const completion = parseSetup(content, content.length);
      completion
        .then(function (result) {
          assert.equal(result.items.length, 1);
          assert.equal(result.items[0].label, '- (array item)');
        })
        .then(done, done);
    });

    it('Array anyOf two objects completion with "- " without any item', (done) => {
      const schema = require(path.join(__dirname, './fixtures/testArrayCompletionSchema.json'));
      languageService.addSchema(SCHEMA_ID, schema);
      const content = 'test_array_anyOf_2objects:\n  - ';
      const completion = parseSetup(content, content.length);
      completion
        .then(function (result) {
          assert.equal(result.items.length, 4); // TODO check
          assert.equal(result.items[0].label, 'obj1');
        })
        .then(done, done);
    });

    it('Array anyOf two objects completion with "-" without any item', (done) => {
      const schema = require(path.join(__dirname, './fixtures/testArrayCompletionSchema.json'));
      languageService.addSchema(SCHEMA_ID, schema);
      const content = 'test_array_anyOf_2objects:\n  -';
      const completion = parseSetup(content, content.length);
      completion
        .then(function (result) {
          assert.equal(result.items.length, 2);
          assert.equal(result.items[0].label, '- (array item) obj1');
        })
        .then(done, done);
    });

    it('Array anyOf two objects completion without "-" after array item', (done) => {
      const schema = require(path.join(__dirname, './fixtures/testArrayCompletionSchema.json'));
      languageService.addSchema(SCHEMA_ID, schema);
      const content = 'test_array_anyOf_2objects:\n  - obj1:\n      name: 1\n  ';
      const completion = parseSetup(content, content.length);
      completion
        .then(function (result) {
          assert.equal(result.items.length, 2);
          assert.equal(result.items[0].label, '- (array item) obj1');
        })
        .then(done, done);
    });

    it('Array anyOf two objects completion with "-" after array item', (done) => {
      const schema = require(path.join(__dirname, './fixtures/testArrayCompletionSchema.json'));
      languageService.addSchema(SCHEMA_ID, schema);
      const content = 'test_array_anyOf_2objects:\n  - obj1:\n      name: 1\n  -';
      const completion = parseSetup(content, content.length);
      completion
        .then(function (result) {
          assert.equal(result.items.length, 2);
          assert.equal(result.items[0].label, '- (array item) obj1');
        })
        .then(done, done);
    });

    it('Array anyOf two objects completion indentation', async () => {
      const schema = require(path.join(__dirname, './fixtures/testArrayCompletionSchema.json'));
      languageService.addSchema(SCHEMA_ID, schema);
      const content = 'test_array_anyOf_2objects:\n  - obj';
      const completion = await parseSetup(content, content.length);
      expect(completion.items.length).is.equal(4);
      const obj1 = completion.items.find((it) => it.label === 'obj1');
      expect(obj1).is.not.undefined;
      expect(obj1.textEdit.newText).equal('obj1:\n    ');
    });
  });

  describe('Parent Completion', () => {
    const obj1 = {
      properties: {
        type: {
          const: 'type obj1',
        },
        options: {
          type: 'object',
          properties: {
            label: {
              type: 'string',
            },
          },
          required: ['label'],
        },
      },
      required: ['type', 'options'],
      type: 'object',
    };
    const obj2 = {
      properties: {
        type: {
          const: 'type obj2',
        },
        options: {
          type: 'object',
          properties: {
            description: {
              type: 'string',
            },
          },
          required: ['description'],
        },
      },
      required: ['type', 'options'],
      type: 'object',
    };
    it('Should suggest complete object skeleton', async () => {
      const schema = {
        definitions: {
          obj1,
          obj2,
        },
        anyOf: [
          {
            $ref: '#/definitions/obj1',
          },
          {
            $ref: '#/definitions/obj2',
          },
        ],
      };
      languageService.addSchema(SCHEMA_ID, schema);
      const content = '';
      const result = await parseSetup(content, content.length);

      expect(result.items.length).equal(4);
      expect(result.items[0]).to.deep.equal(createExpectedCompletion('type', 'type', 0, 0, 0, 0, 10, 2, { documentation: '' }));
      expect(result.items[1]).to.deep.equal(
        createExpectedCompletion('obj1', 'type: type obj1\noptions:\n  label: $1', 0, 0, 0, 0, 7, 2, {
          documentation: {
            kind: 'markdown',
            value: '```yaml\ntype: type obj1\noptions:\n  label: \n```',
          },
          isForParentSuggestion: true,
          sortText: '_obj1',
          schemaType: 'obj1',
          indent: '',
        })
      );
      expect(result.items[2]).to.deep.equal(
        createExpectedCompletion('options', 'options:\n  label: $1', 0, 0, 0, 0, 10, 2, { documentation: '' })
      );
      expect(result.items[3]).to.deep.equal(
        createExpectedCompletion('obj2', 'type: type obj2\noptions:\n  description: $1', 0, 0, 0, 0, 7, 2, {
          documentation: {
            kind: 'markdown',
            value: '```yaml\ntype: type obj2\noptions:\n  description: \n```',
          },
          isForParentSuggestion: true,
          sortText: '_obj2',
          schemaType: 'obj2',
          indent: '',
        })
      );
    });

    it('Should suggest complete object skeleton - array', async () => {
      const schema = {
        definitions: {
          obj1,
          obj2,
        },
        items: {
          anyOf: [
            {
              $ref: '#/definitions/obj1',
            },
            {
              $ref: '#/definitions/obj2',
            },
          ],
        },
        type: 'array',
      };
      languageService.addSchema(SCHEMA_ID, schema);
      const content = '- ';
      const result = await parseSetup(content, content.length);

      expect(result.items.length).equal(4);
      expect(result.items[0]).to.deep.equal(createExpectedCompletion('type', 'type', 0, 2, 0, 2, 10, 2, { documentation: '' }));
      expect(result.items[1]).to.deep.equal(
        createExpectedCompletion('obj1', 'type: type obj1\n  options:\n    label: $1', 0, 2, 0, 2, 7, 2, {
          documentation: {
            kind: 'markdown',
            value: '```yaml\ntype: type obj1\n  options:\n    label: \n```',
          },
          isForParentSuggestion: true,
          sortText: '_obj1',
          schemaType: 'obj1',
          indent: '  ',
        })
      );
      expect(result.items[2]).to.deep.equal(
        createExpectedCompletion('options', 'options:\n    label: $1', 0, 2, 0, 2, 10, 2, { documentation: '' })
      );
      expect(result.items[3]).to.deep.equal(
        createExpectedCompletion('obj2', 'type: type obj2\n  options:\n    description: $1', 0, 2, 0, 2, 7, 2, {
          documentation: {
            kind: 'markdown',
            value: '```yaml\ntype: type obj2\n  options:\n    description: \n```',
          },
          isForParentSuggestion: true,
          sortText: '_obj2',
          schemaType: 'obj2',
          indent: '  ',
        })
      );
    });
  });
});<|MERGE_RESOLUTION|>--- conflicted
+++ resolved
@@ -561,36 +561,6 @@
           })
           .then(done, done);
       });
-<<<<<<< HEAD
-      if (jigxBranchTest) {
-        it('Autocomplete does happen right after : under an object and with defaultSnippet', (done) => {
-          languageService.addSchema(SCHEMA_ID, {
-            type: 'object',
-            properties: {
-              scripts: {
-                type: 'object',
-                properties: {},
-                defaultSnippets: [
-                  {
-                    label: 'myOther2Sample snippet',
-                    body: { myOther2Sample: {} },
-                    markdownDescription: 'snippet\n```yaml\nmyOther2Sample:\n```\n',
-                  },
-                ],
-              },
-            },
-          });
-          const content = 'scripts:';
-          const completion = parseSetup(content, content.length);
-          completion
-            .then(function (result) {
-              assert.equal(result.items.length, 1);
-              assert.equal(result.items[0].insertText, '\n  myOther2Sample: ');
-            })
-            .then(done, done);
-        });
-      }
-=======
       it('Autocomplete does happen right after : under an object and with defaultSnippet', (done) => {
         languageService.addSchema(SCHEMA_ID, {
           type: 'object',
@@ -617,7 +587,6 @@
           })
           .then(done, done);
       });
->>>>>>> e88a75ea
 
       it('Autocomplete does happen right after key object', (done) => {
         languageService.addSchema(SCHEMA_ID, {
