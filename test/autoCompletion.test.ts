/*---------------------------------------------------------------------------------------------
 *  Copyright (c) Red Hat. All rights reserved.
 *  Licensed under the MIT License. See License.txt in the project root for license information.
 *--------------------------------------------------------------------------------------------*/

/* eslint-disable @typescript-eslint/no-var-requires */
import { SCHEMA_ID, setupLanguageService, setupSchemaIDTextDocument, toFsPath, jigxBranchTest } from './utils/testHelper';
import assert = require('assert');
import path = require('path');
import { createExpectedCompletion } from './utils/verifyError';
import { ServiceSetup } from './utils/serviceSetup';
import { CompletionList, InsertTextFormat, MarkupContent, MarkupKind, Position } from 'vscode-languageserver';
import { expect } from 'chai';
import { SettingsState, TextDocumentTestManager } from '../src/yamlSettings';
import { LanguageService } from '../src';
import { LanguageHandlers } from '../src/languageserver/handlers/languageHandlers';

//TODO Petr fix merge
describe('Auto Completion Tests', () => {
  let languageSettingsSetup: ServiceSetup;
  let languageService: LanguageService;
  let languageHandler: LanguageHandlers;
  let yamlSettings: SettingsState;

  before(() => {
    languageSettingsSetup = new ServiceSetup().withCompletion().withSchemaFileMatch({
      uri: 'http://google.com',
      fileMatch: ['bad-schema.yaml'],
    });
    const { languageService: langService, languageHandler: langHandler, yamlSettings: settings } = setupLanguageService(
      languageSettingsSetup.languageSettings
    );
    languageService = langService;
    languageHandler = langHandler;
    yamlSettings = settings;
  });

  function parseSetup(content: string, position: number): Promise<CompletionList> {
    const testTextDocument = setupSchemaIDTextDocument(content);
    yamlSettings.documents = new TextDocumentTestManager();
    (yamlSettings.documents as TextDocumentTestManager).set(testTextDocument);
    return languageHandler.completionHandler({
      position: testTextDocument.positionAt(position),
      textDocument: testTextDocument,
    });
  }

  afterEach(() => {
    languageService.deleteSchema(SCHEMA_ID);
    languageService.configure(languageSettingsSetup.languageSettings);
  });

  describe('YAML Completion Tests', function () {
    describe('JSON Schema Tests', function () {
      it('Autocomplete on root without word', (done) => {
        languageService.addSchema(SCHEMA_ID, {
          type: 'object',
          properties: {
            name: {
              type: 'string',
            },
          },
        });
        const content = '';
        const completion = parseSetup(content, 0);
        completion
          .then(function (result) {
            assert.equal(result.items.length, 1);
            assert.deepEqual(
              result.items[0],
              createExpectedCompletion('name', 'name: ', 0, 0, 0, 0, 10, 2, {
                documentation: '',
              })
            );
          })
          .then(done, done);
      });

      it('Autocomplete on root with partial word', (done) => {
        languageService.addSchema(SCHEMA_ID, {
          type: 'object',
          properties: {
            name: {
              type: 'string',
            },
          },
        });
        const content = 'na';
        const completion = parseSetup(content, 2);
        completion
          .then(function (result) {
            assert.equal(result.items.length, 1);
            assert.deepEqual(
              result.items[0],
              createExpectedCompletion('name', 'name: ', 0, 0, 0, 2, 10, 2, {
                documentation: '',
              })
            );
          })
          .then(done, done);
      });

      it('Autocomplete on default value (without :)', (done) => {
        languageService.addSchema(SCHEMA_ID, {
          type: 'object',
          properties: {
            name: {
              type: 'string',
              default: 'yaml',
            },
          },
        });
        const content = 'name';
        const completion = parseSetup(content, 10);
        completion
          .then(function (result) {
            assert.equal(result.items.length, 1);
            assert.deepEqual(
              result.items[0],
              createExpectedCompletion('name', 'name: ${1:yaml}', 0, 0, 0, 4, 10, 2, {
                documentation: '',
              })
            );
          })
          .then(done, done);
      });

      it('Autocomplete on default value (without value content)', (done) => {
        languageService.addSchema(SCHEMA_ID, {
          type: 'object',
          properties: {
            name: {
              type: 'string',
              default: 'yaml',
            },
          },
        });
        const content = 'name: ';
        const completion = parseSetup(content, 12);
        completion
          .then(function (result) {
            assert.equal(result.items.length, 1);
            assert.deepEqual(
              result.items[0],
              createExpectedCompletion('yaml', 'yaml', 0, 6, 0, 6, 12, 2, {
                detail: 'Default value',
              })
            );
          })
          .then(done, done);
      });

      it('Autocomplete on default value with \\"', async () => {
        languageService.addSchema(SCHEMA_ID, {
          type: 'object',
          properties: {
            name: {
              type: 'string',
              default: '"yaml"',
            },
          },
        });
        const content = 'name: ';
        const completion = await parseSetup(content, 6);
        assert.strictEqual(completion.items.length, 1);
        assert.deepStrictEqual(
          completion.items[0],
          createExpectedCompletion('"yaml"', '"yaml"', 0, 6, 0, 6, 12, 2, {
            detail: 'Default value',
          })
        );
      });

      it('Autocomplete name and value with \\"', async () => {
        languageService.addSchema(SCHEMA_ID, {
          type: 'object',
          properties: {
            name: {
              type: 'string',
              default: '"yaml"',
            },
          },
        });
        const content = 'name';
        const completion = await parseSetup(content, 3);
        assert.strictEqual(completion.items.length, 1);
        assert.deepStrictEqual(
          completion.items[0],
          createExpectedCompletion('name', 'name: ${1:"yaml"}', 0, 0, 0, 4, 10, 2, {
            documentation: '',
          })
        );
      });

      it('Autocomplete on default value (with value content)', (done) => {
        languageService.addSchema(SCHEMA_ID, {
          type: 'object',
          properties: {
            name: {
              type: 'string',
              default: 'yaml',
            },
          },
        });
        const content = 'name: ya';
        const completion = parseSetup(content, 15);
        completion
          .then(function (result) {
            assert.equal(result.items.length, 1);
            assert.deepEqual(
              result.items[0],
              createExpectedCompletion('yaml', 'yaml', 0, 6, 0, 8, 12, 2, {
                detail: 'Default value',
              })
            );
          })
          .then(done, done);
      });

      it('Autocomplete on boolean value (without value content)', (done) => {
        languageService.addSchema(SCHEMA_ID, {
          type: 'object',
          properties: {
            yaml: {
              type: 'boolean',
            },
          },
        });
        const content = 'yaml: ';
        const completion = parseSetup(content, 11);
        completion
          .then(function (result) {
            assert.equal(result.items.length, 2);
            assert.deepEqual(
              result.items[0],
              createExpectedCompletion('true', 'true', 0, 6, 0, 6, 12, 2, {
                documentation: '',
              })
            );
            assert.deepEqual(
              result.items[1],
              createExpectedCompletion('false', 'false', 0, 6, 0, 6, 12, 2, {
                documentation: '',
              })
            );
          })
          .then(done, done);
      });

      it('Autocomplete on boolean value (with value content)', (done) => {
        languageService.addSchema(SCHEMA_ID, {
          type: 'object',
          properties: {
            yaml: {
              type: 'boolean',
            },
          },
        });
        const content = 'yaml: fal';
        const completion = parseSetup(content, 11);
        completion
          .then(function (result) {
            assert.equal(result.items.length, 2);
            assert.deepEqual(
              result.items[0],
              createExpectedCompletion('true', 'true', 0, 6, 0, 9, 12, 2, {
                documentation: '',
              })
            );
            assert.deepEqual(
              result.items[1],
              createExpectedCompletion('false', 'false', 0, 6, 0, 9, 12, 2, {
                documentation: '',
              })
            );
          })
          .then(done, done);
      });

      it('Autocomplete on number value (without value content)', (done) => {
        languageService.addSchema(SCHEMA_ID, {
          type: 'object',
          properties: {
            timeout: {
              type: 'number',
              default: 60000,
            },
          },
        });
        const content = 'timeout: ';
        const completion = parseSetup(content, 9);
        completion
          .then(function (result) {
            assert.equal(result.items.length, 1);
            assert.deepEqual(
              result.items[0],
              createExpectedCompletion('60000', '60000', 0, 9, 0, 9, 12, 2, {
                detail: 'Default value',
              })
            );
          })
          .then(done, done);
      });

      it('Autocomplete on number value (with value content)', (done) => {
        languageService.addSchema(SCHEMA_ID, {
          type: 'object',
          properties: {
            timeout: {
              type: 'number',
              default: 60000,
            },
          },
        });
        const content = 'timeout: 6';
        const completion = parseSetup(content, 10);
        completion
          .then(function (result) {
            assert.equal(result.items.length, 1);
            assert.deepEqual(
              result.items[0],
              createExpectedCompletion('60000', '60000', 0, 9, 0, 10, 12, 2, {
                detail: 'Default value',
              })
            );
          })
          .then(done, done);
      });

      it('Autocomplete key in middle of file', (done) => {
        languageService.addSchema(SCHEMA_ID, {
          type: 'object',
          properties: {
            scripts: {
              type: 'object',
              properties: {
                sample: {
                  type: 'string',
                  enum: ['test'],
                },
              },
            },
          },
        });
        const content = 'scripts:\n  sample';
        const completion = parseSetup(content, 11);
        completion
          .then(function (result) {
            assert.equal(result.items.length, 1);
            assert.deepEqual(
              result.items[0],
              createExpectedCompletion('sample', 'sample: ${1:test}', 1, 2, 1, 8, 10, 2, {
                documentation: '',
              })
            );
          })
          .then(done, done);
      });

      it('Autocomplete key with default value in middle of file', (done) => {
        languageService.addSchema(SCHEMA_ID, {
          type: 'object',
          properties: {
            scripts: {
              type: 'object',
              properties: {
                sample: {
                  type: 'string',
                  default: 'test',
                },
              },
            },
          },
        });
        const content = 'scripts:\n  sam';
        const completion = parseSetup(content, 11);
        completion
          .then(function (result) {
            assert.equal(result.items.length, 1);
            assert.deepEqual(
              result.items[0],
              createExpectedCompletion('sample', 'sample: ${1:test}', 1, 2, 1, 5, 10, 2, {
                documentation: '',
              })
            );
          })
          .then(done, done);
      });

      it('Autocomplete without default value - not required', async () => {
        const languageSettingsSetup = new ServiceSetup().withCompletion();
        languageSettingsSetup.languageSettings.disableDefaultProperties = true;
        languageService.configure(languageSettingsSetup.languageSettings);
        languageService.addSchema(SCHEMA_ID, {
          type: 'object',
          properties: {
            scripts: {
              type: 'object',
              properties: {
                sample: {
                  type: 'string',
                  default: 'test',
                },
              },
            },
          },
        });
        const content = '';
        const result = await parseSetup(content, 0);
        expect(result.items.length).to.be.equal(1);
        expect(result.items[0]).to.deep.equal(
          createExpectedCompletion('scripts', 'scripts:\n  $1', 0, 0, 0, 0, 10, 2, {
            documentation: '',
          })
        );
      });
      it('Autocomplete without default value - required', async () => {
        const languageSettingsSetup = new ServiceSetup().withCompletion();
        languageSettingsSetup.languageSettings.disableDefaultProperties = true;
        languageService.configure(languageSettingsSetup.languageSettings);
        languageService.addSchema(SCHEMA_ID, {
          type: 'object',
          properties: {
            scripts: {
              type: 'object',
              properties: {
                sample: {
                  type: 'string',
                  default: 'test',
                },
              },
              required: ['sample'],
            },
          },
        });
        const content = '';
        const result = await parseSetup(content, 0);
        expect(result.items.length).to.be.equal(1);
        expect(result.items[0]).to.deep.equal(
          createExpectedCompletion('scripts', 'scripts:\n  sample: ${1:test}', 0, 0, 0, 0, 10, 2, {
            documentation: '',
          })
        );
      });

      it('Autocomplete second key in middle of file', (done) => {
        languageService.addSchema(SCHEMA_ID, {
          type: 'object',
          properties: {
            scripts: {
              type: 'object',
              properties: {
                sample: {
                  type: 'string',
                  enum: ['test'],
                },
                myOtherSample: {
                  type: 'string',
                  enum: ['test'],
                },
              },
            },
          },
        });
        const content = 'scripts:\n  sample: test\n  myOther';
        const completion = parseSetup(content, 31);
        completion
          .then(function (result) {
            assert.equal(result.items.length, 1);
            assert.deepEqual(
              result.items[0],
              createExpectedCompletion('myOtherSample', 'myOtherSample: ${1:test}', 2, 2, 2, 9, 10, 2, {
                documentation: '',
              })
            );
          })
          .then(done, done);
      });

      it('Autocomplete does ' + jigxBranchTest ? '' : 'not' + ' happen right after key object', (done) => {
        languageService.addSchema(SCHEMA_ID, {
          type: 'object',
          properties: {
            timeout: {
              type: 'number',
              default: 60000,
            },
          },
        });
        const content = 'timeout:';
        const completion = parseSetup(content, 9);
        completion
          .then(function (result) {
            assert.equal(result.items.length, jigxBranchTest ? 1 : 0);
          })
          .then(done, done);
      });
      it('Autocomplete does ' + jigxBranchTest ? '' : 'not' + 'happen right after : under an object', (done) => {
        languageService.addSchema(SCHEMA_ID, {
          type: 'object',
          properties: {
            scripts: {
              type: 'object',
              properties: {
                sample: {
                  type: 'string',
                  enum: ['test'],
                },
                myOtherSample: {
                  type: 'string',
                  enum: ['test'],
                },
              },
            },
          },
        });
        const content = 'scripts:\n  sample:';
        const completion = parseSetup(content, 21);
        completion
          .then(function (result) {
            assert.equal(result.items.length, jigxBranchTest ? 1 : 0);
          })
          .then(done, done);
      });
      if (jigxBranchTest) {
        it('Autocomplete does happen right after : under an object and with defaultSnippet', (done) => {
          languageService.addSchema(SCHEMA_ID, {
            type: 'object',
            properties: {
              scripts: {
                type: 'object',
                properties: {},
                defaultSnippets: [
                  {
                    label: 'myOther2Sample snippet',
                    body: { myOther2Sample: {} },
                    markdownDescription: 'snippet\n```yaml\nmyOther2Sample:\n```\n',
                  },
                ],
              },
            },
          });
          const content = 'scripts:';
          const completion = parseSetup(content, content.length);
          completion
            .then(function (result) {
              assert.equal(result.items.length, 1);
              assert.equal(result.items[0].insertText, '\n  myOther2Sample: ');
            })
            .then(done, done);
        });
      }

      it('Autocomplete with defaultSnippet markdown', (done) => {
        languageService.addSchema(SCHEMA_ID, {
          type: 'object',
          properties: {
            scripts: {
              type: 'object',
              properties: {},
              defaultSnippets: [
                {
                  label: 'myOtherSample snippet',
                  body: { myOtherSample: {} },
                  markdownDescription: 'snippet\n```yaml\nmyOtherSample:\n```\n',
                },
              ],
            },
          },
        });
        const content = 'scripts: ';
        const completion = parseSetup(content, content.length);
        completion
          .then(function (result) {
            assert.equal(result.items.length, 1);
            assert.equal(result.items[0].insertText, '\n  myOtherSample: ');
            assert.equal((result.items[0].documentation as MarkupContent).value, 'snippet\n```yaml\nmyOtherSample:\n```\n');
          })
          .then(done, done);
      });

      it('Autocomplete on multi yaml documents in a single file on root', (done) => {
        languageService.addSchema(SCHEMA_ID, {
          type: 'object',
          properties: {
            timeout: {
              type: 'number',
              default: 60000,
            },
          },
        });
        const content = '---\ntimeout: 10\n...\n---\n...';
        const completion = parseSetup(content, 28);
        completion
          .then(function (result) {
            assert.equal(result.items.length, 1);
            assert.deepEqual(
              result.items[0],
              createExpectedCompletion('timeout', 'timeout: ${1:60000}', 4, 0, 4, 3, 10, 2, {
                documentation: '',
              })
            );
          })
          .then(done, done);
      });

      it('Autocomplete on multi yaml documents in a single file on scalar', (done) => {
        languageService.addSchema(SCHEMA_ID, {
          type: 'object',
          properties: {
            timeout: {
              type: 'number',
              default: 60000,
            },
          },
        });
        const content = '---\ntimeout: 10\n...\n---\ntime \n...';
        const completion = parseSetup(content, 26);
        completion
          .then(function (result) {
            assert.equal(result.items.length, 1);
            assert.deepEqual(
              result.items[0],
              createExpectedCompletion('timeout', 'timeout: ${1:60000}', 4, 0, 4, 4, 10, 2, {
                documentation: '',
              })
            );
          })
          .then(done, done);
      });

      it('Autocompletion has no results on value when they are not available', (done) => {
        languageService.addSchema(SCHEMA_ID, {
          type: 'object',
          properties: {
            time: {
              type: 'string',
            },
          },
        });
        const content = 'time: ';
        const completion = parseSetup(content, 6);
        completion
          .then(function (result) {
            assert.equal(result.items.length, 0);
          })
          .then(done, done);
      });

      it('Test that properties that have multiple enums get auto completed properly', (done) => {
        const schema = {
          definitions: {
            ImageBuild: {
              type: 'object',
              properties: {
                kind: {
                  type: 'string',
                  enum: ['ImageBuild', 'ImageBuilder'],
                },
              },
            },
            ImageStream: {
              type: 'object',
              properties: {
                kind: {
                  type: 'string',
                  enum: ['ImageStream', 'ImageStreamBuilder'],
                },
              },
            },
          },
          oneOf: [
            {
              $ref: '#/definitions/ImageBuild',
            },
            {
              $ref: '#/definitions/ImageStream',
            },
          ],
        };
        languageService.addSchema(SCHEMA_ID, schema);
        const content = 'kind: ';
        const validator = parseSetup(content, 6);
        validator
          .then(function (result) {
            assert.equal(result.items.length, 4);
            assert.deepEqual(
              result.items[0],
              createExpectedCompletion('ImageBuild', 'ImageBuild', 0, 6, 0, 6, 12, 2, {
                documentation: undefined,
              })
            );
            assert.deepEqual(
              result.items[1],
              createExpectedCompletion('ImageBuilder', 'ImageBuilder', 0, 6, 0, 6, 12, 2, {
                documentation: undefined,
              })
            );
            assert.deepEqual(
              result.items[2],
              createExpectedCompletion('ImageStream', 'ImageStream', 0, 6, 0, 6, 12, 2, {
                documentation: undefined,
              })
            );
            assert.deepEqual(
              result.items[3],
              createExpectedCompletion('ImageStreamBuilder', 'ImageStreamBuilder', 0, 6, 0, 6, 12, 2, {
                documentation: undefined,
              })
            );
          })
          .then(done, done);
      });

      it('Insert required attributes at correct level', (done) => {
        const schema = require(path.join(__dirname, './fixtures/testRequiredProperties.json'));
        languageService.addSchema(SCHEMA_ID, schema);
        const content = '- top:\n    prop1: demo\n- ';
        const completion = parseSetup(content, content.length);
        completion
          .then(function (result) {
            assert.equal(result.items.length, 1);
            assert.deepEqual(
              result.items[0],
              createExpectedCompletion('top', 'top:\n      prop1: ', 2, 2, 2, 2, 10, 2, {
                documentation: '',
              })
            );
          })
          .then(done, done);
      });

      it('Insert required attributes at correct level even on first element', (done) => {
        const schema = require(path.join(__dirname, './fixtures/testRequiredProperties.json'));
        languageService.addSchema(SCHEMA_ID, schema);
        const content = '- ';
        const completion = parseSetup(content, content.length);
        completion
          .then(function (result) {
            assert.equal(result.items.length, 1);
            assert.deepEqual(
              result.items[0],
              createExpectedCompletion('top', 'top:\n    prop1: ', 0, 2, 0, 2, 10, 2, {
                documentation: '',
              })
            );
          })
          .then(done, done);
      });

      it('Provide the 3 types when none provided', (done) => {
        const schema = require(path.join(__dirname, './fixtures/testArrayMaxProperties.json'));
        languageService.addSchema(SCHEMA_ID, schema);
        const content = '- ';
        const completion = parseSetup(content, content.length);
        completion
          .then(function (result) {
            assert.equal(result.items.length, 3);
            assert.deepEqual(
              result.items[0],
              createExpectedCompletion('prop1', 'prop1: ', 0, 2, 0, 2, 10, 2, {
                documentation: '',
              })
            );
            assert.deepEqual(
              result.items[1],
              createExpectedCompletion('prop2', 'prop2: ', 0, 2, 0, 2, 10, 2, {
                documentation: '',
              })
            );
            assert.deepEqual(
              result.items[2],
              createExpectedCompletion('prop3', 'prop3: ', 0, 2, 0, 2, 10, 2, {
                documentation: '',
              })
            );
          })
          .then(done, done);
      });

      it('Provide the 3 types when one is provided', (done) => {
        const schema = require(path.join(__dirname, './fixtures/testArrayMaxProperties.json'));
        languageService.addSchema(SCHEMA_ID, schema);
        const content = '- prop1:\n  ';
        const completion = parseSetup(content, content.length);
        completion
          .then(function (result) {
            assert.equal(result.items.length, 2);
            assert.deepEqual(
              result.items[0],
              createExpectedCompletion('prop2', 'prop2: ', 1, 2, 1, 2, 10, 2, {
                documentation: '',
              })
            );
            assert.deepEqual(
              result.items[1],
              createExpectedCompletion('prop3', 'prop3: ', 1, 2, 1, 2, 10, 2, {
                documentation: '',
              })
            );
          })
          .then(done, done);
      });

      it('Provide no completion when maxProperties reached', (done) => {
        const schema = require(path.join(__dirname, './fixtures/testArrayMaxProperties.json'));
        languageService.addSchema(SCHEMA_ID, schema);
        const content = '- prop1:\n  prop2:\n  ';
        const completion = parseSetup(content, content.length);
        completion
          .then(function (result) {
            assert.equal(result.items.length, 0);
          })
          .then(done, done);
      });

      it('Autocompletion should escape @', async () => {
        languageService.addSchema(SCHEMA_ID, {
          type: 'object',
          properties: {
            '@type': {
              type: 'string',
              enum: ['foo'],
            },
          },
        });
        const content = '';
        const completion = await parseSetup(content, 0);
        expect(completion.items.length).to.be.equal(1);
        expect(completion.items[0]).to.deep.equal(
          createExpectedCompletion('@type', '"@type": ${1:foo}', 0, 0, 0, 0, 10, 2, {
            documentation: '',
          })
        );
      });

      it('Autocompletion should escape colon when indicating map', async () => {
        languageService.addSchema(SCHEMA_ID, {
          type: 'object',
          properties: {
            'test: colon': {
              type: 'object',
              properties: {
                none: {
                  type: 'boolean',
                  enum: [true],
                },
              },
            },
          },
        });
        const content = '';
        const completion = await parseSetup(content, 0);
        expect(completion.items.length).to.be.equal(1);
        expect(completion.items[0]).to.deep.equal(
          createExpectedCompletion('test: colon', '"test: colon":\n  ', 0, 0, 0, 0, 10, 2, {
            documentation: '',
          })
        );
      });

      it('Autocompletion should not escape colon when no white-space following', async () => {
        languageService.addSchema(SCHEMA_ID, {
          type: 'object',
          properties: {
            'test:colon': {
              type: 'object',
              properties: {
                none: {
                  type: 'boolean',
                  enum: [true],
                },
              },
            },
          },
        });
        const content = '';
        const completion = await parseSetup(content, 0);
        expect(completion.items.length).to.be.equal(1);
        expect(completion.items[0]).to.deep.equal(
          createExpectedCompletion('test:colon', 'test:colon:\n  ', 0, 0, 0, 0, 10, 2, {
            documentation: '',
          })
        );
      });

      it('Autocompletion should not escape colon when no key part present', async () => {
        languageService.addSchema(SCHEMA_ID, {
          type: 'object',
          properties: {
            ':colon': {
              type: 'object',
              properties: {
                none: {
                  type: 'boolean',
                  enum: [true],
                },
              },
            },
          },
        });
        const content = '';
        const completion = await parseSetup(content, 0);
        expect(completion.items.length).to.be.equal(1);
        expect(completion.items[0]).to.deep.equal(
          createExpectedCompletion(':colon', ':colon:\n  ', 0, 0, 0, 0, 10, 2, {
            documentation: '',
          })
        );
      });
    });

    describe('Array Specific Tests', function () {
      it('Should insert empty array item', (done) => {
        const schema = require(path.join(__dirname, './fixtures/testStringArray.json'));
        languageService.addSchema(SCHEMA_ID, schema);
        const content = 'fooBa';
        const completion = parseSetup(content, content.lastIndexOf('Ba') + 2);
        completion
          .then(function (result) {
            assert.strictEqual('fooBar:\n  - ${1:""}', result.items[0].insertText);
          })
          .then(done, done);
      });

      it('Array autocomplete without word and extra space', (done) => {
        languageService.addSchema(SCHEMA_ID, {
          type: 'object',
          properties: {
            authors: {
              type: 'array',
              items: {
                type: 'object',
                properties: {
                  name: {
                    type: 'string',
                  },
                },
              },
            },
          },
        });
        const content = 'authors:\n  - ';
        const completion = parseSetup(content, 14);
        completion
          .then(function (result) {
            assert.equal(result.items.length, 1);
            assert.deepEqual(
              result.items[0],
              createExpectedCompletion('name', 'name: ', 1, 4, 1, 4, 10, 2, {
                documentation: '',
              })
            );
          })
          .then(done, done);
      });

      it('Array autocomplete without word and autocompletion beside -', (done) => {
        languageService.addSchema(SCHEMA_ID, {
          type: 'object',
          properties: {
            authors: {
              type: 'array',
              items: {
                type: 'object',
                properties: {
                  name: {
                    type: 'string',
                  },
                },
              },
            },
          },
        });
        const content = 'authors:\n  -';
        const completion = parseSetup(content, 13);
        completion
          .then(function (result) {
            assert.equal(result.items.length, 1);
            assert.deepEqual(
              result.items[0],
<<<<<<< HEAD
              createExpectedCompletion('- (array item)', '- ', 1, 2, 1, 3, 9, 2, {
                documentation: 'Create an item of an array',
=======
              createExpectedCompletion('- (array item)', '- $1', 1, 2, 1, 3, 9, 2, {
                documentation: { kind: 'markdown', value: 'Create an item of an array\n ```\n- \n```' },
>>>>>>> f8acfe26
              })
            );
          })
          .then(done, done);
      });

      it('Array autocomplete without word on space before array symbol', (done) => {
        languageService.addSchema(SCHEMA_ID, {
          type: 'object',
          properties: {
            authors: {
              type: 'array',
              items: {
                type: 'object',
                properties: {
                  name: {
                    type: 'string',
                  },
                  email: {
                    type: 'string',
                  },
                },
              },
            },
          },
        });
        const content = 'authors:\n  - name: test\n  ';
        const completion = parseSetup(content, 26);
        completion
          .then(function (result) {
            assert.equal(result.items.length, 1);
            assert.deepEqual(
              result.items[0],
<<<<<<< HEAD
              createExpectedCompletion('- (array item)', '- ', 2, 2, 2, 2, 9, 2, {
                documentation: 'Create an item of an array',
=======
              createExpectedCompletion('- (array item)', '- $1', 2, 2, 2, 2, 9, 2, {
                documentation: { kind: 'markdown', value: 'Create an item of an array\n ```\n- \n```' },
>>>>>>> f8acfe26
              })
            );
          })
          .then(done, done);
      });

      it('Array autocomplete on empty node with array from schema', (done) => {
        languageService.addSchema(SCHEMA_ID, {
          type: 'object',
          properties: {
            authors: {
              type: 'array',
              items: {
                type: 'object',
                properties: {
                  name: {
                    type: 'string',
                  },
                  email: {
                    type: 'string',
                  },
                },
              },
            },
          },
        });
        const content = 'authors:\n';
        const completion = parseSetup(content, 9);
        completion
          .then(function (result) {
            assert.equal(result.items.length, 1);
            assert.deepEqual(
              result.items[0],
<<<<<<< HEAD
              createExpectedCompletion('- (array item)', '- ', 1, 0, 1, 0, 9, 2, {
                documentation: 'Create an item of an array',
=======
              createExpectedCompletion('- (array item)', '- $1', 1, 0, 1, 0, 9, 2, {
                documentation: { kind: 'markdown', value: 'Create an item of an array\n ```\n- \n```' },
>>>>>>> f8acfe26
              })
            );
          })
          .then(done, done);
      });

      it('Array autocomplete with letter', (done) => {
        languageService.addSchema(SCHEMA_ID, {
          type: 'object',
          properties: {
            authors: {
              type: 'array',
              items: {
                type: 'object',
                properties: {
                  name: {
                    type: 'string',
                  },
                },
              },
            },
          },
        });
        const content = 'authors:\n  - n';
        const completion = parseSetup(content, 14);
        completion
          .then(function (result) {
            assert.equal(result.items.length, 1);
            assert.deepEqual(
              result.items[0],
              createExpectedCompletion('name', 'name: ', 1, 4, 1, 5, 10, 2, {
                documentation: '',
              })
            );
          })
          .then(done, done);
      });

      it('Array autocomplete without word (second item)', (done) => {
        languageService.addSchema(SCHEMA_ID, {
          type: 'object',
          properties: {
            authors: {
              type: 'array',
              items: {
                type: 'object',
                properties: {
                  name: {
                    type: 'string',
                  },
                  email: {
                    type: 'string',
                  },
                },
              },
            },
          },
        });
        const content = 'authors:\n  - name: test\n    ';
        const completion = parseSetup(content, 32);
        completion
          .then(function (result) {
            assert.equal(result.items.length, 1);
            assert.deepEqual(
              result.items[0],
              createExpectedCompletion('email', 'email: ', 2, 4, 2, 4, 10, 2, {
                documentation: '',
              })
            );
          })
          .then(done, done);
      });

      it('Array autocomplete with letter (second item)', (done) => {
        languageService.addSchema(SCHEMA_ID, {
          type: 'object',
          properties: {
            authors: {
              type: 'array',
              items: {
                type: 'object',
                properties: {
                  name: {
                    type: 'string',
                  },
                  email: {
                    type: 'string',
                  },
                },
              },
            },
          },
        });
        const content = 'authors:\n  - name: test\n    e';
        const completion = parseSetup(content, 27);
        completion
          .then(function (result) {
            assert.equal(result.items.length, 1);
            assert.deepEqual(
              result.items[0],
              createExpectedCompletion('email', 'email: ', 2, 3, 2, 3, 10, 2, {
                documentation: '',
              })
            );
          })
          .then(done, done);
      });

      it('Autocompletion after array', (done) => {
        languageService.addSchema(SCHEMA_ID, {
          type: 'object',
          properties: {
            authors: {
              type: 'array',
              items: {
                type: 'object',
                properties: {
                  name: {
                    type: 'string',
                  },
                  email: {
                    type: 'string',
                  },
                },
              },
            },
            load: {
              type: 'boolean',
            },
          },
        });
        const content = 'authors:\n  - name: test\n';
        const completion = parseSetup(content, 24);
        completion
          .then(function (result) {
            assert.equal(result.items.length, 1);
            assert.deepEqual(
              result.items[0],
              createExpectedCompletion('load', 'load: ', 2, 0, 2, 0, 10, 2, {
                documentation: '',
              })
            );
          })
          .then(done, done);
      });

      it('Autocompletion after array with depth - no indent', (done) => {
        languageService.addSchema(SCHEMA_ID, {
          type: 'object',
          properties: {
            archive: {
              type: 'object',
              properties: {
                exclude: {
                  type: 'array',
                  items: {
                    type: 'object',
                    properties: {
                      name: {
                        type: 'string',
                        default: 'test',
                      },
                    },
                  },
                },
              },
            },
            include: {
              type: 'string',
              default: 'test',
            },
          },
        });
        const content = 'archive:\n  exclude:\n    - name: test\n\n';
        const completion = parseSetup(content, content.length - 1); //don't test on the last row
        completion
          .then(function (result) {
            assert.equal(result.items.length, 1);
            const expectedCompletion = createExpectedCompletion('include', 'include: ${1:test}', 3, 0, 3, 0, 10, 2, {
              documentation: '',
            });
            assert.deepEqual(result.items[0], expectedCompletion);
          })
          .then(done, done);
      });

      it('Autocompletion after array with depth - indent', (done) => {
        languageService.addSchema(SCHEMA_ID, {
          type: 'object',
          properties: {
            archive: {
              type: 'object',
              properties: {
                exclude: {
                  type: 'array',
                  items: {
                    type: 'object',
                    properties: {
                      name: {
                        type: 'string',
                        default: 'test',
                      },
                    },
                    required: ['name'],
                  },
                },
                include: {
                  type: 'string',
                },
              },
            },
          },
        });
        const content = 'archive:\n  exclude:\n    - nam\n     ';
        const completion = parseSetup(content, content.length - 1);
        completion
          .then(function (result) {
            assert.equal(result.items.length, 1);
            assert.deepEqual(
              result.items[0],
<<<<<<< HEAD
              createExpectedCompletion('- (array item)', '- name: $1', 3, 4, 3, 4, 9, 2, {
                documentation: !jigxBranchTest
                  ? 'Create an item of an array'
                  : {
                      kind: 'markdown',
                      value: 'Create an item of an array\n ```\n- name: \n```',
                    },
=======
              createExpectedCompletion('- (array item)', '- name: ${1:test}', 3, 4, 3, 4, 9, 2, {
                documentation: { kind: 'markdown', value: 'Create an item of an array\n ```\n- name: test\n```' },
>>>>>>> f8acfe26
              })
            );
          })
          .then(done, done);
      });

      it('Array of enum autocomplete without word on array symbol', (done) => {
        languageService.addSchema(SCHEMA_ID, {
          type: 'object',
          properties: {
            references: {
              type: 'array',
              items: {
                enum: ['Test'],
              },
            },
          },
        });
        const content = 'references:\n  -';
        const completion = parseSetup(content, 29);
        completion
          .then(function (result) {
            assert.equal(result.items.length, 1);
            assert.deepEqual(
              result.items[0],
              createExpectedCompletion('Test', 'Test', 1, 2, 1, 3, 12, 2, {
                documentation: undefined,
              })
            );
          })
          .then(done, done);
      });

      it('Array of enum autocomplete without word', (done) => {
        languageService.addSchema(SCHEMA_ID, {
          type: 'object',
          properties: {
            references: {
              type: 'array',
              items: {
                enum: ['Test'],
              },
            },
          },
        });
        const content = 'references:\n  - ';
        const completion = parseSetup(content, 30);
        completion
          .then(function (result) {
            assert.equal(result.items.length, 1);
            assert.deepEqual(
              result.items[0],
              createExpectedCompletion('Test', 'Test', 1, 4, 1, 4, 12, 2, {
                documentation: undefined,
              })
            );
          })
          .then(done, done);
      });

      it('Array of enum autocomplete with letter', (done) => {
        languageService.addSchema(SCHEMA_ID, {
          type: 'object',
          properties: {
            references: {
              type: 'array',
              items: {
                enum: ['Test'],
              },
            },
          },
        });
        const content = 'references:\n  - T';
        const completion = parseSetup(content, 31);
        completion
          .then(function (result) {
            assert.equal(result.items.length, 1);
            assert.deepEqual(
              result.items[0],
              createExpectedCompletion('Test', 'Test', 1, 4, 1, 5, 12, 2, {
                documentation: undefined,
              })
            );
          })
          .then(done, done);
      });

      it('Array of objects autocomplete with 4 space indentation check', async () => {
        const languageSettingsSetup = new ServiceSetup().withCompletion().withIndentation('    ');
        languageService.configure(languageSettingsSetup.languageSettings);
        languageService.addSchema(SCHEMA_ID, {
          type: 'object',
          properties: {
            metadata: {
              type: 'object',
              properties: {
                ownerReferences: {
                  type: 'array',
                  items: {
                    type: 'object',
                    properties: {
                      apiVersion: {
                        type: 'string',
                      },
                      kind: {
                        type: 'string',
                      },
                      name: {
                        type: 'string',
                      },
                      uid: {
                        type: 'string',
                      },
                    },
                    required: ['apiVersion', 'kind', 'name', 'uid'],
                  },
                },
              },
            },
          },
        });

        const content = 'metadata:\n    ownerReferences';
        const completion = await parseSetup(content, 29);
        expect(completion.items[0]).deep.eq(
          createExpectedCompletion(
            'ownerReferences',
            'ownerReferences:\n    - apiVersion: $1\n      kind: $2\n      name: $3\n      uid: $4',
            1,
            4,
            1,
            19,
            10,
            2,
            { documentation: '' }
          )
        );
      });
    });

    it('Array of objects autocomplete with 2 space indentation check', async () => {
      const languageSettingsSetup = new ServiceSetup().withCompletion().withIndentation('  ');
      languageService.configure(languageSettingsSetup.languageSettings);
      languageService.addSchema(SCHEMA_ID, {
        type: 'object',
        properties: {
          metadata: {
            type: 'object',
            properties: {
              ownerReferences: {
                type: 'array',
                items: {
                  type: 'object',
                  properties: {
                    apiVersion: {
                      type: 'string',
                    },
                    kind: {
                      type: 'string',
                    },
                    name: {
                      type: 'string',
                    },
                    uid: {
                      type: 'string',
                    },
                  },
                  required: ['apiVersion', 'kind', 'name', 'uid'],
                },
              },
            },
          },
        },
      });

      const content = 'metadata:\n  ownerReferences';
      const completion = await parseSetup(content, 27);
      expect(completion.items[0]).deep.eq(
        createExpectedCompletion(
          'ownerReferences',
          'ownerReferences:\n  - apiVersion: $1\n    kind: $2\n    name: $3\n    uid: $4',
          1,
          2,
          1,
          17,
          10,
          2,
          { documentation: '' }
        )
      );
    });

    it('Array of objects autocomplete with 3 space indentation check', async () => {
      const languageSettingsSetup = new ServiceSetup().withCompletion().withIndentation('   ');
      languageService.configure(languageSettingsSetup.languageSettings);
      languageService.addSchema(SCHEMA_ID, {
        type: 'object',
        properties: {
          metadata: {
            type: 'object',
            properties: {
              ownerReferences: {
                type: 'array',
                items: {
                  type: 'object',
                  properties: {
                    apiVersion: {
                      type: 'string',
                    },
                    kind: {
                      type: 'string',
                    },
                    name: {
                      type: 'string',
                    },
                    uid: {
                      type: 'string',
                    },
                  },
                  required: ['apiVersion', 'kind', 'name', 'uid'],
                },
              },
            },
          },
        },
      });

      const content = 'metadata:\n   ownerReferences';
      const completion = await parseSetup(content, 27);
      expect(completion.items[0]).deep.eq(
        createExpectedCompletion(
          'ownerReferences',
          'ownerReferences:\n   - apiVersion: $1\n     kind: $2\n     name: $3\n     uid: $4',
          1,
          3,
          1,
          18,
          10,
          2,
          { documentation: '' }
        )
      );
    });

    it('Object in array with 4 space indentation check', async () => {
      const languageSettingsSetup = new ServiceSetup().withCompletion().withIndentation('    ');
      languageService.configure(languageSettingsSetup.languageSettings);
      languageService.addSchema(SCHEMA_ID, {
        type: 'object',
        properties: {
          rules: {
            type: 'array',
            items: {
              type: 'object',
              properties: {
                id: {
                  type: 'string',
                },
                notes: {
                  type: 'string',
                },
                links: {
                  type: 'array',
                  items: {
                    properties: {
                      rel: {
                        type: 'string',
                      },
                      url: {
                        type: 'string',
                      },
                    },
                  },
                },
                nomination: {
                  type: 'string',
                  pattern: '[a-z0-9_]+',
                },
                weight: {
                  type: 'number',
                  minimum: 1,
                },
                criteria: {
                  type: 'array',
                  minItems: 1,
                  items: {
                    type: 'object',
                    properties: {
                      field: {
                        type: 'string',
                      },
                      operator: {
                        type: 'string',
                      },
                      operand: {
                        type: 'string',
                      },
                    },
                    required: ['field', 'operator', 'operand'],
                    additionalProperties: false,
                  },
                },
              },
              required: ['id', 'weight', 'criteria', 'nomination'],
            },
          },
        },
      });

      const content = 'rules:\n    -\n';
      const completion = await parseSetup(content, 11);
      expect(completion.items[0].textEdit.newText).equal(
        '- id: $1\n  nomination: $2\n  weight: $3\n  criteria:\n      - field: $4\n        operator: $5\n        operand: $6'
      );
    });
  });

  describe('JSON Schema 7 Specific Tests', function () {
    it('Autocomplete works with examples', (done) => {
      languageService.addSchema(SCHEMA_ID, {
        type: 'object',
        properties: {
          foodItems: {
            type: 'string',
            examples: ['Apple', 'Banana'],
            default: 'Carrot',
          },
        },
      });
      const content = 'foodItems: ';
      const completion = parseSetup(content, 12);
      completion
        .then(function (result) {
          assert.equal(result.items.length, 3);
          assert.deepEqual(
            result.items[0],
            createExpectedCompletion('Carrot', 'Carrot', 0, 11, 0, 11, 12, 2, {
              detail: 'Default value',
            })
          );
          assert.deepEqual(result.items[1], createExpectedCompletion('Apple', 'Apple', 0, 11, 0, 11, 12, 2, {}));
          assert.deepEqual(result.items[2], createExpectedCompletion('Banana', 'Banana', 0, 11, 0, 11, 12, 2, {}));
        })
        .then(done, done);
    });

    it('Autocomplete works with const', (done) => {
      languageService.addSchema(SCHEMA_ID, {
        type: 'object',
        properties: {
          fruit: {
            const: 'Apple',
          },
        },
      });
      const content = 'fruit: App';
      const completion = parseSetup(content, 9);
      completion
        .then(function (result) {
          assert.equal(result.items.length, 1);
          assert.deepEqual(
            result.items[0],
            createExpectedCompletion('Apple', 'Apple', 0, 7, 0, 10, 12, 2, {
              documentation: undefined,
            })
          );
        })
        .then(done, done);
    });
    it('should insert quotation value if there is special char', async () => {
      languageService.addSchema(SCHEMA_ID, {
        type: 'object',
        properties: {
          from: {
            type: 'string',
            const: '@test',
          },
        },
      });
      const content = 'from: ';
      const completion = await parseSetup(content, content.length);

      expect(completion.items.length).equal(1);
      expect(completion.items[0]).to.deep.equal(
        createExpectedCompletion('@test', '"@test"', 0, 6, 0, 6, 12, 2, {
          documentation: undefined,
        })
      );
    });
  });

  describe('Indentation Specific Tests', function () {
    it('Indent should be considered with position relative to slash', (done) => {
      const schema = require(path.join(__dirname, './fixtures/testArrayIndent.json'));
      languageService.addSchema(SCHEMA_ID, schema);
      const content = 'install:\n  - he';
      const completion = parseSetup(content, content.lastIndexOf('he') + 2);
      completion
        .then(function (result) {
          assert.equal(result.items.length, 2);
          assert.deepEqual(
            result.items[0],
            createExpectedCompletion('helm', 'helm:\n    name: ', 1, 4, 1, 6, 10, 2, {
              documentation: '',
            })
          );
        })
        .then(done, done);
    });

    it('Large indent should be considered with position relative to slash', (done) => {
      const schema = require(path.join(__dirname, './fixtures/testArrayIndent.json'));
      languageService.addSchema(SCHEMA_ID, schema);
      const content = 'install:\n -            he';
      const completion = parseSetup(content, content.lastIndexOf('he') + 2);
      completion
        .then(function (result) {
          assert.equal(result.items.length, 2);
          assert.deepEqual(
            result.items[0],
            createExpectedCompletion('helm', 'helm:\n               name: ', 1, 14, 1, 16, 10, 2, {
              documentation: '',
            })
          );
        })
        .then(done, done);
    });

    it('Tab indent should be considered with position relative to slash', (done) => {
      const schema = require(path.join(__dirname, './fixtures/testArrayIndent.json'));
      languageService.addSchema(SCHEMA_ID, schema);
      const content = 'install:\n -\t             he';
      const completion = parseSetup(content, content.lastIndexOf('he') + 2);
      completion
        .then(function (result) {
          assert.equal(result.items.length, 2);
          assert.deepEqual(
            result.items[0],
            createExpectedCompletion('helm', 'helm:\n \t               name: ', 1, 16, 1, 18, 10, 2, {
              documentation: '',
            })
          );
        })
        .then(done, done);
    });
  });

  describe('Yaml schema defined in file', function () {
    const uri = toFsPath(path.join(__dirname, './fixtures/testArrayMaxProperties.json'));

    it('Provide completion from schema declared in file', (done) => {
      const content = `# yaml-language-server: $schema=${uri}\n- `;
      const completion = parseSetup(content, content.length);
      completion
        .then(function (result) {
          assert.equal(result.items.length, 3);
        })
        .then(done, done);
    });

    it('Provide completion from schema declared in file with several attributes', (done) => {
      const content = `# yaml-language-server: $schema=${uri} anothermodeline=value\n- `;
      const completion = parseSetup(content, content.length);
      completion
        .then(function (result) {
          assert.equal(result.items.length, 3);
        })
        .then(done, done);
    });

    it('Provide completion from schema declared in file with several documents', async () => {
      const documentContent1 = `# yaml-language-server: $schema=${uri} anothermodeline=value\n- `;
      const content = `${documentContent1}\n---\n- `;
      const result = await parseSetup(content, documentContent1.length);
      assert.equal(result.items.length, 3, `Expecting 3 items in completion but found ${result.items.length}`);

      const resultDoc2 = await parseSetup(content, content.length);
      assert.equal(resultDoc2.items.length, 0, `Expecting no items in completion but found ${resultDoc2.items.length}`);
    });

    it('should handle absolute path', async () => {
      const documentContent = `# yaml-language-server: $schema=${path.join(
        __dirname,
        './fixtures/testArrayMaxProperties.json'
      )} anothermodeline=value\n- `;
      const content = `${documentContent}\n---\n- `;
      const result = await parseSetup(content, documentContent.length);
      assert.strictEqual(result.items.length, 3, `Expecting 3 items in completion but found ${result.items.length}`);
    });

    it('should handle relative path', async () => {
      const documentContent = `# yaml-language-server: $schema=./fixtures/testArrayMaxProperties.json anothermodeline=value\n- `;
      const content = `${documentContent}\n---\n- `;

      const testTextDocument = setupSchemaIDTextDocument(content, path.join(__dirname, 'test.yaml'));
      yamlSettings.documents = new TextDocumentTestManager();
      (yamlSettings.documents as TextDocumentTestManager).set(testTextDocument);
      const result = await languageHandler.completionHandler({
        position: testTextDocument.positionAt(documentContent.length),
        textDocument: testTextDocument,
      });
      assert.strictEqual(result.items.length, 3, `Expecting 3 items in completion but found ${result.items.length}`);
    });

    const inlineSchemaLabel = 'Inline schema';

    it('should provide modeline completion on first character with no schema associated and no modeline yet', async () => {
      const testTextDocument = setupSchemaIDTextDocument('', path.join(__dirname, 'test.yaml'));
      yamlSettings.documents = new TextDocumentTestManager();
      (yamlSettings.documents as TextDocumentTestManager).set(testTextDocument);
      const result = await languageHandler.completionHandler({
        position: testTextDocument.positionAt(0),
        textDocument: testTextDocument,
      });
      assert.strictEqual(result.items.length, 1, `Expecting 1 item in completion but found ${result.items.length}`);
      assert.strictEqual(result.items[0].label, inlineSchemaLabel);
    });

    it('should not provide modeline completion on first character when schema is associated', async () => {
      const specificSchemaId = path.join(__dirname, 'test.yaml');
      const testTextDocument = setupSchemaIDTextDocument('', specificSchemaId);
      languageService.addSchema(specificSchemaId, {
        type: 'object',
        properties: {
          name: {
            type: 'string',
          },
        },
      });
      yamlSettings.documents = new TextDocumentTestManager();
      (yamlSettings.documents as TextDocumentTestManager).set(testTextDocument);
      const result = await languageHandler.completionHandler({
        position: testTextDocument.positionAt(0),
        textDocument: testTextDocument,
      });
      assert.strictEqual(result.items.length, 1, `Expecting 1 item in completion but found ${result.items.length}`);
      assert.notStrictEqual(result.items[0].label, inlineSchemaLabel);
    });

    it('should not provide modeline completion on first character when modeline already present', async () => {
      const testTextDocument = setupSchemaIDTextDocument('# yaml-language-server:', path.join(__dirname, 'test.yaml'));
      yamlSettings.documents = new TextDocumentTestManager();
      (yamlSettings.documents as TextDocumentTestManager).set(testTextDocument);
      const result = await languageHandler.completionHandler({
        position: testTextDocument.positionAt(0),
        textDocument: testTextDocument,
      });
      assert.strictEqual(result.items.length, 0, `Expecting 0 item in completion but found ${result.items.length}`);
    });

    it('should provide schema id completion in modeline', async () => {
      const modeline = '# yaml-language-server: $schema=';
      const testTextDocument = setupSchemaIDTextDocument(modeline, path.join(__dirname, 'test.yaml'));
      yamlSettings.documents = new TextDocumentTestManager();
      (yamlSettings.documents as TextDocumentTestManager).set(testTextDocument);
      const result = await languageHandler.completionHandler({
        position: testTextDocument.positionAt(modeline.length),
        textDocument: testTextDocument,
      });
      assert.strictEqual(result.items.length, 1, `Expecting 1 item in completion but found ${result.items.length}`);
      assert.strictEqual(result.items[0].label, 'http://google.com');
    });

    it('should provide schema id completion in modeline for any line', async () => {
      const modeline = 'foo:\n  bar\n# yaml-language-server: $schema=';
      const testTextDocument = setupSchemaIDTextDocument(modeline, path.join(__dirname, 'test.yaml'));
      yamlSettings.documents = new TextDocumentTestManager();
      (yamlSettings.documents as TextDocumentTestManager).set(testTextDocument);
      const result = await languageHandler.completionHandler({
        position: testTextDocument.positionAt(modeline.length),
        textDocument: testTextDocument,
      });
      assert.strictEqual(result.items.length, 1, `Expecting 1 item in completion but found ${result.items.length}`);
      assert.strictEqual(result.items[0].label, 'http://google.com');
    });
  });

  describe('Configuration based indentation', () => {
    it('4 space indentation', async () => {
      const languageSettingsSetup = new ServiceSetup().withCompletion().withIndentation('    ');
      languageService.configure(languageSettingsSetup.languageSettings);
      languageService.addSchema(SCHEMA_ID, {
        type: 'object',
        properties: {
          scripts: {
            type: 'object',
            properties: {
              sample: {
                type: 'string',
                enum: ['test'],
              },
              myOtherSample: {
                type: 'string',
                enum: ['test'],
              },
            },
          },
        },
      });
      const content = 'scripts:\n    sample: test\n    myOther';
      const completion = await parseSetup(content, 34);
      assert.strictEqual(completion.items.length, 1);
      assert.deepStrictEqual(
        completion.items[0],
        createExpectedCompletion('myOtherSample', 'myOtherSample: ${1:test}', 2, 4, 2, 11, 10, 2, {
          documentation: '',
        })
      );
    });
  });

  describe('Bug fixes', () => {
    it('Object in array completion indetetion', async () => {
      languageService.addSchema(SCHEMA_ID, {
        type: 'object',
        properties: {
          components: {
            type: 'array',
            items: {
              type: 'object',
              properties: {
                id: {
                  type: 'string',
                },
                settings: {
                  type: 'object',
                  required: ['data'],
                  properties: {
                    data: {
                      type: 'object',
                      required: ['arrayItems'],
                      properties: {
                        arrayItems: {
                          type: 'array',
                          items: {
                            type: 'object',
                            required: ['id'],
                            properties: {
                              show: {
                                type: 'boolean',
                                default: true,
                              },
                              id: {
                                type: 'string',
                              },
                            },
                          },
                        },
                      },
                    },
                  },
                },
              },
            },
          },
        },
      });

      const content = 'components:\n  - id: jsakdh\n    setti';
      const completion = await parseSetup(content, 36);
      expect(completion.items).lengthOf(1);
      expect(completion.items[0].textEdit.newText).to.equal(
        'settings:\n  data:\n    arrayItems:\n      - show: ${1:true}\n        id: $2'
      );
    });

    it('Object completion', (done) => {
      languageService.addSchema(SCHEMA_ID, {
        type: 'object',
        properties: {
          env: {
            type: 'object',
            default: {
              KEY: 'VALUE',
            },
          },
        },
      });

      const content = 'env: ';
      const completion = parseSetup(content, 5);
      completion
        .then(function (result) {
          assert.equal(result.items.length, 1);
          assert.deepEqual(
            result.items[0],
            createExpectedCompletion('Default value', '\n  ${1:KEY}: ${2:VALUE}\n', 0, 5, 0, 5, 9, 2, {
              detail: 'Default value',
            })
          );
        })
        .then(done, done);
    });

    it('Complex default object completion', (done) => {
      languageService.addSchema(SCHEMA_ID, {
        type: 'object',
        properties: {
          env: {
            type: 'object',
            default: {
              KEY: 'VALUE',
              KEY2: {
                TEST: 'TEST2',
              },
              KEY3: ['Test', 'Test2'],
            },
          },
        },
      });

      const content = 'env: ';
      const completion = parseSetup(content, 5);
      completion
        .then(function (result) {
          assert.equal(result.items.length, 1);
          assert.deepEqual(
            result.items[0],
            createExpectedCompletion(
              'Default value',
              '\n  ${1:KEY}: ${2:VALUE}\n  ${3:KEY2}:\n    ${4:TEST}: ${5:TEST2}\n  ${6:KEY3}:\n    - ${7:Test}\n    - ${8:Test2}\n',
              0,
              5,
              0,
              5,
              9,
              2,
              {
                detail: 'Default value',
              }
            )
          );
        })
        .then(done, done);
    });

    it('should handle array schema without items', async () => {
      languageService.addSchema(SCHEMA_ID, {
        type: 'array',
        items: {
          anyOf: [
            {
              type: 'object',
              properties: {
                fooBar: {
                  type: 'object',
                  properties: {
                    name: {
                      type: 'string',
                    },
                    aaa: {
                      type: 'array',
                    },
                  },
                  required: ['name', 'aaa'],
                },
              },
            },
          ],
        },
      });

      const content = '---\n- \n';
      const completion = await parseSetup(content, 6);
      expect(completion.items).lengthOf(1);
      expect(completion.items[0].label).eq('fooBar');
      expect(completion.items[0].insertText).eq('fooBar:\n    name: $1\n    aaa:\n      - $2');
    });

    it('should complete string which contains number in default value', async () => {
      languageService.addSchema(SCHEMA_ID, {
        type: 'object',
        properties: {
          env: {
            type: 'integer',
            default: '1',
          },
          enum: {
            type: 'string',
            default: '1',
          },
        },
      });

      const content = 'enum';
      const completion = await parseSetup(content, 3);

      const enumItem = completion.items.find((i) => i.label === 'enum');
      expect(enumItem).to.not.undefined;
      expect(enumItem.textEdit.newText).equal('enum: ${1:"1"}');

      const envItem = completion.items.find((i) => i.label === 'env');
      expect(envItem).to.not.undefined;
      expect(envItem.textEdit.newText).equal('env: ${1:1}');
    });

    it('should complete string which contains number in examples values', async () => {
      languageService.addSchema(SCHEMA_ID, {
        type: 'object',
        properties: {
          fooBar: {
            type: 'string',
            examples: ['test', '1', 'true'],
          },
        },
      });

      const content = 'fooBar: \n';
      const completion = await parseSetup(content, 8);

      const testItem = completion.items.find((i) => i.label === 'test');
      expect(testItem).to.not.undefined;
      expect(testItem.textEdit.newText).equal('test');

      const oneItem = completion.items.find((i) => i.label === '1');
      expect(oneItem).to.not.undefined;
      expect(oneItem.textEdit.newText).equal('"1"');

      const trueItem = completion.items.find((i) => i.label === 'true');
      expect(trueItem).to.not.undefined;
      expect(trueItem.textEdit.newText).equal('"true"');
    });

    it('should provide label as string for examples completion item', async () => {
      languageService.addSchema(SCHEMA_ID, {
        type: 'object',
        properties: {
          fooBar: {
            type: 'array',
            items: {
              type: 'string',
              examples: ['test'],
            },
          },
        },
      });

      const content = 'fooBar: \n';
      const completion = await parseSetup(content, 8);

      expect(completion.items).length(1);
    });

    it('should provide completion for flow map', async () => {
      languageService.addSchema(SCHEMA_ID, {
        type: 'object',
        properties: { A: { type: 'string', enum: ['a1', 'a2'] }, B: { type: 'string', enum: ['b1', 'b2'] } },
      });

      const content = '{A: , B: b1}';
      const completion = await parseSetup(content, 4);
      expect(completion.items).lengthOf(2);
      expect(completion.items[0]).eql(
        createExpectedCompletion('a1', 'a1', 0, 4, 0, 4, 12, InsertTextFormat.Snippet, { documentation: undefined })
      );
      expect(completion.items[1]).eql(
        createExpectedCompletion('a2', 'a2', 0, 4, 0, 4, 12, InsertTextFormat.Snippet, { documentation: undefined })
      );
    });

    it('should provide completion for "null" enum value', async () => {
      languageService.addSchema(SCHEMA_ID, {
        type: 'object',
        properties: {
          kind: {
            enum: ['project', null],
          },
        },
      });

      const content = 'kind: \n';
      const completion = await parseSetup(content, 6);
      expect(completion.items).lengthOf(2);
      expect(completion.items[0]).eql(
        createExpectedCompletion('project', 'project', 0, 6, 0, 6, 12, InsertTextFormat.Snippet, { documentation: undefined })
      );
      expect(completion.items[1]).eql(
        createExpectedCompletion('null', 'null', 0, 6, 0, 6, 12, InsertTextFormat.Snippet, { documentation: undefined })
      );
    });

    it('should provide completion for empty file', async () => {
      languageService.addSchema(SCHEMA_ID, {
        oneOf: [
          {
            type: 'object',
            description: 'dummy schema',
          },
          {
            properties: {
              kind: {
                type: 'string',
              },
            },
            type: 'object',
            additionalProperties: false,
          },
          {
            properties: {
              name: {
                type: 'string',
              },
            },
            type: 'object',
            additionalProperties: false,
          },
        ],
      });

      const content = ' \n\n\n';
      const completion = await parseSetup(content, 3);
      expect(completion.items).lengthOf(2);
      expect(completion.items[0]).eql(
        createExpectedCompletion('kind', 'kind: ', 2, 0, 2, 0, 10, InsertTextFormat.Snippet, { documentation: '' })
      );
      expect(completion.items[1]).eql(
        createExpectedCompletion('name', 'name: ', 2, 0, 2, 0, 10, InsertTextFormat.Snippet, { documentation: '' })
      );
    });

    it('should not provide additional ":" on existing property completion', async () => {
      languageService.addSchema(SCHEMA_ID, {
        type: 'object',
        properties: {
          kind: {
            type: 'string',
          },
        },
        required: ['kind'],
      });

      const content = 'kind: 111\n';
      const completion = await parseSetup(content, 3);
      expect(completion.items).lengthOf(2);
      expect(completion.items[0]).eql(
        createExpectedCompletion('kind', 'kind', 0, 0, 0, 4, 10, InsertTextFormat.Snippet, { documentation: '' })
      );
    });

    it('should not provide additional ":" on existing property completion when try to complete partial property', async () => {
      languageService.addSchema(SCHEMA_ID, {
        type: 'object',
        properties: {
          kind: {
            type: 'string',
          },
        },
        required: ['kind'],
      });

      const content = 'ki: 111\n';
      const completion = await parseSetup(content, 1);
      expect(completion.items).lengthOf(2);
      expect(completion.items[0]).eql(
        createExpectedCompletion('kind', 'kind', 0, 0, 0, 2, 10, InsertTextFormat.Snippet, { documentation: '' })
      );
    });

    it('should use markdownDescription for property completion', async () => {
      languageService.addSchema(SCHEMA_ID, {
        type: 'object',
        properties: {
          kind: {
            type: 'string',
            description: 'Kind is a string value representing the REST',
            markdownDescription:
              '**kind** (string)\n\nKind is a string value representing the REST resource this object represents.',
          },
        },
        required: ['kind'],
      });

      const content = 'kin';
      const completion = await parseSetup(content, 1);
      expect(completion.items).lengthOf(2);
      expect(completion.items[0]).eql(
        createExpectedCompletion('kind', 'kind: ', 0, 0, 0, 3, 10, InsertTextFormat.Snippet, {
          documentation: {
            kind: MarkupKind.Markdown,
            value: '**kind** (string)\n\nKind is a string value representing the REST resource this object represents.',
          },
        })
      );
    });

    it('should follow $ref in additionalItems', async () => {
      languageService.addSchema(SCHEMA_ID, {
        type: 'object',
        properties: {
          test: {
            $ref: '#/definitions/Recur',
          },
        },
        definitions: {
          Recur: {
            type: 'array',
            items: [
              {
                type: 'string',
                enum: ['and'],
              },
            ],
            additionalItems: {
              $ref: '#/definitions/Recur',
            },
          },
        },
      });

      const content = 'test:\n  - and\n  - - ';
      const completion = await parseSetup(content, 19);
      expect(completion.items).lengthOf(1);
      expect(completion.items[0]).eql(
        createExpectedCompletion('and', 'and', 2, 4, 2, 5, 12, InsertTextFormat.Snippet, { documentation: undefined })
      );
    });

    it('should follow $ref in additionalItems for flow style array', async () => {
      languageService.addSchema(SCHEMA_ID, {
        type: 'object',
        properties: {
          test: {
            $ref: '#/definitions/Recur',
          },
        },
        definitions: {
          Recur: {
            type: 'array',
            items: [
              {
                type: 'string',
                enum: ['and'],
              },
            ],
            additionalItems: {
              $ref: '#/definitions/Recur',
            },
          },
        },
      });

      const content = 'test:\n  - and\n  - []';
      const completion = await parseSetup(content, 18);
      expect(completion.items).lengthOf(1);
      expect(completion.items[0]).eql(
        createExpectedCompletion('and', 'and', 2, 4, 2, 4, 12, InsertTextFormat.Snippet, { documentation: undefined })
      );
    });

    it('completion should handle bad schema', async () => {
      const doc = setupSchemaIDTextDocument('foo:\n bar', 'bad-schema.yaml');
      yamlSettings.documents = new TextDocumentTestManager();
      (yamlSettings.documents as TextDocumentTestManager).set(doc);
      const result = await languageHandler.completionHandler({
        position: Position.create(0, 1),
        textDocument: doc,
      });

      expect(result.items).to.be.empty;
    });

    it('should convert to string non string completion label', async () => {
      languageService.addSchema(SCHEMA_ID, {
        type: 'object',
        properties: {
          version: {
            default: 2.1,
            enum: [2, 2.1],
          },
        },
      });

      const content = 'version: ';
      const completion = await parseSetup(content, 9);
      expect(completion.items).lengthOf(2);
      expect(completion.items[0]).eql(
        createExpectedCompletion('2', '2', 0, 9, 0, 9, 12, InsertTextFormat.Snippet, { documentation: undefined })
      );
      expect(completion.items[1]).eql(
        createExpectedCompletion('2.1', '2.1', 0, 9, 0, 9, 12, InsertTextFormat.Snippet, { documentation: undefined })
      );
    });
  });

  describe('Array completion', () => {
    it('Simple array object completion with "-" without any item', (done) => {
      const schema = require(path.join(__dirname, './fixtures/testArrayCompletionSchema.json'));
      languageService.addSchema(SCHEMA_ID, schema);
      const content = 'test_simpleArrayObject:\n  -';
      const completion = parseSetup(content, content.length);
      completion
        .then(function (result) {
          assert.equal(result.items.length, 1);
          assert.equal(result.items[0].label, '- (array item)');
        })
        .then(done, done);
    });

    it('Simple array object completion without "-" after array item', (done) => {
      const schema = require(path.join(__dirname, './fixtures/testArrayCompletionSchema.json'));
      languageService.addSchema(SCHEMA_ID, schema);
      const content = 'test_simpleArrayObject:\n  - obj1:\n      name: 1\n  ';
      const completion = parseSetup(content, content.length);
      completion
        .then(function (result) {
          assert.equal(result.items.length, 1);
          assert.equal(result.items[0].label, '- (array item)');
        })
        .then(done, done);
    });

    it('Simple array object completion with "-" after array item', (done) => {
      const schema = require(path.join(__dirname, './fixtures/testArrayCompletionSchema.json'));
      languageService.addSchema(SCHEMA_ID, schema);
      const content = 'test_simpleArrayObject:\n  - obj1:\n      name: 1\n  -';
      const completion = parseSetup(content, content.length);
      completion
        .then(function (result) {
          assert.equal(result.items.length, 1);
          assert.equal(result.items[0].label, '- (array item)');
        })
        .then(done, done);
    });

    it('Array anyOf two objects completion with "- " without any item', (done) => {
      const schema = require(path.join(__dirname, './fixtures/testArrayCompletionSchema.json'));
      languageService.addSchema(SCHEMA_ID, schema);
      const content = 'test_array_anyOf_2objects:\n  - ';
      const completion = parseSetup(content, content.length);
      completion
        .then(function (result) {
          console.log(result);

          assert.equal(result.items.length, 4); // TODO check
          assert.equal(result.items[0].label, 'obj1');
        })
        .then(done, done);
    });

    it('Array anyOf two objects completion with "-" without any item', (done) => {
      const schema = require(path.join(__dirname, './fixtures/testArrayCompletionSchema.json'));
      languageService.addSchema(SCHEMA_ID, schema);
      const content = 'test_array_anyOf_2objects:\n  -';
      const completion = parseSetup(content, content.length);
      completion
        .then(function (result) {
          assert.equal(result.items.length, 2);
          assert.equal(result.items[0].label, '- (array item) obj1');
        })
        .then(done, done);
    });

    it('Array anyOf two objects completion without "-" after array item', (done) => {
      const schema = require(path.join(__dirname, './fixtures/testArrayCompletionSchema.json'));
      languageService.addSchema(SCHEMA_ID, schema);
      const content = 'test_array_anyOf_2objects:\n  - obj1:\n      name: 1\n  ';
      const completion = parseSetup(content, content.length);
      completion
        .then(function (result) {
          assert.equal(result.items.length, 2);
          assert.equal(result.items[0].label, '- (array item) obj1');
        })
        .then(done, done);
    });

    it('Array anyOf two objects completion with "-" after array item', (done) => {
      const schema = require(path.join(__dirname, './fixtures/testArrayCompletionSchema.json'));
      languageService.addSchema(SCHEMA_ID, schema);
      const content = 'test_array_anyOf_2objects:\n  - obj1:\n      name: 1\n  -';
      const completion = parseSetup(content, content.length);
      completion
        .then(function (result) {
          assert.equal(result.items.length, 2);
          assert.equal(result.items[0].label, '- (array item) obj1');
        })
        .then(done, done);
    });

    it('Array anyOf two objects completion indentation', async () => {
      const schema = require(path.join(__dirname, './fixtures/testArrayCompletionSchema.json'));
      languageService.addSchema(SCHEMA_ID, schema);
      const content = 'test_array_anyOf_2objects:\n  - obj';
      const completion = await parseSetup(content, content.length);
      expect(completion.items.length).is.equal(4);
      const obj1 = completion.items.find((it) => it.label === 'obj1');
      expect(obj1).is.not.undefined;
      expect(obj1.textEdit.newText).equal('obj1:\n    ');
    });
  });

  describe('Parent Completion', () => {
    const obj1 = {
      properties: {
        type: {
          const: 'type obj1',
        },
        options: {
          type: 'object',
          properties: {
            label: {
              type: 'string',
            },
          },
          required: ['label'],
        },
      },
      required: ['type', 'options'],
      type: 'object',
    };
    const obj2 = {
      properties: {
        type: {
          const: 'type obj2',
        },
        options: {
          type: 'object',
          properties: {
            description: {
              type: 'string',
            },
          },
          required: ['description'],
        },
      },
      required: ['type', 'options'],
      type: 'object',
    };
    it('Should suggest complete object skeleton', async () => {
      const schema = {
        definitions: {
          obj1,
          obj2,
        },
        anyOf: [
          {
            $ref: '#/definitions/obj1',
          },
          {
            $ref: '#/definitions/obj2',
          },
        ],
      };
      languageService.addSchema(SCHEMA_ID, schema);
      const content = '';
      const result = await parseSetup(content, content.length);

      expect(result.items.length).equal(4);
      expect(result.items[0]).to.deep.equal(createExpectedCompletion('type', 'type', 0, 0, 0, 0, 10, 2, { documentation: '' }));
      expect(result.items[1]).to.deep.equal(
        createExpectedCompletion('obj1', 'type: type obj1\noptions:\n  label: $1', 0, 0, 0, 0, 7, 2, {
          documentation: {
            kind: 'markdown',
            value: '```yaml\ntype: type obj1\noptions:\n  label: \n```',
          },
          isForParentSuggestion: true,
          sortText: '_obj1',
          schemaType: 'obj1',
          indent: '',
        })
      );
      expect(result.items[2]).to.deep.equal(
        createExpectedCompletion('options', 'options:\n  label: $1', 0, 0, 0, 0, 10, 2, { documentation: '' })
      );
      expect(result.items[3]).to.deep.equal(
        createExpectedCompletion('obj2', 'type: type obj2\noptions:\n  description: $1', 0, 0, 0, 0, 7, 2, {
          documentation: {
            kind: 'markdown',
            value: '```yaml\ntype: type obj2\noptions:\n  description: \n```',
          },
          isForParentSuggestion: true,
          sortText: '_obj2',
          schemaType: 'obj2',
          indent: '',
        })
      );
    });

    it('Should suggest complete object skeleton - array', async () => {
      const schema = {
        definitions: {
          obj1,
          obj2,
        },
        items: {
          anyOf: [
            {
              $ref: '#/definitions/obj1',
            },
            {
              $ref: '#/definitions/obj2',
            },
          ],
        },
        type: 'array',
      };
      languageService.addSchema(SCHEMA_ID, schema);
      const content = '- ';
      const result = await parseSetup(content, content.length);

      expect(result.items.length).equal(4);
      expect(result.items[0]).to.deep.equal(createExpectedCompletion('type', 'type', 0, 2, 0, 2, 10, 2, { documentation: '' }));
      expect(result.items[1]).to.deep.equal(
        createExpectedCompletion('obj1', 'type: type obj1\n  options:\n    label: $1', 0, 2, 0, 2, 7, 2, {
          documentation: {
            kind: 'markdown',
            value: '```yaml\ntype: type obj1\n  options:\n    label: \n```',
          },
          isForParentSuggestion: true,
          sortText: '_obj1',
          schemaType: 'obj1',
          indent: '  ',
        })
      );
      expect(result.items[2]).to.deep.equal(
        createExpectedCompletion('options', 'options:\n    label: $1', 0, 2, 0, 2, 10, 2, { documentation: '' })
      );
      expect(result.items[3]).to.deep.equal(
        createExpectedCompletion('obj2', 'type: type obj2\n  options:\n    description: $1', 0, 2, 0, 2, 7, 2, {
          documentation: {
            kind: 'markdown',
            value: '```yaml\ntype: type obj2\n  options:\n    description: \n```',
          },
          isForParentSuggestion: true,
          sortText: '_obj2',
          schemaType: 'obj2',
          indent: '  ',
        })
      );
    });
  });
});<|MERGE_RESOLUTION|>--- conflicted
+++ resolved
@@ -979,13 +979,8 @@
             assert.equal(result.items.length, 1);
             assert.deepEqual(
               result.items[0],
-<<<<<<< HEAD
-              createExpectedCompletion('- (array item)', '- ', 1, 2, 1, 3, 9, 2, {
-                documentation: 'Create an item of an array',
-=======
               createExpectedCompletion('- (array item)', '- $1', 1, 2, 1, 3, 9, 2, {
                 documentation: { kind: 'markdown', value: 'Create an item of an array\n ```\n- \n```' },
->>>>>>> f8acfe26
               })
             );
           })
@@ -1019,13 +1014,8 @@
             assert.equal(result.items.length, 1);
             assert.deepEqual(
               result.items[0],
-<<<<<<< HEAD
-              createExpectedCompletion('- (array item)', '- ', 2, 2, 2, 2, 9, 2, {
-                documentation: 'Create an item of an array',
-=======
               createExpectedCompletion('- (array item)', '- $1', 2, 2, 2, 2, 9, 2, {
                 documentation: { kind: 'markdown', value: 'Create an item of an array\n ```\n- \n```' },
->>>>>>> f8acfe26
               })
             );
           })
@@ -1059,13 +1049,8 @@
             assert.equal(result.items.length, 1);
             assert.deepEqual(
               result.items[0],
-<<<<<<< HEAD
-              createExpectedCompletion('- (array item)', '- ', 1, 0, 1, 0, 9, 2, {
-                documentation: 'Create an item of an array',
-=======
               createExpectedCompletion('- (array item)', '- $1', 1, 0, 1, 0, 9, 2, {
                 documentation: { kind: 'markdown', value: 'Create an item of an array\n ```\n- \n```' },
->>>>>>> f8acfe26
               })
             );
           })
@@ -1286,18 +1271,8 @@
             assert.equal(result.items.length, 1);
             assert.deepEqual(
               result.items[0],
-<<<<<<< HEAD
-              createExpectedCompletion('- (array item)', '- name: $1', 3, 4, 3, 4, 9, 2, {
-                documentation: !jigxBranchTest
-                  ? 'Create an item of an array'
-                  : {
-                      kind: 'markdown',
-                      value: 'Create an item of an array\n ```\n- name: \n```',
-                    },
-=======
               createExpectedCompletion('- (array item)', '- name: ${1:test}', 3, 4, 3, 4, 9, 2, {
                 documentation: { kind: 'markdown', value: 'Create an item of an array\n ```\n- name: test\n```' },
->>>>>>> f8acfe26
               })
             );
           })
@@ -2429,8 +2404,6 @@
       const completion = parseSetup(content, content.length);
       completion
         .then(function (result) {
-          console.log(result);
-
           assert.equal(result.items.length, 4); // TODO check
           assert.equal(result.items[0].label, 'obj1');
         })
