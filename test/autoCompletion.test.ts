--- conflicted
+++ resolved
@@ -386,15 +386,8 @@
           .then(done, done);
       });
 
-<<<<<<< HEAD
       // not sure when this test failed, not sure which fix fixed this
       it('Autocomplete key with default value in middle of file - nested object', (done) => {
-=======
-      it('Autocomplete without default value - not required', async () => {
-        const languageSettingsSetup = new ServiceSetup().withCompletion();
-        languageSettingsSetup.languageSettings.disableDefaultProperties = true;
-        languageService.configure(languageSettingsSetup.languageSettings);
->>>>>>> 436443c6
         languageService.addSchema(SCHEMA_ID, {
           type: 'object',
           properties: {
@@ -402,7 +395,6 @@
               type: 'object',
               properties: {
                 sample: {
-<<<<<<< HEAD
                   type: 'object',
                   properties: {
                     detail: {
@@ -428,7 +420,18 @@
             );
           })
           .then(done, done);
-=======
+      });
+      it('Autocomplete without default value - not required', async () => {
+        const languageSettingsSetup = new ServiceSetup().withCompletion();
+        languageSettingsSetup.languageSettings.disableDefaultProperties = true;
+        languageService.configure(languageSettingsSetup.languageSettings);
+        languageService.addSchema(SCHEMA_ID, {
+          type: 'object',
+          properties: {
+            scripts: {
+              type: 'object',
+              properties: {
+                sample: {
                   type: 'string',
                   default: 'test',
                 },
@@ -478,7 +481,6 @@
             documentation: '',
           })
         );
->>>>>>> 436443c6
       });
 
       it('Autocomplete second key in middle of file', (done) => {
