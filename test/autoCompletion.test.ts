--- conflicted
+++ resolved
@@ -648,14 +648,9 @@
           .then(done, done);
       });
 
-<<<<<<< HEAD
       // Jigx: we are supporting this - extended by on of the next test
       it('Autocomplete does happen right after key object', (done) => {
-        languageService.addSchema(SCHEMA_ID, {
-=======
-      it('Autocomplete does not happen right after key object', (done) => {
-        schemaProvider.addSchema(SCHEMA_ID, {
->>>>>>> 3a74bdc2
+        schemaProvider.addSchema(SCHEMA_ID, {
           type: 'object',
           properties: {
             timeout: {
@@ -673,14 +668,9 @@
           .then(done, done);
       });
 
-<<<<<<< HEAD
       // Jigx: we are supporting this - extended by on of the next test
       it('Autocomplete does happen right after : under an object', (done) => {
-        languageService.addSchema(SCHEMA_ID, {
-=======
-      it('Autocomplete does not happen right after : under an object', (done) => {
-        schemaProvider.addSchema(SCHEMA_ID, {
->>>>>>> 3a74bdc2
+        schemaProvider.addSchema(SCHEMA_ID, {
           type: 'object',
           properties: {
             scripts: {
