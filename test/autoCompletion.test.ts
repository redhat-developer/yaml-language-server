--- conflicted
+++ resolved
@@ -156,10 +156,6 @@
           properties: {
             name: {
               type: 'string',
-<<<<<<< HEAD
-=======
-              // eslint-disable-next-line prettier/prettier, no-useless-escape
->>>>>>> e3b3b0d8
               default: '"yaml"',
             },
           },
@@ -181,10 +177,6 @@
           properties: {
             name: {
               type: 'string',
-<<<<<<< HEAD
-=======
-              // eslint-disable-next-line prettier/prettier, no-useless-escape
->>>>>>> e3b3b0d8
               default: '"yaml"',
             },
           },
@@ -1948,9 +1940,7 @@
       const completion = await parseSetup(content, 36);
       expect(completion.items).lengthOf(1);
       expect(completion.items[0].textEdit.newText).to.equal(
-        jigxBranchTest
-          ? 'settings:\n  data:\n    arrayItems:\n      - id: ' // remove not required props from snippet event they are default
-          : 'settings:\n  data:\n    arrayItems:\n      - show: ${1:true}\n        id: $2'
+        'settings:\n  data:\n    arrayItems:\n      - show: ${1:true}\n        id: $2'
       );
     });
 
