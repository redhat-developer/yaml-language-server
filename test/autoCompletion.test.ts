--- conflicted
+++ resolved
@@ -2750,7 +2750,6 @@
       type: 'object',
       description: 'Description1',
       title: 'Object1',
-<<<<<<< HEAD
     };
     const obj2 = {
       properties: {
@@ -2940,214 +2939,4 @@
       );
     });
   });
-
-  describe('Parent Completion', () => {
-    const obj1 = {
-      properties: {
-        type: {
-          const: 'typeObj1',
-        },
-        options: {
-          type: 'object',
-          properties: {
-            label: {
-              type: 'string',
-            },
-          },
-          required: ['label'],
-        },
-      },
-      required: ['type', 'options'],
-      type: 'object',
-=======
->>>>>>> ac4eb7fa
-    };
-    const obj2 = {
-      properties: {
-        type: {
-          const: 'typeObj2',
-        },
-        options: {
-          type: 'object',
-          properties: {
-            description: {
-              type: 'string',
-            },
-          },
-          required: ['description'],
-        },
-      },
-      required: ['type', 'options'],
-      type: 'object',
-    };
-    it('Should suggest complete object skeleton', async () => {
-      const schema = {
-        definitions: { obj1, obj2 },
-        anyOf: [
-          {
-            $ref: '#/definitions/obj1',
-          },
-          {
-            $ref: '#/definitions/obj2',
-          },
-        ],
-      };
-      languageService.addSchema(SCHEMA_ID, schema);
-      const content = '';
-      const result = await parseSetup(content, content.length);
-
-      expect(result.items.length).equal(4);
-      expect(result.items[0]).to.deep.equal(
-        createExpectedCompletion('type', 'type: typeObj1', 0, 0, 0, 0, 10, 2, { documentation: '' })
-      );
-      expect(result.items[1]).to.deep.equal(
-        createExpectedCompletion('Object1', 'type: typeObj1\noptions:\n  label: ', 0, 0, 0, 0, 7, 2, {
-          documentation: {
-            kind: 'markdown',
-            value: 'Description1\n\n----\n\n```yaml\ntype: typeObj1\noptions:\n  label: \n```',
-          },
-          sortText: '_Object1',
-        })
-      );
-      expect(result.items[2]).to.deep.equal(
-        createExpectedCompletion('options', 'options:\n  label: ', 0, 0, 0, 0, 10, 2, { documentation: '' })
-      );
-      expect(result.items[3]).to.deep.equal(
-        createExpectedCompletion('obj2', 'type: typeObj2\noptions:\n  description: ', 0, 0, 0, 0, 7, 2, {
-          documentation: {
-            kind: 'markdown',
-            value: '```yaml\ntype: typeObj2\noptions:\n  description: \n```',
-          },
-          sortText: '_obj2',
-        })
-      );
-    });
-
-    it('Should suggest complete object skeleton - array', async () => {
-      const schema = {
-        definitions: { obj1, obj2 },
-        items: {
-          anyOf: [
-            {
-              $ref: '#/definitions/obj1',
-            },
-            {
-              $ref: '#/definitions/obj2',
-            },
-          ],
-        },
-        type: 'array',
-      };
-      languageService.addSchema(SCHEMA_ID, schema);
-      const content = '- ';
-      const result = await parseSetup(content, content.length);
-
-      expect(result.items.length).equal(4);
-      expect(result.items[0]).to.deep.equal(
-        createExpectedCompletion('type', 'type: typeObj1', 0, 2, 0, 2, 10, 2, { documentation: '' })
-      );
-      expect(result.items[1]).to.deep.equal(
-        createExpectedCompletion('Object1', 'type: typeObj1\n  options:\n    label: ', 0, 2, 0, 2, 7, 2, {
-          documentation: {
-            kind: 'markdown',
-            value: 'Description1\n\n----\n\n```yaml\n  type: typeObj1\n  options:\n    label: \n```',
-          },
-          sortText: '_Object1',
-        })
-      );
-      expect(result.items[2]).to.deep.equal(
-        createExpectedCompletion('options', 'options:\n    label: ', 0, 2, 0, 2, 10, 2, { documentation: '' })
-      );
-      expect(result.items[3]).to.deep.equal(
-        createExpectedCompletion('obj2', 'type: typeObj2\n  options:\n    description: ', 0, 2, 0, 2, 7, 2, {
-          documentation: {
-            kind: 'markdown',
-            value: '```yaml\n  type: typeObj2\n  options:\n    description: \n```',
-          },
-          sortText: '_obj2',
-        })
-      );
-    });
-    it('Should agregate suggested text without duplicities in insertText', async () => {
-      const schema = {
-        definitions: { obj1, obj2 },
-        anyOf: [
-          {
-            $ref: '#/definitions/obj1',
-          },
-          {
-            $ref: '#/definitions/obj1',
-          },
-        ],
-      };
-      languageService.addSchema(SCHEMA_ID, schema);
-      const content = '';
-      const result = await parseSetup(content, content.length);
-
-      expect(result.items.length).equal(3);
-      expect(result.items[1]).to.deep.equal(
-        createExpectedCompletion('Object1', 'type: typeObj1\noptions:\n  label: ', 0, 0, 0, 0, 7, 2, {
-          documentation: {
-            kind: 'markdown',
-            value: 'Description1\n\n----\n\n```yaml\ntype: typeObj1\noptions:\n  label: \n```',
-          },
-          sortText: '_Object1',
-        })
-      );
-    });
-    it('Should suggest rest of the parent object', async () => {
-      const schema = {
-        definitions: { obj1 },
-        $ref: '#/definitions/obj1',
-      };
-      languageService.addSchema(SCHEMA_ID, schema);
-      const content = 'type: typeObj1\n';
-      const result = await parseSetup(content, content.length);
-
-      expect(result.items.length).equal(2);
-      expect(result.items[1]).to.deep.equal(
-        createExpectedCompletion('Object1', 'options:\n  label: ', 1, 0, 1, 0, 7, 2, {
-          documentation: {
-            kind: 'markdown',
-            value: 'Description1\n\n----\n\n```yaml\noptions:\n  label: \n```',
-          },
-          sortText: '_Object1',
-        })
-      );
-    });
-    it('Should reindex $x', async () => {
-      const schema = {
-        properties: {
-          options: {
-            type: 'object',
-            properties: {
-              label: {
-                type: 'string',
-              },
-            },
-            required: ['label'],
-          },
-          prop1: {
-            type: 'string',
-          },
-        },
-        required: ['type', 'options', 'prop1'],
-        type: 'object',
-      };
-      languageService.addSchema(SCHEMA_ID, schema);
-      const content = '';
-      const result = await parseSetup(content, content.length);
-
-      expect(result.items.length).equal(3);
-      expect(result.items[1]).to.deep.equal(
-        createExpectedCompletion('object', 'options:\n  label: $1\nprop1: $2', 0, 0, 0, 0, 7, 2, {
-          documentation: {
-            kind: 'markdown',
-            value: '```yaml\noptions:\n  label: \nprop1: \n```',
-          },
-          sortText: '_object',
-        })
-      );
-    });
-  });
 });