/*---------------------------------------------------------------------------------------------
 *  Copyright (c) Red Hat. All rights reserved.
 *  Licensed under the MIT License. See License.txt in the project root for license information.
 *--------------------------------------------------------------------------------------------*/

/* eslint-disable @typescript-eslint/no-var-requires */
import { SCHEMA_ID, setupLanguageService, setupSchemaIDTextDocument, toFsPath, jigxBranchTest } from './utils/testHelper';
import assert = require('assert');
import path = require('path');
import { createExpectedCompletion } from './utils/verifyError';
import { ServiceSetup } from './utils/serviceSetup';
import { CompletionList, InsertTextFormat, MarkupContent, MarkupKind, Position } from 'vscode-languageserver';
import { expect } from 'chai';
import { SettingsState, TextDocumentTestManager } from '../src/yamlSettings';
import { LanguageService } from '../src';
import { LanguageHandlers } from '../src/languageserver/handlers/languageHandlers';

//TODO Petr fix merge
describe('Auto Completion Tests', () => {
  let languageSettingsSetup: ServiceSetup;
  let languageService: LanguageService;
  let languageHandler: LanguageHandlers;
  let yamlSettings: SettingsState;

  before(() => {
    languageSettingsSetup = new ServiceSetup().withCompletion().withSchemaFileMatch({
      uri: 'http://google.com',
      fileMatch: ['bad-schema.yaml'],
    });
    const { languageService: langService, languageHandler: langHandler, yamlSettings: settings } = setupLanguageService(
      languageSettingsSetup.languageSettings
    );
    languageService = langService;
    languageHandler = langHandler;
    yamlSettings = settings;
  });

  function parseSetup(content: string, position: number): Promise<CompletionList> {
    const testTextDocument = setupSchemaIDTextDocument(content);
    yamlSettings.documents = new TextDocumentTestManager();
    (yamlSettings.documents as TextDocumentTestManager).set(testTextDocument);
    return languageHandler.completionHandler({
      position: testTextDocument.positionAt(position),
      textDocument: testTextDocument,
    });
  }

  afterEach(() => {
    languageService.deleteSchema(SCHEMA_ID);
    languageService.configure(languageSettingsSetup.languageSettings);
  });

  describe('YAML Completion Tests', function () {
    describe('JSON Schema Tests', function () {
      it('Autocomplete on root without word', (done) => {
        languageService.addSchema(SCHEMA_ID, {
          type: 'object',
          properties: {
            name: {
              type: 'string',
            },
          },
        });
        const content = '';
        const completion = parseSetup(content, 0);
        completion
          .then(function (result) {
            assert.equal(result.items.length, 1);
            assert.deepEqual(
              result.items[0],
              createExpectedCompletion('name', 'name: ', 0, 0, 0, 0, 10, 2, {
                documentation: '',
              })
            );
          })
          .then(done, done);
      });

      it('Autocomplete on root with partial word', (done) => {
        languageService.addSchema(SCHEMA_ID, {
          type: 'object',
          properties: {
            name: {
              type: 'string',
            },
          },
        });
        const content = 'na';
        const completion = parseSetup(content, 2);
        completion
          .then(function (result) {
            assert.equal(result.items.length, 1);
            assert.deepEqual(
              result.items[0],
              createExpectedCompletion('name', 'name: ', 0, 0, 0, 2, 10, 2, {
                documentation: '',
              })
            );
          })
          .then(done, done);
      });

      it('Autocomplete on default value (without :)', (done) => {
        languageService.addSchema(SCHEMA_ID, {
          type: 'object',
          properties: {
            name: {
              type: 'string',
              default: 'yaml',
            },
          },
        });
        const content = 'name';
        const completion = parseSetup(content, 10);
        completion
          .then(function (result) {
            assert.equal(result.items.length, 1);
            assert.deepEqual(
              result.items[0],
              createExpectedCompletion('name', 'name: ${1:yaml}', 0, 0, 0, 4, 10, 2, {
                documentation: '',
              })
            );
          })
          .then(done, done);
      });

      it('Autocomplete on default value (without value content)', (done) => {
        languageService.addSchema(SCHEMA_ID, {
          type: 'object',
          properties: {
            name: {
              type: 'string',
              default: 'yaml',
            },
          },
        });
        const content = 'name: ';
        const completion = parseSetup(content, 12);
        completion
          .then(function (result) {
            assert.equal(result.items.length, 1);
            assert.deepEqual(
              result.items[0],
              createExpectedCompletion('yaml', 'yaml', 0, 6, 0, 6, 12, 2, {
                detail: 'Default value',
              })
            );
          })
          .then(done, done);
      });

      it('Autocomplete on default value with \\"', async () => {
        languageService.addSchema(SCHEMA_ID, {
          type: 'object',
          properties: {
            name: {
              type: 'string',
              default: '"yaml"',
            },
          },
        });
        const content = 'name: ';
        const completion = await parseSetup(content, 6);
        assert.strictEqual(completion.items.length, 1);
        assert.deepStrictEqual(
          completion.items[0],
          createExpectedCompletion('"yaml"', '"yaml"', 0, 6, 0, 6, 12, 2, {
            detail: 'Default value',
          })
        );
      });

      it('Autocomplete name and value with \\"', async () => {
        languageService.addSchema(SCHEMA_ID, {
          type: 'object',
          properties: {
            name: {
              type: 'string',
              default: '"yaml"',
            },
          },
        });
        const content = 'name';
        const completion = await parseSetup(content, 3);
        assert.strictEqual(completion.items.length, 1);
        assert.deepStrictEqual(
          completion.items[0],
          createExpectedCompletion('name', 'name: ${1:"yaml"}', 0, 0, 0, 4, 10, 2, {
            documentation: '',
          })
        );
      });

      it('Autocomplete on default value (with value content)', (done) => {
        languageService.addSchema(SCHEMA_ID, {
          type: 'object',
          properties: {
            name: {
              type: 'string',
              default: 'yaml',
            },
          },
        });
        const content = 'name: ya';
        const completion = parseSetup(content, 15);
        completion
          .then(function (result) {
            assert.equal(result.items.length, 1);
            assert.deepEqual(
              result.items[0],
              createExpectedCompletion('yaml', 'yaml', 0, 6, 0, 8, 12, 2, {
                detail: 'Default value',
              })
            );
          })
          .then(done, done);
      });

      it('Autocomplete on boolean value (without value content)', (done) => {
        languageService.addSchema(SCHEMA_ID, {
          type: 'object',
          properties: {
            yaml: {
              type: 'boolean',
            },
          },
        });
        const content = 'yaml: ';
        const completion = parseSetup(content, 11);
        completion
          .then(function (result) {
            assert.equal(result.items.length, 2);
            assert.deepEqual(
              result.items[0],
              createExpectedCompletion('true', 'true', 0, 6, 0, 6, 12, 2, {
                documentation: '',
              })
            );
            assert.deepEqual(
              result.items[1],
              createExpectedCompletion('false', 'false', 0, 6, 0, 6, 12, 2, {
                documentation: '',
              })
            );
          })
          .then(done, done);
      });

      it('Autocomplete on boolean value (with value content)', (done) => {
        languageService.addSchema(SCHEMA_ID, {
          type: 'object',
          properties: {
            yaml: {
              type: 'boolean',
            },
          },
        });
        const content = 'yaml: fal';
        const completion = parseSetup(content, 11);
        completion
          .then(function (result) {
            assert.equal(result.items.length, 2);
            assert.deepEqual(
              result.items[0],
              createExpectedCompletion('true', 'true', 0, 6, 0, 9, 12, 2, {
                documentation: '',
              })
            );
            assert.deepEqual(
              result.items[1],
              createExpectedCompletion('false', 'false', 0, 6, 0, 9, 12, 2, {
                documentation: '',
              })
            );
          })
          .then(done, done);
      });

      it('Autocomplete on number value (without value content)', (done) => {
        languageService.addSchema(SCHEMA_ID, {
          type: 'object',
          properties: {
            timeout: {
              type: 'number',
              default: 60000,
            },
          },
        });
        const content = 'timeout: ';
        const completion = parseSetup(content, 9);
        completion
          .then(function (result) {
            assert.equal(result.items.length, 1);
            assert.deepEqual(
              result.items[0],
              createExpectedCompletion('60000', '60000', 0, 9, 0, 9, 12, 2, {
                detail: 'Default value',
              })
            );
          })
          .then(done, done);
      });

      it('Autocomplete on number value (with value content)', (done) => {
        languageService.addSchema(SCHEMA_ID, {
          type: 'object',
          properties: {
            timeout: {
              type: 'number',
              default: 60000,
            },
          },
        });
        const content = 'timeout: 6';
        const completion = parseSetup(content, 10);
        completion
          .then(function (result) {
            assert.equal(result.items.length, 1);
            assert.deepEqual(
              result.items[0],
              createExpectedCompletion('60000', '60000', 0, 9, 0, 10, 12, 2, {
                detail: 'Default value',
              })
            );
          })
          .then(done, done);
      });

      it('Autocomplete key in middle of file', (done) => {
        languageService.addSchema(SCHEMA_ID, {
          type: 'object',
          properties: {
            scripts: {
              type: 'object',
              properties: {
                sample: {
                  type: 'string',
                  enum: ['test'],
                },
              },
            },
          },
        });
        const content = 'scripts:\n  sample';
        const completion = parseSetup(content, 11);
        completion
          .then(function (result) {
            assert.equal(result.items.length, 1);
            assert.deepEqual(
              result.items[0],
              createExpectedCompletion('sample', 'sample: ${1:test}', 1, 2, 1, 8, 10, 2, {
                documentation: '',
              })
            );
          })
          .then(done, done);
      });

      it('Autocomplete key with default value in middle of file', (done) => {
        languageService.addSchema(SCHEMA_ID, {
          type: 'object',
          properties: {
            scripts: {
              type: 'object',
              properties: {
                sample: {
                  type: 'string',
                  default: 'test',
                },
              },
            },
          },
        });
        const content = 'scripts:\n  sam';
        const completion = parseSetup(content, 11);
        completion
          .then(function (result) {
            assert.equal(result.items.length, 1);
            assert.deepEqual(
              result.items[0],
              createExpectedCompletion('sample', 'sample: ${1:test}', 1, 2, 1, 5, 10, 2, {
                documentation: '',
              })
            );
          })
          .then(done, done);
      });

      it('Autocomplete without default value - not required', async () => {
        const languageSettingsSetup = new ServiceSetup().withCompletion();
        languageSettingsSetup.languageSettings.disableDefaultProperties = true;
        languageService.configure(languageSettingsSetup.languageSettings);
        languageService.addSchema(SCHEMA_ID, {
          type: 'object',
          properties: {
            scripts: {
              type: 'object',
              properties: {
                sample: {
                  type: 'string',
                  default: 'test',
                },
              },
            },
          },
        });
        const content = '';
        const result = await parseSetup(content, 0);
        expect(result.items.length).to.be.equal(1);
        expect(result.items[0]).to.deep.equal(
          createExpectedCompletion('scripts', 'scripts:\n  $1', 0, 0, 0, 0, 10, 2, {
            documentation: '',
          })
        );
      });
      it('Autocomplete without default value - required', async () => {
        const languageSettingsSetup = new ServiceSetup().withCompletion();
        languageSettingsSetup.languageSettings.disableDefaultProperties = true;
        languageService.configure(languageSettingsSetup.languageSettings);
        languageService.addSchema(SCHEMA_ID, {
          type: 'object',
          properties: {
            scripts: {
              type: 'object',
              properties: {
                sample: {
                  type: 'string',
                  default: 'test',
                },
              },
              required: ['sample'],
            },
          },
        });
        const content = '';
        const result = await parseSetup(content, 0);
        expect(result.items.length).to.be.equal(1);
        expect(result.items[0]).to.deep.equal(
          createExpectedCompletion('scripts', 'scripts:\n  sample: ${1:test}', 0, 0, 0, 0, 10, 2, {
            documentation: '',
          })
        );
      });

      // not sure when this test failed, not sure which fix fixed this
      it('Autocomplete key with default value in middle of file - nested object', (done) => {
        languageService.addSchema(SCHEMA_ID, {
          type: 'object',
          properties: {
            scripts: {
              type: 'object',
              properties: {
                sample: {
                  type: 'object',
                  properties: {
                    detail: {
                      type: 'string',
                      default: 'test',
                    },
                  },
                },
              },
            },
          },
        });
        const content = 'scripts:\n  sample:\n    det';
        const completion = parseSetup(content, content.length);
        completion
          .then(function (result) {
            assert.equal(result.items.length, 1);
            assert.deepEqual(
              result.items[0],
              createExpectedCompletion('detail', 'detail: ${1:test}', 2, 4, 2, 7, 10, 2, {
                documentation: '',
              })
            );
          })
          .then(done, done);
      });
      it('Autocomplete without default value - not required', async () => {
        const languageSettingsSetup = new ServiceSetup().withCompletion();
        languageSettingsSetup.languageSettings.disableDefaultProperties = true;
        languageService.configure(languageSettingsSetup.languageSettings);
        languageService.addSchema(SCHEMA_ID, {
          type: 'object',
          properties: {
            scripts: {
              type: 'object',
              properties: {
                sample: {
                  type: 'string',
                  default: 'test',
                },
                objectSample: {
                  type: 'object',
                },
              },
            },
          },
        });
        const content = '';
        const result = await parseSetup(content, 0);
        expect(result.items.length).to.be.equal(1);
        expect(result.items[0]).to.deep.equal(
          createExpectedCompletion('scripts', 'scripts:\n  ', 0, 0, 0, 0, 10, 2, {
            documentation: '',
          })
        );
      });
      it('Autocomplete without default value - required', async () => {
        const languageSettingsSetup = new ServiceSetup().withCompletion();
        languageSettingsSetup.languageSettings.disableDefaultProperties = true;
        languageService.configure(languageSettingsSetup.languageSettings);
        languageService.addSchema(SCHEMA_ID, {
          type: 'object',
          properties: {
            scripts: {
              type: 'object',
              properties: {
                sample: {
                  type: 'string',
                  default: 'test',
                },
                objectSample: {
                  type: 'object',
                },
              },
              required: ['sample', 'objectSample'],
            },
          },
        });
        const content = '';
        const result = await parseSetup(content, 0);
        expect(result.items.length).to.be.equal(1);
        expect(result.items[0]).to.deep.equal(
          createExpectedCompletion('scripts', 'scripts:\n  sample: ${1:test}\n  objectSample:\n    $2', 0, 0, 0, 0, 10, 2, {
            documentation: '',
          })
        );
      });

      it('Autocomplete second key in middle of file', (done) => {
        languageService.addSchema(SCHEMA_ID, {
          type: 'object',
          properties: {
            scripts: {
              type: 'object',
              properties: {
                sample: {
                  type: 'string',
                  enum: ['test'],
                },
                myOtherSample: {
                  type: 'string',
                  enum: ['test'],
                },
              },
            },
          },
        });
        const content = 'scripts:\n  sample: test\n  myOther';
        const completion = parseSetup(content, 31);
        completion
          .then(function (result) {
            assert.equal(result.items.length, 1);
            assert.deepEqual(
              result.items[0],
              createExpectedCompletion('myOtherSample', 'myOtherSample: ${1:test}', 2, 2, 2, 9, 10, 2, {
                documentation: '',
              })
            );
          })
          .then(done, done);
      });

      // replaced by on of the next test
      it.skip('jigx: Autocomplete does not happen right after key object', (done) => {
        languageService.addSchema(SCHEMA_ID, {
          type: 'object',
          properties: {
            timeout: {
              type: 'number',
              default: 60000,
            },
          },
        });
        const content = 'timeout:';
        const completion = parseSetup(content, 9);
        completion
          .then(function (result) {
            assert.equal(result.items.length, jigxBranchTest ? 1 : 0);
          })
          .then(done, done);
      });

      // replaced by on of the next test
      it.skip('jigx: Autocomplete does not happen right after : under an object', (done) => {
        languageService.addSchema(SCHEMA_ID, {
          type: 'object',
          properties: {
            scripts: {
              type: 'object',
              properties: {
                sample: {
                  type: 'string',
                  enum: ['test'],
                },
                myOtherSample: {
                  type: 'string',
                  enum: ['test'],
                },
              },
            },
          },
        });
        const content = 'scripts:\n  sample:';
        const completion = parseSetup(content, 21);
        completion
          .then(function (result) {
            assert.equal(result.items.length, jigxBranchTest ? 1 : 0);
          })
          .then(done, done);
      });
      it('Autocomplete does happen right after : under an object and with defaultSnippet', (done) => {
        languageService.addSchema(SCHEMA_ID, {
          type: 'object',
          properties: {
            scripts: {
              type: 'object',
              properties: {},
              defaultSnippets: [
                {
                  label: 'myOther2Sample snippet',
                  body: { myOther2Sample: {} },
                  markdownDescription: 'snippet\n```yaml\nmyOther2Sample:\n```\n',
                },
              ],
            },
          },
        });
        const content = 'scripts:';
        const completion = parseSetup(content, content.length);
        completion
          .then(function (result) {
            assert.equal(result.items.length, 1);
            assert.equal(result.items[0].insertText, '\n  myOther2Sample:');
          })
          .then(done, done);
      });

      it('Autocomplete does happen right after key object', (done) => {
        languageService.addSchema(SCHEMA_ID, {
          type: 'object',
          properties: {
            timeout: {
              type: 'number',
              default: 60000,
            },
          },
        });
        const content = 'timeout:';
        const completion = parseSetup(content, 9);
        completion
          .then(function (result) {
            assert.equal(result.items.length, 1);
            assert.deepEqual(
              result.items[0],
              createExpectedCompletion('60000', ' 60000', 0, 8, 0, 8, 12, 2, {
                detail: 'Default value',
              })
            );
          })
          .then(done, done);
      });

      it('Autocomplete does happen right after : under an object', (done) => {
        languageService.addSchema(SCHEMA_ID, {
          type: 'object',
          properties: {
            scripts: {
              type: 'object',
              properties: {
                sample: {
                  type: 'string',
                  enum: ['test'],
                },
                myOtherSample: {
                  type: 'string',
                  enum: ['test'],
                },
              },
            },
          },
        });
        const content = 'scripts:';
        const completion = parseSetup(content, content.length);
        completion
          .then(function (result) {
            assert.equal(result.items.length, 2);
            assert.deepEqual(
              result.items[0],
              createExpectedCompletion('sample', '\n  sample: ${1:test}', 0, 8, 0, 8, 10, 2, {
                documentation: '',
              })
            );
          })
          .then(done, done);
      });

      it('Autocomplete does happen right after : under an object and with defaultSnippet', (done) => {
        languageService.addSchema(SCHEMA_ID, {
          type: 'object',
          properties: {
            scripts: {
              type: 'object',
              properties: {},
              defaultSnippets: [
                {
                  label: 'myOther2Sample snippet',
                  body: { myOther2Sample: {} },
                  markdownDescription: 'snippet\n```yaml\nmyOther2Sample:\n```\n',
                },
              ],
            },
          },
        });
        const content = 'scripts:';
        const completion = parseSetup(content, content.length);
        completion
          .then(function (result) {
            assert.equal(result.items.length, 1);
            assert.equal(result.items[0].insertText, '\n  myOther2Sample:');
          })
          .then(done, done);
      });

      it('Autocomplete with defaultSnippet markdown', (done) => {
        languageService.addSchema(SCHEMA_ID, {
          type: 'object',
          properties: {
            scripts: {
              type: 'object',
              properties: {},
              defaultSnippets: [
                {
                  label: 'myOtherSample snippet',
                  body: { myOtherSample: {} },
                  markdownDescription: 'snippet\n```yaml\nmyOtherSample:\n```\n',
                },
              ],
            },
          },
        });
        const content = 'scripts: ';
        const completion = parseSetup(content, content.length);
        completion
          .then(function (result) {
            assert.equal(result.items.length, 1);
            assert.equal(result.items[0].insertText, '\n  myOtherSample:');
            assert.equal((result.items[0].documentation as MarkupContent).value, 'snippet\n```yaml\nmyOtherSample:\n```\n');
          })
          .then(done, done);
      });

      it('Autocomplete on multi yaml documents in a single file on root', (done) => {
        languageService.addSchema(SCHEMA_ID, {
          type: 'object',
          properties: {
            timeout: {
              type: 'number',
              default: 60000,
            },
          },
        });
        const content = '---\ntimeout: 10\n...\n---\n...';
        const completion = parseSetup(content, 28);
        completion
          .then(function (result) {
            assert.equal(result.items.length, 1);
            assert.deepEqual(
              result.items[0],
              createExpectedCompletion('timeout', 'timeout: ${1:60000}', 4, 0, 4, 3, 10, 2, {
                documentation: '',
              })
            );
          })
          .then(done, done);
      });

      it('Autocomplete on multi yaml documents in a single file on scalar', (done) => {
        languageService.addSchema(SCHEMA_ID, {
          type: 'object',
          properties: {
            timeout: {
              type: 'number',
              default: 60000,
            },
          },
        });
        const content = '---\ntimeout: 10\n...\n---\ntime \n...';
        const completion = parseSetup(content, 26);
        completion
          .then(function (result) {
            assert.equal(result.items.length, 1);
            assert.deepEqual(
              result.items[0],
              createExpectedCompletion('timeout', 'timeout: ${1:60000}', 4, 0, 4, 4, 10, 2, {
                documentation: '',
              })
            );
          })
          .then(done, done);
      });

      it('Autocompletion has no results on value when they are not available', (done) => {
        languageService.addSchema(SCHEMA_ID, {
          type: 'object',
          properties: {
            time: {
              type: 'string',
            },
          },
        });
        const content = 'time: ';
        const completion = parseSetup(content, 6);
        completion
          .then(function (result) {
            assert.equal(result.items.length, 0);
          })
          .then(done, done);
      });

      it('Test that properties that have multiple enums get auto completed properly', (done) => {
        const schema = {
          definitions: {
            ImageBuild: {
              type: 'object',
              properties: {
                kind: {
                  type: 'string',
                  enum: ['ImageBuild', 'ImageBuilder'],
                },
              },
            },
            ImageStream: {
              type: 'object',
              properties: {
                kind: {
                  type: 'string',
                  enum: ['ImageStream', 'ImageStreamBuilder'],
                },
              },
            },
          },
          oneOf: [
            {
              $ref: '#/definitions/ImageBuild',
            },
            {
              $ref: '#/definitions/ImageStream',
            },
          ],
        };
        languageService.addSchema(SCHEMA_ID, schema);
        const content = 'kind: ';
        const validator = parseSetup(content, 6);
        validator
          .then(function (result) {
            assert.equal(result.items.length, 4);
            assert.deepEqual(
              result.items[0],
              createExpectedCompletion('ImageBuild', 'ImageBuild', 0, 6, 0, 6, 12, 2, {
                documentation: undefined,
              })
            );
            assert.deepEqual(
              result.items[1],
              createExpectedCompletion('ImageBuilder', 'ImageBuilder', 0, 6, 0, 6, 12, 2, {
                documentation: undefined,
              })
            );
            assert.deepEqual(
              result.items[2],
              createExpectedCompletion('ImageStream', 'ImageStream', 0, 6, 0, 6, 12, 2, {
                documentation: undefined,
              })
            );
            assert.deepEqual(
              result.items[3],
              createExpectedCompletion('ImageStreamBuilder', 'ImageStreamBuilder', 0, 6, 0, 6, 12, 2, {
                documentation: undefined,
              })
            );
          })
          .then(done, done);
      });

      it('Insert required attributes at correct level', (done) => {
        const schema = require(path.join(__dirname, './fixtures/testRequiredProperties.json'));
        languageService.addSchema(SCHEMA_ID, schema);
        const content = '- top:\n    prop1: demo\n- ';
        const completion = parseSetup(content, content.length);
        completion
          .then(function (result) {
            assert.equal(result.items.length, 1);
            assert.deepEqual(
              result.items[0],
              createExpectedCompletion('top', 'top:\n      prop1: ', 2, 2, 2, 2, 10, 2, {
                documentation: '',
              })
            );
          })
          .then(done, done);
      });

      it('Insert required attributes at correct level even on first element', (done) => {
        const schema = require(path.join(__dirname, './fixtures/testRequiredProperties.json'));
        languageService.addSchema(SCHEMA_ID, schema);
        const content = '- ';
        const completion = parseSetup(content, content.length);
        completion
          .then(function (result) {
            assert.equal(result.items.length, 1);
            assert.deepEqual(
              result.items[0],
              createExpectedCompletion('top', 'top:\n    prop1: ', 0, 2, 0, 2, 10, 2, {
                documentation: '',
              })
            );
          })
          .then(done, done);
      });

      it('Provide the 3 types when none provided', (done) => {
        const schema = require(path.join(__dirname, './fixtures/testArrayMaxProperties.json'));
        languageService.addSchema(SCHEMA_ID, schema);
        const content = '- ';
        const completion = parseSetup(content, content.length);
        completion
          .then(function (result) {
            assert.equal(result.items.length, 3);
            assert.deepEqual(
              result.items[0],
              createExpectedCompletion('prop1', 'prop1: ', 0, 2, 0, 2, 10, 2, {
                documentation: '',
              })
            );
            assert.deepEqual(
              result.items[1],
              createExpectedCompletion('prop2', 'prop2: ', 0, 2, 0, 2, 10, 2, {
                documentation: '',
              })
            );
            assert.deepEqual(
              result.items[2],
              createExpectedCompletion('prop3', 'prop3: ', 0, 2, 0, 2, 10, 2, {
                documentation: '',
              })
            );
          })
          .then(done, done);
      });

      it('Provide the 2 types when one is provided', (done) => {
        const schema = require(path.join(__dirname, './fixtures/testArrayMaxProperties.json'));
        languageService.addSchema(SCHEMA_ID, schema);
        const content = '- prop1:\n  ';
        const completion = parseSetup(content, content.length);
        completion
          .then(function (result) {
            assert.equal(result.items.length, 2);
            assert.deepEqual(
              result.items[0],
              createExpectedCompletion('prop2', 'prop2: ', 1, 2, 1, 2, 10, 2, {
                documentation: '',
              })
            );
            assert.deepEqual(
              result.items[1],
              createExpectedCompletion('prop3', 'prop3: ', 1, 2, 1, 2, 10, 2, {
                documentation: '',
              })
            );
          })
          .then(done, done);
      });

      it('Provide the 2 types when one is provided and the second is typed', (done) => {
        const schema = require(path.join(__dirname, './fixtures/testArrayMaxProperties.json'));
        languageService.addSchema(SCHEMA_ID, schema);
        const content = '- prop1:\n  p';
        const completion = parseSetup(content, content.length);
        completion
          .then(function (result) {
            assert.equal(result.items.length, 2);
            assert.deepEqual(
              result.items[0],
              createExpectedCompletion('prop2', 'prop2: ', 1, 2, 1, 3, 10, 2, {
                documentation: '',
              })
            );
            assert.deepEqual(
              result.items[1],
              createExpectedCompletion('prop3', 'prop3: ', 1, 2, 1, 3, 10, 2, {
                documentation: '',
              })
            );
          })
          .then(done, done);
      });

      it('Provide no completion when maxProperties reached', (done) => {
        const schema = require(path.join(__dirname, './fixtures/testArrayMaxProperties.json'));
        languageService.addSchema(SCHEMA_ID, schema);
        const content = '- prop1:\n  prop2:\n  ';
        const completion = parseSetup(content, content.length);
        completion
          .then(function (result) {
            assert.equal(result.items.length, 0);
          })
          .then(done, done);
      });

      it('Autocompletion should escape @', async () => {
        languageService.addSchema(SCHEMA_ID, {
          type: 'object',
          properties: {
            '@type': {
              type: 'string',
              enum: ['foo'],
            },
          },
        });
        const content = '';
        const completion = await parseSetup(content, 0);
        expect(completion.items.length).to.be.equal(1);
        expect(completion.items[0]).to.deep.equal(
          createExpectedCompletion('@type', '"@type": ${1:foo}', 0, 0, 0, 0, 10, 2, {
            documentation: '',
          })
        );
      });

      it('Autocompletion should escape colon when indicating map', async () => {
        languageService.addSchema(SCHEMA_ID, {
          type: 'object',
          properties: {
            'test: colon': {
              type: 'object',
              properties: {
                none: {
                  type: 'boolean',
                  enum: [true],
                },
              },
            },
          },
        });
        const content = '';
        const completion = await parseSetup(content, 0);
        expect(completion.items.length).to.be.equal(1);
        expect(completion.items[0]).to.deep.equal(
          createExpectedCompletion('test: colon', '"test: colon":\n  ', 0, 0, 0, 0, 10, 2, {
            documentation: '',
          })
        );
      });

      it('Autocompletion should not escape colon when no white-space following', async () => {
        languageService.addSchema(SCHEMA_ID, {
          type: 'object',
          properties: {
            'test:colon': {
              type: 'object',
              properties: {
                none: {
                  type: 'boolean',
                  enum: [true],
                },
              },
            },
          },
        });
        const content = '';
        const completion = await parseSetup(content, 0);
        expect(completion.items.length).to.be.equal(1);
        expect(completion.items[0]).to.deep.equal(
          createExpectedCompletion('test:colon', 'test:colon:\n  ', 0, 0, 0, 0, 10, 2, {
            documentation: '',
          })
        );
      });

      it('Autocompletion should not escape colon when no key part present', async () => {
        languageService.addSchema(SCHEMA_ID, {
          type: 'object',
          properties: {
            ':colon': {
              type: 'object',
              properties: {
                none: {
                  type: 'boolean',
                  enum: [true],
                },
              },
            },
          },
        });
        const content = '';
        const completion = await parseSetup(content, 0);
        expect(completion.items.length).to.be.equal(1);
        expect(completion.items[0]).to.deep.equal(
          createExpectedCompletion(':colon', ':colon:\n  ', 0, 0, 0, 0, 10, 2, {
            documentation: '',
          })
        );
      });
    });

    describe('Array Specific Tests', function () {
      it('Should insert empty array item', (done) => {
        const schema = require(path.join(__dirname, './fixtures/testStringArray.json'));
        languageService.addSchema(SCHEMA_ID, schema);
        const content = 'fooBa';
        const completion = parseSetup(content, content.lastIndexOf('Ba') + 2);
        completion
          .then(function (result) {
            assert.strictEqual('fooBar:\n  - ${1:""}', result.items[0].insertText);
          })
          .then(done, done);
      });

      it('Array autocomplete without word and extra space', (done) => {
        languageService.addSchema(SCHEMA_ID, {
          type: 'object',
          properties: {
            authors: {
              type: 'array',
              items: {
                type: 'object',
                properties: {
                  name: {
                    type: 'string',
                  },
                },
              },
            },
          },
        });
        const content = 'authors:\n  - ';
        const completion = parseSetup(content, 14);
        completion
          .then(function (result) {
            assert.equal(result.items.length, 1);
            assert.deepEqual(
              result.items[0],
              createExpectedCompletion('name', 'name: ', 1, 4, 1, 4, 10, 2, {
                documentation: '',
              })
            );
          })
          .then(done, done);
      });

      it('Array autocomplete without word and autocompletion beside -', (done) => {
        languageService.addSchema(SCHEMA_ID, {
          type: 'object',
          properties: {
            authors: {
              type: 'array',
              items: {
                type: 'object',
                properties: {
                  name: {
                    type: 'string',
                  },
                },
              },
            },
          },
        });
        const content = 'authors:\n  -';
        const completion = parseSetup(content, 13);
        completion
          .then(function (result) {
            assert.equal(result.items.length, 1);
            assert.deepEqual(
              result.items[0],
              createExpectedCompletion('name', ' name: ', 1, 3, 1, 3, 10, 2, {
                documentation: '',
              })
            );
          })
          .then(done, done);
      });

      it('Array autocomplete without word on space before array symbol', (done) => {
        languageService.addSchema(SCHEMA_ID, {
          type: 'object',
          properties: {
            authors: {
              type: 'array',
              items: {
                type: 'object',
                properties: {
                  name: {
                    type: 'string',
                  },
                  email: {
                    type: 'string',
                  },
                },
              },
            },
          },
        });
        const content = 'authors:\n  - name: test\n  ';
        const completion = parseSetup(content, 26);
        completion
          .then(function (result) {
            assert.equal(result.items.length, 1);
            assert.deepEqual(
              result.items[0],
              createExpectedCompletion('- (array item)', '- ', 2, 2, 2, 2, 9, 2, {
                documentation: { kind: 'markdown', value: 'Create an item of an array\n ```\n- \n```' },
              })
            );
          })
          .then(done, done);
      });

      it('Array autocomplete on empty node with array from schema', (done) => {
        languageService.addSchema(SCHEMA_ID, {
          type: 'object',
          properties: {
            authors: {
              type: 'array',
              items: {
                type: 'object',
                properties: {
                  name: {
                    type: 'string',
                  },
                  email: {
                    type: 'string',
                  },
                },
              },
            },
          },
        });
        const content = 'authors:\n';
        const completion = parseSetup(content, 9);
        completion
          .then(function (result) {
            assert.equal(result.items.length, 1);
            assert.deepEqual(
              result.items[0],
              createExpectedCompletion('- (array item)', '- ', 1, 0, 1, 0, 9, 2, {
                documentation: { kind: 'markdown', value: 'Create an item of an array\n ```\n- \n```' },
              })
            );
          })
          .then(done, done);
      });

      it('Array autocomplete with letter', (done) => {
        languageService.addSchema(SCHEMA_ID, {
          type: 'object',
          properties: {
            authors: {
              type: 'array',
              items: {
                type: 'object',
                properties: {
                  name: {
                    type: 'string',
                  },
                },
              },
            },
          },
        });
        const content = 'authors:\n  - n';
        const completion = parseSetup(content, 14);
        completion
          .then(function (result) {
            assert.equal(result.items.length, 1);
            assert.deepEqual(
              result.items[0],
              createExpectedCompletion('name', 'name: ', 1, 4, 1, 5, 10, 2, {
                documentation: '',
              })
            );
          })
          .then(done, done);
      });

      it('Array autocomplete without word (second item)', (done) => {
        languageService.addSchema(SCHEMA_ID, {
          type: 'object',
          properties: {
            authors: {
              type: 'array',
              items: {
                type: 'object',
                properties: {
                  name: {
                    type: 'string',
                  },
                  email: {
                    type: 'string',
                  },
                },
              },
            },
          },
        });
        const content = 'authors:\n  - name: test\n    ';
        const completion = parseSetup(content, 32);
        completion
          .then(function (result) {
            assert.equal(result.items.length, 1);
            assert.deepEqual(
              result.items[0],
              createExpectedCompletion('email', 'email: ', 2, 4, 2, 4, 10, 2, {
                documentation: '',
              })
            );
          })
          .then(done, done);
      });

      it('Array autocomplete with letter (second item)', (done) => {
        languageService.addSchema(SCHEMA_ID, {
          type: 'object',
          properties: {
            authors: {
              type: 'array',
              items: {
                type: 'object',
                properties: {
                  name: {
                    type: 'string',
                  },
                  email: {
                    type: 'string',
                  },
                },
              },
            },
          },
        });
        const content = 'authors:\n  - name: test\n    e';
        const completion = parseSetup(content, 27);
        completion
          .then(function (result) {
            assert.equal(result.items.length, 1);
            assert.deepEqual(
              result.items[0],
              createExpectedCompletion('email', 'email: ', 2, 3, 2, 3, 10, 2, {
                documentation: '',
              })
            );
          })
          .then(done, done);
      });

      it('Autocompletion after array', (done) => {
        languageService.addSchema(SCHEMA_ID, {
          type: 'object',
          properties: {
            authors: {
              type: 'array',
              items: {
                type: 'object',
                properties: {
                  name: {
                    type: 'string',
                  },
                  email: {
                    type: 'string',
                  },
                },
              },
            },
            load: {
              type: 'boolean',
            },
          },
        });
        const content = 'authors:\n  - name: test\n';
        const completion = parseSetup(content, 24);
        completion
          .then(function (result) {
            assert.equal(result.items.length, 1);
            assert.deepEqual(
              result.items[0],
              createExpectedCompletion('load', 'load: ', 2, 0, 2, 0, 10, 2, {
                documentation: '',
              })
            );
          })
          .then(done, done);
      });

      it('Autocompletion after array with depth - no indent', (done) => {
        languageService.addSchema(SCHEMA_ID, {
          type: 'object',
          properties: {
            archive: {
              type: 'object',
              properties: {
                exclude: {
                  type: 'array',
                  items: {
                    type: 'object',
                    properties: {
                      name: {
                        type: 'string',
                        default: 'test',
                      },
                    },
                  },
                },
              },
            },
            include: {
              type: 'string',
              default: 'test',
            },
          },
        });
        const content = 'archive:\n  exclude:\n    - name: test\n\n';
        const completion = parseSetup(content, content.length - 1); //don't test on the last row
        completion
          .then(function (result) {
            assert.equal(result.items.length, 1);
            const expectedCompletion = createExpectedCompletion('include', 'include: ${1:test}', 3, 0, 3, 0, 10, 2, {
              documentation: '',
            });
            assert.deepEqual(result.items[0], expectedCompletion);
          })
          .then(done, done);
      });

      it('Autocompletion after array with depth - indent', (done) => {
        languageService.addSchema(SCHEMA_ID, {
          type: 'object',
          properties: {
            archive: {
              type: 'object',
              properties: {
                exclude: {
                  type: 'array',
                  items: {
                    type: 'object',
                    properties: {
                      name: {
                        type: 'string',
                        default: 'test',
                      },
                    },
                    required: ['name'],
                  },
                },
                include: {
                  type: 'string',
                },
              },
            },
          },
        });
        const content = 'archive:\n  exclude:\n    - nam\n     ';
        const completion = parseSetup(content, content.length - 1);
        completion
          .then(function (result) {
            assert.equal(result.items.length, 1);
            assert.deepEqual(
              result.items[0],
              createExpectedCompletion('- (array item)', '- name: ${1:test}', 3, 4, 3, 4, 9, 2, {
                documentation: { kind: 'markdown', value: 'Create an item of an array\n ```\n- name: test\n```' },
              })
            );
          })
          .then(done, done);
      });

      it('Array of enum autocomplete without word on array symbol', (done) => {
        languageService.addSchema(SCHEMA_ID, {
          type: 'object',
          properties: {
            references: {
              type: 'array',
              items: {
                enum: ['Test'],
              },
            },
          },
        });
        const content = 'references:\n  -';
        const completion = parseSetup(content, 29);
        completion
          .then(function (result) {
            assert.equal(result.items.length, 1);
            assert.deepEqual(
              result.items[0],
              createExpectedCompletion('Test', ' Test', 1, 3, 1, 3, 12, 2, {
                documentation: undefined,
              })
            );
          })
          .then(done, done);
      });

      it('Array of enum autocomplete without word', (done) => {
        languageService.addSchema(SCHEMA_ID, {
          type: 'object',
          properties: {
            references: {
              type: 'array',
              items: {
                enum: ['Test'],
              },
            },
          },
        });
        const content = 'references:\n  - ';
        const completion = parseSetup(content, 30);
        completion
          .then(function (result) {
            assert.equal(result.items.length, 1);
            assert.deepEqual(
              result.items[0],
              createExpectedCompletion('Test', 'Test', 1, 4, 1, 4, 12, 2, {
                documentation: undefined,
              })
            );
          })
          .then(done, done);
      });

      it('Array of enum autocomplete with letter', (done) => {
        languageService.addSchema(SCHEMA_ID, {
          type: 'object',
          properties: {
            references: {
              type: 'array',
              items: {
                enum: ['Test'],
              },
            },
          },
        });
        const content = 'references:\n  - T';
        const completion = parseSetup(content, 31);
        completion
          .then(function (result) {
            assert.equal(result.items.length, 1);
            assert.deepEqual(
              result.items[0],
              createExpectedCompletion('Test', 'Test', 1, 4, 1, 5, 12, 2, {
                documentation: undefined,
              })
            );
          })
          .then(done, done);
      });

      it('Array of objects autocomplete with 4 space indentation check', async () => {
        const languageSettingsSetup = new ServiceSetup().withCompletion().withIndentation('    ');
        languageService.configure(languageSettingsSetup.languageSettings);
        languageService.addSchema(SCHEMA_ID, {
          type: 'object',
          properties: {
            metadata: {
              type: 'object',
              properties: {
                ownerReferences: {
                  type: 'array',
                  items: {
                    type: 'object',
                    properties: {
                      apiVersion: {
                        type: 'string',
                      },
                      kind: {
                        type: 'string',
                      },
                      name: {
                        type: 'string',
                      },
                      uid: {
                        type: 'string',
                      },
                    },
                    required: ['apiVersion', 'kind', 'name', 'uid'],
                  },
                },
              },
            },
          },
        });

        const content = 'metadata:\n    ownerReferences';
        const completion = await parseSetup(content, 29);
        expect(completion.items[0]).deep.eq(
          createExpectedCompletion(
            'ownerReferences',
            'ownerReferences:\n    - apiVersion: $1\n      kind: $2\n      name: $3\n      uid: $4',
            1,
            4,
            1,
            19,
            10,
            2,
            { documentation: '' }
          )
        );
      });
    });

    it('Array of objects autocomplete with 2 space indentation check', async () => {
      const languageSettingsSetup = new ServiceSetup().withCompletion().withIndentation('  ');
      languageService.configure(languageSettingsSetup.languageSettings);
      languageService.addSchema(SCHEMA_ID, {
        type: 'object',
        properties: {
          metadata: {
            type: 'object',
            properties: {
              ownerReferences: {
                type: 'array',
                items: {
                  type: 'object',
                  properties: {
                    apiVersion: {
                      type: 'string',
                    },
                    kind: {
                      type: 'string',
                    },
                    name: {
                      type: 'string',
                    },
                    uid: {
                      type: 'string',
                    },
                  },
                  required: ['apiVersion', 'kind', 'name', 'uid'],
                },
              },
            },
          },
        },
      });

      const content = 'metadata:\n  ownerReferences';
      const completion = await parseSetup(content, 27);
      expect(completion.items[0]).deep.eq(
        createExpectedCompletion(
          'ownerReferences',
          'ownerReferences:\n  - apiVersion: $1\n    kind: $2\n    name: $3\n    uid: $4',
          1,
          2,
          1,
          17,
          10,
          2,
          { documentation: '' }
        )
      );
    });

    it('Array of objects autocomplete with 3 space indentation check', async () => {
      const languageSettingsSetup = new ServiceSetup().withCompletion().withIndentation('   ');
      languageService.configure(languageSettingsSetup.languageSettings);
      languageService.addSchema(SCHEMA_ID, {
        type: 'object',
        properties: {
          metadata: {
            type: 'object',
            properties: {
              ownerReferences: {
                type: 'array',
                items: {
                  type: 'object',
                  properties: {
                    apiVersion: {
                      type: 'string',
                    },
                    kind: {
                      type: 'string',
                    },
                    name: {
                      type: 'string',
                    },
                    uid: {
                      type: 'string',
                    },
                  },
                  required: ['apiVersion', 'kind', 'name', 'uid'],
                },
              },
            },
          },
        },
      });

      const content = 'metadata:\n   ownerReferences';
      const completion = await parseSetup(content, 27);
      expect(completion.items[0]).deep.eq(
        createExpectedCompletion(
          'ownerReferences',
          'ownerReferences:\n   - apiVersion: $1\n     kind: $2\n     name: $3\n     uid: $4',
          1,
          3,
          1,
          18,
          10,
          2,
          { documentation: '' }
        )
      );
    });

    it('Array completion - should not suggest const', async () => {
      languageService.addSchema(SCHEMA_ID, {
        type: 'object',
        properties: {
          test: {
            type: 'array',
            items: {
              type: 'object',
              properties: {
                constProp: {
                  type: 'string',
                  const: 'const1',
                },
              },
            },
          },
        },
      });
      const content = 'test:\n  - constProp:\n    ';
      const result = await parseSetup(content, content.length);
      expect(result.items.length).to.be.equal(0);
    });

    it('Object in array with 4 space indentation check', async () => {
      const languageSettingsSetup = new ServiceSetup().withCompletion().withIndentation('    ');
      languageService.configure(languageSettingsSetup.languageSettings);
      languageService.addSchema(SCHEMA_ID, {
        type: 'object',
        properties: {
          rules: {
            type: 'array',
            items: {
              title: 'rules item',
              type: 'object',
              properties: {
                id: {
                  type: 'string',
                },
                notes: {
                  type: 'string',
                },
                links: {
                  type: 'array',
                  items: {
                    properties: {
                      rel: {
                        type: 'string',
                      },
                      url: {
                        type: 'string',
                      },
                    },
                  },
                },
                nomination: {
                  type: 'string',
                  pattern: '[a-z0-9_]+',
                },
                weight: {
                  type: 'number',
                  minimum: 1,
                },
                criteria: {
                  type: 'array',
                  minItems: 1,
                  items: {
                    type: 'object',
                    properties: {
                      field: {
                        type: 'string',
                      },
                      operator: {
                        type: 'string',
                      },
                      operand: {
                        type: 'string',
                      },
                    },
                    required: ['field', 'operator', 'operand'],
                    additionalProperties: false,
                  },
                },
              },
              required: ['id', 'weight', 'criteria', 'nomination'],
            },
          },
        },
      });

      const content = 'rules:\n    -\n';
      const completion = await parseSetup(content, 12);

      expect(completion.items.find((i) => i.label === 'rules item').textEdit.newText).equal(
        ' id: $1\n  nomination: $2\n  weight: ${3:0}\n  criteria:\n      - field: $4\n        operator: $5\n        operand: $6'
      );
    });
  });

  describe('JSON Schema 7 Specific Tests', function () {
    it('Autocomplete works with examples', (done) => {
      languageService.addSchema(SCHEMA_ID, {
        type: 'object',
        properties: {
          foodItems: {
            type: 'string',
            examples: ['Apple', 'Banana'],
            default: 'Carrot',
          },
        },
      });
      const content = 'foodItems: ';
      const completion = parseSetup(content, 12);
      completion
        .then(function (result) {
          assert.equal(result.items.length, 3);
          assert.deepEqual(
            result.items[0],
            createExpectedCompletion('Carrot', 'Carrot', 0, 11, 0, 11, 12, 2, {
              detail: 'Default value',
            })
          );
          assert.deepEqual(result.items[1], createExpectedCompletion('Apple', 'Apple', 0, 11, 0, 11, 12, 2, {}));
          assert.deepEqual(result.items[2], createExpectedCompletion('Banana', 'Banana', 0, 11, 0, 11, 12, 2, {}));
        })
        .then(done, done);
    });

    it('Autocomplete works with const', (done) => {
      languageService.addSchema(SCHEMA_ID, {
        type: 'object',
        properties: {
          fruit: {
            const: 'Apple',
          },
        },
      });
      const content = 'fruit: App';
      const completion = parseSetup(content, 9);
      completion
        .then(function (result) {
          assert.equal(result.items.length, 1);
          assert.deepEqual(
            result.items[0],
            createExpectedCompletion('Apple', 'Apple', 0, 7, 0, 10, 12, 2, {
              documentation: undefined,
            })
          );
        })
        .then(done, done);
    });
    it('Autocomplete should suggest prop with const value', (done) => {
      languageService.addSchema(SCHEMA_ID, {
        type: 'object',
        properties: {
          fruit: {
            const: 'Apple',
          },
        },
      });
      const content = '';
      const completion = parseSetup(content, 0);
      completion
        .then(function (result) {
          assert.equal(result.items.length, 1);
          assert.deepEqual(
            result.items[0],
            createExpectedCompletion('fruit', 'fruit: Apple', 0, 0, 0, 0, 10, 2, {
              documentation: '',
            })
          );
        })
        .then(done, done);
    });
    it('Should insert quotation value if there is special char', async () => {
      languageService.addSchema(SCHEMA_ID, {
        type: 'object',
        properties: {
          from: {
            type: 'string',
            const: '@test',
          },
        },
      });
      const content = 'from: ';
      const completion = await parseSetup(content, content.length);

      expect(completion.items.length).equal(1);
      expect(completion.items[0]).to.deep.equal(
        createExpectedCompletion('@test', '"@test"', 0, 6, 0, 6, 12, 2, {
          documentation: undefined,
        })
      );
    });
  });

  describe('Indentation Specific Tests', function () {
    it('Indent should be considered with position relative to slash', (done) => {
      const schema = require(path.join(__dirname, './fixtures/testArrayIndent.json'));
      languageService.addSchema(SCHEMA_ID, schema);
      const content = 'install:\n  - he';
      const completion = parseSetup(content, content.lastIndexOf('he') + 2);
      completion
        .then(function (result) {
          assert.equal(result.items.length, 2);
          assert.deepEqual(
            result.items[0],
            createExpectedCompletion('helm', 'helm:\n    name: ', 1, 4, 1, 6, 10, 2, {
              documentation: '',
            })
          );
        })
        .then(done, done);
    });

    it('Large indent should be considered with position relative to slash', (done) => {
      const schema = require(path.join(__dirname, './fixtures/testArrayIndent.json'));
      languageService.addSchema(SCHEMA_ID, schema);
      const content = 'install:\n -            he';
      const completion = parseSetup(content, content.lastIndexOf('he') + 2);
      completion
        .then(function (result) {
          assert.equal(result.items.length, 2);
          assert.deepEqual(
            result.items[0],
            createExpectedCompletion('helm', 'helm:\n               name: ', 1, 14, 1, 16, 10, 2, {
              documentation: '',
            })
          );
        })
        .then(done, done);
    });

    it('Tab indent should be considered with position relative to slash', (done) => {
      const schema = require(path.join(__dirname, './fixtures/testArrayIndent.json'));
      languageService.addSchema(SCHEMA_ID, schema);
      const content = 'install:\n -\t             he';
      const completion = parseSetup(content, content.lastIndexOf('he') + 2);
      completion
        .then(function (result) {
          assert.equal(result.items.length, 2);
          assert.deepEqual(
            result.items[0],
            createExpectedCompletion('helm', 'helm:\n \t               name: ', 1, 16, 1, 18, 10, 2, {
              documentation: '',
            })
          );
        })
        .then(done, done);
    });
  });

  describe('Yaml schema defined in file', function () {
    const uri = toFsPath(path.join(__dirname, './fixtures/testArrayMaxProperties.json'));

    it('Provide completion from schema declared in file', (done) => {
      const content = `# yaml-language-server: $schema=${uri}\n- `;
      const completion = parseSetup(content, content.length);
      completion
        .then(function (result) {
          assert.equal(result.items.length, 3);
        })
        .then(done, done);
    });

    it('Provide completion from schema declared in file with several attributes', (done) => {
      const content = `# yaml-language-server: $schema=${uri} anothermodeline=value\n- `;
      const completion = parseSetup(content, content.length);
      completion
        .then(function (result) {
          assert.equal(result.items.length, 3);
        })
        .then(done, done);
    });

    it('Provide completion from schema declared in file with several documents', async () => {
      const documentContent1 = `# yaml-language-server: $schema=${uri} anothermodeline=value\n- `;
      const content = `${documentContent1}\n---\n- `;
      const result = await parseSetup(content, documentContent1.length);
      assert.equal(result.items.length, 3, `Expecting 3 items in completion but found ${result.items.length}`);

      const resultDoc2 = await parseSetup(content, content.length);
      assert.equal(resultDoc2.items.length, 0, `Expecting no items in completion but found ${resultDoc2.items.length}`);
    });

    it('should handle absolute path', async () => {
      const documentContent = `# yaml-language-server: $schema=${path.join(
        __dirname,
        './fixtures/testArrayMaxProperties.json'
      )} anothermodeline=value\n- `;
      const content = `${documentContent}\n---\n- `;
      const result = await parseSetup(content, documentContent.length);
      assert.strictEqual(result.items.length, 3, `Expecting 3 items in completion but found ${result.items.length}`);
    });

    it('should handle relative path', async () => {
      const documentContent = `# yaml-language-server: $schema=./fixtures/testArrayMaxProperties.json anothermodeline=value\n- `;
      const content = `${documentContent}\n---\n- `;

      const testTextDocument = setupSchemaIDTextDocument(content, path.join(__dirname, 'test.yaml'));
      yamlSettings.documents = new TextDocumentTestManager();
      (yamlSettings.documents as TextDocumentTestManager).set(testTextDocument);
      const result = await languageHandler.completionHandler({
        position: testTextDocument.positionAt(documentContent.length),
        textDocument: testTextDocument,
      });
      assert.strictEqual(result.items.length, 3, `Expecting 3 items in completion but found ${result.items.length}`);
    });

    const inlineSchemaLabel = 'Inline schema';

    it('should provide modeline completion on first character with no schema associated and no modeline yet', async () => {
      const testTextDocument = setupSchemaIDTextDocument('', path.join(__dirname, 'test.yaml'));
      yamlSettings.documents = new TextDocumentTestManager();
      (yamlSettings.documents as TextDocumentTestManager).set(testTextDocument);
      const result = await languageHandler.completionHandler({
        position: testTextDocument.positionAt(0),
        textDocument: testTextDocument,
      });
      assert.strictEqual(result.items.length, 1, `Expecting 1 item in completion but found ${result.items.length}`);
      assert.strictEqual(result.items[0].label, inlineSchemaLabel);
    });

    it('should not provide modeline completion on first character when schema is associated', async () => {
      const specificSchemaId = path.join(__dirname, 'test.yaml');
      const testTextDocument = setupSchemaIDTextDocument('', specificSchemaId);
      languageService.addSchema(specificSchemaId, {
        type: 'object',
        properties: {
          name: {
            type: 'string',
          },
        },
      });
      yamlSettings.documents = new TextDocumentTestManager();
      (yamlSettings.documents as TextDocumentTestManager).set(testTextDocument);
      const result = await languageHandler.completionHandler({
        position: testTextDocument.positionAt(0),
        textDocument: testTextDocument,
      });
      assert.strictEqual(result.items.length, 1, `Expecting 1 item in completion but found ${result.items.length}`);
      assert.notStrictEqual(result.items[0].label, inlineSchemaLabel);
    });

    it('should not provide modeline completion on first character when modeline already present', async () => {
      const testTextDocument = setupSchemaIDTextDocument('# yaml-language-server:', path.join(__dirname, 'test.yaml'));
      yamlSettings.documents = new TextDocumentTestManager();
      (yamlSettings.documents as TextDocumentTestManager).set(testTextDocument);
      const result = await languageHandler.completionHandler({
        position: testTextDocument.positionAt(0),
        textDocument: testTextDocument,
      });
      assert.strictEqual(result.items.length, 0, `Expecting 0 item in completion but found ${result.items.length}`);
    });

    it('should provide schema id completion in modeline', async () => {
      const modeline = '# yaml-language-server: $schema=';
      const testTextDocument = setupSchemaIDTextDocument(modeline, path.join(__dirname, 'test.yaml'));
      yamlSettings.documents = new TextDocumentTestManager();
      (yamlSettings.documents as TextDocumentTestManager).set(testTextDocument);
      const result = await languageHandler.completionHandler({
        position: testTextDocument.positionAt(modeline.length),
        textDocument: testTextDocument,
      });
      assert.strictEqual(result.items.length, 1, `Expecting 1 item in completion but found ${result.items.length}`);
      assert.strictEqual(result.items[0].label, 'http://google.com');
    });

    it('should provide schema id completion in modeline for any line', async () => {
      const modeline = 'foo:\n  bar\n# yaml-language-server: $schema=';
      const testTextDocument = setupSchemaIDTextDocument(modeline, path.join(__dirname, 'test.yaml'));
      yamlSettings.documents = new TextDocumentTestManager();
      (yamlSettings.documents as TextDocumentTestManager).set(testTextDocument);
      const result = await languageHandler.completionHandler({
        position: testTextDocument.positionAt(modeline.length),
        textDocument: testTextDocument,
      });
      assert.strictEqual(result.items.length, 1, `Expecting 1 item in completion but found ${result.items.length}`);
      assert.strictEqual(result.items[0].label, 'http://google.com');
    });
  });

  describe('Configuration based indentation', () => {
    it('4 space indentation', async () => {
      const languageSettingsSetup = new ServiceSetup().withCompletion().withIndentation('    ');
      languageService.configure(languageSettingsSetup.languageSettings);
      languageService.addSchema(SCHEMA_ID, {
        type: 'object',
        properties: {
          scripts: {
            type: 'object',
            properties: {
              sample: {
                type: 'string',
                enum: ['test'],
              },
              myOtherSample: {
                type: 'string',
                enum: ['test'],
              },
            },
          },
        },
      });
      const content = 'scripts:\n    sample: test\n    myOther';
      const completion = await parseSetup(content, 34);
      assert.strictEqual(completion.items.length, 1);
      assert.deepStrictEqual(
        completion.items[0],
        createExpectedCompletion('myOtherSample', 'myOtherSample: ${1:test}', 2, 4, 2, 11, 10, 2, {
          documentation: '',
        })
      );
    });
  });

  describe('Bug fixes', () => {
    it('Object in array completion indetetion', async () => {
      languageService.addSchema(SCHEMA_ID, {
        type: 'object',
        properties: {
          components: {
            type: 'array',
            items: {
              type: 'object',
              properties: {
                id: {
                  type: 'string',
                },
                settings: {
                  type: 'object',
                  required: ['data'],
                  properties: {
                    data: {
                      type: 'object',
                      required: ['arrayItems'],
                      properties: {
                        arrayItems: {
                          type: 'array',
                          items: {
                            type: 'object',
                            required: ['id'],
                            properties: {
                              show: {
                                type: 'boolean',
                                default: true,
                              },
                              id: {
                                type: 'string',
                              },
                            },
                          },
                        },
                      },
                    },
                  },
                },
              },
            },
          },
        },
      });

      const content = 'components:\n  - id: jsakdh\n    setti';
      const completion = await parseSetup(content, 36);
      expect(completion.items).lengthOf(1);
      expect(completion.items[0].textEdit.newText).to.equal(
        'settings:\n  data:\n    arrayItems:\n      - show: ${1:true}\n        id: $2'
      );
    });

    it('Object completion', (done) => {
      languageService.addSchema(SCHEMA_ID, {
        type: 'object',
        properties: {
          env: {
            type: 'object',
            default: {
              KEY: 'VALUE',
            },
          },
        },
      });

      const content = 'env: ';
      const completion = parseSetup(content, 5);
      completion
        .then(function (result) {
          assert.equal(result.items.length, 1);
          assert.deepEqual(
            result.items[0],
            createExpectedCompletion('Default value', '\n  ${1:KEY}: ${2:VALUE}\n', 0, 5, 0, 5, 9, 2, {
              detail: 'Default value',
            })
          );
        })
        .then(done, done);
    });

    it('Complex default object completion', (done) => {
      languageService.addSchema(SCHEMA_ID, {
        type: 'object',
        properties: {
          env: {
            type: 'object',
            default: {
              KEY: 'VALUE',
              KEY2: {
                TEST: 'TEST2',
              },
              KEY3: ['Test', 'Test2'],
            },
          },
        },
      });

      const content = 'env: ';
      const completion = parseSetup(content, 5);
      completion
        .then(function (result) {
          assert.equal(result.items.length, 1);
          assert.deepEqual(
            result.items[0],
            createExpectedCompletion(
              'Default value',
              '\n  ${1:KEY}: ${2:VALUE}\n  ${3:KEY2}:\n    ${4:TEST}: ${5:TEST2}\n  ${6:KEY3}:\n    - ${7:Test}\n    - ${8:Test2}\n',
              0,
              5,
              0,
              5,
              9,
              2,
              {
                detail: 'Default value',
              }
            )
          );
        })
        .then(done, done);
    });

    it('should handle array schema without items', async () => {
      languageService.addSchema(SCHEMA_ID, {
        type: 'array',
        items: {
          anyOf: [
            {
              type: 'object',
              properties: {
                fooBar: {
                  type: 'object',
                  properties: {
                    name: {
                      type: 'string',
                    },
                    aaa: {
                      type: 'array',
                    },
                  },
                  required: ['name', 'aaa'],
                },
              },
            },
          ],
        },
      });

      const content = '---\n- \n';
      const completion = await parseSetup(content, 6);
      expect(completion.items).lengthOf(1);
      expect(completion.items[0].label).eq('fooBar');
      expect(completion.items[0].insertText).eq('fooBar:\n    name: $1\n    aaa:\n      - $2');
    });

    it('auto completion based on the list indentation', async () => {
      languageService.addSchema(SCHEMA_ID, {
        type: 'array',
        items: {
          type: 'object',
          properties: {
            prop1: {
              type: 'string',
            },
            prop2: {
              type: 'string',
            },
            Object: {
              type: 'array',
              items: {
                type: 'object',
                properties: {
                  env_prop1: {
                    type: 'string',
                  },
                },
              },
            },
          },
        },
      });

      const content = '- prop1: value\n  object:\n  - env_prop1: value\n  ';
      const completion = await parseSetup(content, 49);
      expect(completion.items).lengthOf(2);
      expect(completion.items[0].label).eq('prop2');
      expect(completion.items[0].insertText).eq('prop2: ');
    });

    it('should complete string which contains number in default value', async () => {
      languageService.addSchema(SCHEMA_ID, {
        type: 'object',
        properties: {
          env: {
            type: 'integer',
            default: '1',
          },
          enum: {
            type: 'string',
            default: '1',
          },
        },
      });

      const content = 'enum';
      const completion = await parseSetup(content, 3);

      const enumItem = completion.items.find((i) => i.label === 'enum');
      expect(enumItem).to.not.undefined;
      expect(enumItem.textEdit.newText).equal('enum: ${1:"1"}');

      const envItem = completion.items.find((i) => i.label === 'env');
      expect(envItem).to.not.undefined;
      expect(envItem.textEdit.newText).equal('env: ${1:1}');
    });

    it('should complete string which contains number in examples values', async () => {
      languageService.addSchema(SCHEMA_ID, {
        type: 'object',
        properties: {
          fooBar: {
            type: 'string',
            examples: ['test', '1', 'true'],
          },
        },
      });

      const content = 'fooBar: \n';
      const completion = await parseSetup(content, 8);

      const testItem = completion.items.find((i) => i.label === 'test');
      expect(testItem).to.not.undefined;
      expect(testItem.textEdit.newText).equal('test');

      const oneItem = completion.items.find((i) => i.label === '1');
      expect(oneItem).to.not.undefined;
      expect(oneItem.textEdit.newText).equal('"1"');

      const trueItem = completion.items.find((i) => i.label === 'true');
      expect(trueItem).to.not.undefined;
      expect(trueItem.textEdit.newText).equal('"true"');
    });

    it('should provide label as string for examples completion item', async () => {
      languageService.addSchema(SCHEMA_ID, {
        type: 'object',
        properties: {
          fooBar: {
            type: 'array',
            items: {
              type: 'string',
              examples: ['test'],
            },
          },
        },
      });

      const content = 'fooBar: \n';
      const completion = await parseSetup(content, 8);

      expect(completion.items).length(1);
    });

    it('should provide completion for flow map', async () => {
      languageService.addSchema(SCHEMA_ID, {
        type: 'object',
        properties: { A: { type: 'string', enum: ['a1', 'a2'] }, B: { type: 'string', enum: ['b1', 'b2'] } },
      });

      const content = '{A: , B: b1}';
      const completion = await parseSetup(content, 4);
      expect(completion.items).lengthOf(2);
      expect(completion.items[0]).eql(
        createExpectedCompletion('a1', 'a1', 0, 4, 0, 4, 12, InsertTextFormat.Snippet, { documentation: undefined })
      );
      expect(completion.items[1]).eql(
        createExpectedCompletion('a2', 'a2', 0, 4, 0, 4, 12, InsertTextFormat.Snippet, { documentation: undefined })
      );
    });

    it('should provide completion for "null" enum value', async () => {
      languageService.addSchema(SCHEMA_ID, {
        type: 'object',
        properties: {
          kind: {
            enum: ['project', null],
          },
        },
      });

      const content = 'kind: \n';
      const completion = await parseSetup(content, 6);
      expect(completion.items).lengthOf(2);
      expect(completion.items[0]).eql(
        createExpectedCompletion('project', 'project', 0, 6, 0, 6, 12, InsertTextFormat.Snippet, { documentation: undefined })
      );
      expect(completion.items[1]).eql(
        createExpectedCompletion('null', 'null', 0, 6, 0, 6, 12, InsertTextFormat.Snippet, { documentation: undefined })
      );
    });

    it('should provide completion for empty file', async () => {
      languageService.addSchema(SCHEMA_ID, {
        oneOf: [
          {
            type: 'object',
            description: 'dummy schema',
          },
          {
            properties: {
              kind: {
                type: 'string',
              },
            },
            type: 'object',
            additionalProperties: false,
          },
          {
            properties: {
              name: {
                type: 'string',
              },
            },
            type: 'object',
            additionalProperties: false,
          },
        ],
      });

      const content = ' \n\n\n';
      const completion = await parseSetup(content, 3);
      expect(completion.items).lengthOf(2);
      expect(completion.items[0]).eql(
        createExpectedCompletion('kind', 'kind: ', 2, 0, 2, 0, 10, InsertTextFormat.Snippet, { documentation: '' })
      );
      expect(completion.items[1]).eql(
        createExpectedCompletion('name', 'name: ', 2, 0, 2, 0, 10, InsertTextFormat.Snippet, { documentation: '' })
      );
    });

    it('should not provide additional ":" on existing property completion', async () => {
      languageService.addSchema(SCHEMA_ID, {
        type: 'object',
        properties: {
          kind: {
            type: 'string',
          },
        },
        required: ['kind'],
      });

      const content = 'kind: 111\n';
      const completion = await parseSetup(content, 3);
      expect(completion.items).lengthOf(2);
      expect(completion.items[0]).eql(
        createExpectedCompletion('kind', 'kind', 0, 0, 0, 4, 10, InsertTextFormat.Snippet, { documentation: '' })
      );
    });

    it('should not provide additional ":" on existing property completion when try to complete partial property', async () => {
      languageService.addSchema(SCHEMA_ID, {
        type: 'object',
        properties: {
          kind: {
            type: 'string',
          },
        },
        required: ['kind'],
      });

      const content = 'ki: 111\n';
      const completion = await parseSetup(content, 1);
      expect(completion.items).lengthOf(2);
      expect(completion.items[0]).eql(
        createExpectedCompletion('kind', 'kind', 0, 0, 0, 2, 10, InsertTextFormat.Snippet, { documentation: '' })
      );
    });

    it('should use markdownDescription for property completion', async () => {
      languageService.addSchema(SCHEMA_ID, {
        type: 'object',
        properties: {
          kind: {
            type: 'string',
            description: 'Kind is a string value representing the REST',
            markdownDescription:
              '**kind** (string)\n\nKind is a string value representing the REST resource this object represents.',
          },
        },
        required: ['kind'],
      });

      const content = 'kin';
      const completion = await parseSetup(content, 1);
      expect(completion.items).lengthOf(2);
      expect(completion.items[0]).eql(
        createExpectedCompletion('kind', 'kind: ', 0, 0, 0, 3, 10, InsertTextFormat.Snippet, {
          documentation: {
            kind: MarkupKind.Markdown,
            value: '**kind** (string)\n\nKind is a string value representing the REST resource this object represents.',
          },
        })
      );
    });

    it('should follow $ref in additionalItems', async () => {
      languageService.addSchema(SCHEMA_ID, {
        type: 'object',
        properties: {
          test: {
            $ref: '#/definitions/Recur',
          },
        },
        definitions: {
          Recur: {
            type: 'array',
            items: [
              {
                type: 'string',
                enum: ['and'],
              },
            ],
            additionalItems: {
              $ref: '#/definitions/Recur',
            },
          },
        },
      });

      const content = 'test:\n  - and\n  - - ';

      const completion = await parseSetup(content, 20);
      expect(completion.items).lengthOf(1);
      expect(completion.items[0]).eql(
        createExpectedCompletion('and', 'and', 2, 6, 2, 6, 12, InsertTextFormat.Snippet, { documentation: undefined })
      );
    });

    it('should follow $ref in additionalItems: extra space after cursor', async () => {
      languageService.addSchema(SCHEMA_ID, {
        type: 'object',
        properties: {
          test: {
            $ref: '#/definitions/Recur',
          },
        },
        definitions: {
          Recur: {
            type: 'array',
            items: [
              {
                type: 'string',
                enum: ['and'],
              },
            ],
            additionalItems: {
              $ref: '#/definitions/Recur',
            },
          },
        },
      });

      const content = 'test:\n  - and\n  - -   ';

      const completion = await parseSetup(content, 20);
      expect(completion.items).lengthOf(1);
      expect(completion.items[0]).eql(
        createExpectedCompletion('and', 'and', 2, 6, 2, 8, 12, InsertTextFormat.Snippet, { documentation: undefined })
      );
    });

    it('should follow $ref in additionalItems for flow style array', async () => {
      languageService.addSchema(SCHEMA_ID, {
        type: 'object',
        properties: {
          test: {
            $ref: '#/definitions/Recur',
          },
        },
        definitions: {
          Recur: {
            type: 'array',
            items: [
              {
                type: 'string',
                enum: ['and'],
              },
            ],
            additionalItems: {
              $ref: '#/definitions/Recur',
            },
          },
        },
      });

      const content = 'test:\n  - and\n  - []';
      const completion = await parseSetup(content, 18);
      expect(completion.items).lengthOf(1);
      expect(completion.items[0]).eql(
        createExpectedCompletion('and', 'and', 2, 4, 2, 4, 12, InsertTextFormat.Snippet, { documentation: undefined })
      );
    });

    it('completion should handle bad schema', async () => {
      const doc = setupSchemaIDTextDocument('foo:\n bar', 'bad-schema.yaml');
      yamlSettings.documents = new TextDocumentTestManager();
      (yamlSettings.documents as TextDocumentTestManager).set(doc);
      const result = await languageHandler.completionHandler({
        position: Position.create(0, 1),
        textDocument: doc,
      });

      expect(result.items).to.be.empty;
    });

    it('should convert to string non string completion label', async () => {
      languageService.addSchema(SCHEMA_ID, {
        type: 'object',
        properties: {
          version: {
            default: 2.1,
            enum: [2, 2.1],
          },
        },
      });

      const content = 'version: ';
      const completion = await parseSetup(content, 9);
      expect(completion.items).lengthOf(2);
      expect(completion.items[0]).eql(
        createExpectedCompletion('2', '2', 0, 9, 0, 9, 12, InsertTextFormat.Snippet, { documentation: undefined })
      );
      expect(completion.items[1]).eql(
        createExpectedCompletion('2.1', '2.1', 0, 9, 0, 9, 12, InsertTextFormat.Snippet, { documentation: undefined })
      );
    });
  });

  describe('Array completion', () => {
    it('Simple array object completion with "-" without any item', (done) => {
      const schema = require(path.join(__dirname, './fixtures/testArrayCompletionSchema.json'));
      languageService.addSchema(SCHEMA_ID, schema);
      const content = 'test_simpleArrayObject:\n  -';
      const completion = parseSetup(content, content.length);
      completion
        .then(function (result) {
          assert.equal(result.items.length, 2);
          assert.equal(result.items[0].label, 'obj1');
          assert.equal(result.items[0].insertText, ' obj1:\n    ');
        })
        .then(done, done);
    });

    it('Simple array object completion without "-" after array item', (done) => {
      const schema = require(path.join(__dirname, './fixtures/testArrayCompletionSchema.json'));
      languageService.addSchema(SCHEMA_ID, schema);
      const content = 'test_simpleArrayObject:\n  - obj1:\n      name: 1\n  ';
      const completion = parseSetup(content, content.length);
      completion
        .then(function (result) {
          assert.equal(result.items.length, 1);
          assert.equal(result.items[0].label, '- (array item)');
        })
        .then(done, done);
    });

    it('Simple array object completion with "-" after array item', (done) => {
      const schema = require(path.join(__dirname, './fixtures/testArrayCompletionSchema.json'));
      languageService.addSchema(SCHEMA_ID, schema);
      const content = 'test_simpleArrayObject:\n  - obj1:\n      name: 1\n  -';
      const completion = parseSetup(content, content.length);
      completion
        .then(function (result) {
          assert.equal(result.items.length, 2);
          assert.equal(result.items[0].label, 'obj1');
          assert.equal(result.items[0].insertText, ' obj1:\n    ');
        })
        .then(done, done);
    });

    it('Array anyOf two objects completion with "- " without any item', (done) => {
      const schema = require(path.join(__dirname, './fixtures/testArrayCompletionSchema.json'));
      languageService.addSchema(SCHEMA_ID, schema);
      const content = 'test_array_anyOf_2objects:\n  - ';
      const completion = parseSetup(content, content.length);
      completion
        .then(function (result) {
          assert.equal(result.items.length, 4);
          assert.equal(result.items[0].label, 'obj1');
          assert.equal(result.items[0].kind, 10);
          assert.equal(result.items[1].label, 'obj1');
          assert.equal(result.items[1].kind, 7);
        })
        .then(done, done);
    });

    it('Array anyOf two objects completion with "-" without any item', (done) => {
      const schema = require(path.join(__dirname, './fixtures/testArrayCompletionSchema.json'));
      languageService.addSchema(SCHEMA_ID, schema);
      const content = 'test_array_anyOf_2objects:\n  -';
      const completion = parseSetup(content, content.length);
      completion
        .then(function (result) {
          assert.equal(result.items.length, 4);
          assert.equal(result.items[0].label, 'obj1');
          assert.equal(result.items[0].insertText, ' obj1:\n    ');
        })
        .then(done, done);
    });

    it('Simple array object completion without "-" befor array empty item', (done) => {
      const schema = require(path.join(__dirname, './fixtures/testArrayCompletionSchema.json'));
      languageService.addSchema(SCHEMA_ID, schema);
      const content = 'test_simpleArrayObject:\n  \n  -';
      const completion = parseSetup(content, 'test_simpleArrayObject:\n  '.length);
      completion
        .then(function (result) {
          assert.equal(result.items.length, 1);
          assert.equal(result.items[0].label, '- (array item)');
        })
        .then(done, done);
    });

    it('Array anyOf two objects completion without "-" after array item', (done) => {
      const schema = require(path.join(__dirname, './fixtures/testArrayCompletionSchema.json'));
      languageService.addSchema(SCHEMA_ID, schema);
      const content = 'test_array_anyOf_2objects:\n  - obj1:\n      name: 1\n  ';
      const completion = parseSetup(content, content.length);
      completion
        .then(function (result) {
          assert.equal(result.items.length, 2);
          assert.equal(result.items[0].label, '- (array item) obj1');
        })
        .then(done, done);
    });

    it('Array anyOf two objects completion with "-" after array item', (done) => {
      const schema = require(path.join(__dirname, './fixtures/testArrayCompletionSchema.json'));
      languageService.addSchema(SCHEMA_ID, schema);
      const content = 'test_array_anyOf_2objects:\n  - obj1:\n      name: 1\n  -';
      const completion = parseSetup(content, content.length);
      completion
        .then(function (result) {
          assert.equal(result.items.length, 4);
          assert.equal(result.items[0].label, 'obj1');
          assert.equal(result.items[0].insertText, ' obj1:\n    ');
        })
        .then(done, done);
    });

    it('Array anyOf two objects completion indentation', async () => {
      const schema = require(path.join(__dirname, './fixtures/testArrayCompletionSchema.json'));
      languageService.addSchema(SCHEMA_ID, schema);
      const content = 'test_array_anyOf_2objects:\n  - obj';
      const completion = await parseSetup(content, content.length);
      expect(completion.items.length).is.equal(4);
      const obj1 = completion.items.find((it) => it.label === 'obj1');
      expect(obj1).is.not.undefined;
      expect(obj1.textEdit.newText).equal('obj1:\n    ');
    });

    it('Autocomplete key in nested object while typing', (done) => {
      languageService.addSchema(SCHEMA_ID, {
        type: 'object',
        properties: {
          parent: {
            type: 'object',
            properties: {
              child: {
                type: 'object',
                properties: {
                  prop: {
                    type: 'string',
                    default: 'test',
                  },
                },
              },
            },
          },
        },
      });
      const content = 'parent:\n  child:\n    p';
      const completion = parseSetup(content, content.length);
      completion
        .then(function (result) {
          assert.strictEqual(result.items.length, 1);
          assert.deepEqual(
            result.items[0],
            createExpectedCompletion('prop', 'prop: ${1:test}', 2, 4, 2, 5, 10, 2, {
              documentation: '',
            })
          );
        })
        .then(done, done);
    });
  });

  describe('Parent Completion', () => {
    const obj1 = {
      properties: {
        type: {
          const: 'typeObj1',
        },
        options: {
          type: 'object',
          properties: {
            label: {
              type: 'string',
            },
          },
          required: ['label'],
        },
      },
      required: ['type', 'options'],
      type: 'object',
      description: 'Description1',
      title: 'Object1',
    };
    const obj2 = {
      properties: {
        type: {
          const: 'typeObj2',
        },
        options: {
          type: 'object',
          properties: {
            description: {
              type: 'string',
            },
          },
          required: ['description'],
        },
      },
      required: ['type', 'options'],
      type: 'object',
    };
    it('Should suggest complete object skeleton', async () => {
      const schema = {
        definitions: { obj1, obj2 },
        anyOf: [
          {
            $ref: '#/definitions/obj1',
          },
          {
            $ref: '#/definitions/obj2',
          },
        ],
      };
      languageService.addSchema(SCHEMA_ID, schema);
      const content = '';
      const result = await parseSetup(content, content.length);

      expect(result.items.length).equal(5);
      expect(result.items[0]).to.deep.equal(
        createExpectedCompletion('type', 'type: ${1|typeObj1,typeObj2|}', 0, 0, 0, 0, 10, 2, { documentation: '' })
      );
      expect(result.items[1]).to.deep.equal(
        createExpectedCompletion('Object1', 'type: typeObj1\noptions:\n  label: ', 0, 0, 0, 0, 7, 2, {
          documentation: {
            kind: 'markdown',
            value: 'Description1\n\n----\n\n```yaml\ntype: typeObj1\noptions:\n  label: \n```',
          },
          sortText: '_Object1',
        })
      );
      expect(result.items[2]).to.deep.equal(
        createExpectedCompletion('options', 'options:\n  label: ', 0, 0, 0, 0, 10, 2, { documentation: '' })
      );
      expect(result.items[3]).to.deep.equal(
        createExpectedCompletion('obj2', 'type: typeObj2\noptions:\n  description: ', 0, 0, 0, 0, 7, 2, {
          documentation: {
            kind: 'markdown',
            value: '```yaml\ntype: typeObj2\noptions:\n  description: \n```',
          },
          sortText: '_obj2',
        })
      );
      expect(result.items[4]).to.deep.equal(
        createExpectedCompletion('options', 'options:\n  description: ', 0, 0, 0, 0, 10, 2, { documentation: '' })
      );
    });

    it('Should suggest complete object skeleton - array', async () => {
      const schema = {
        definitions: { obj1, obj2 },
        items: {
          anyOf: [
            {
              $ref: '#/definitions/obj1',
            },
            {
              $ref: '#/definitions/obj2',
            },
          ],
        },
        type: 'array',
      };
      languageService.addSchema(SCHEMA_ID, schema);
      const content = '- ';
      const result = await parseSetup(content, content.length);

      expect(result.items.length).equal(5);
      expect(result.items[0]).to.deep.equal(
        createExpectedCompletion('type', 'type: ${1|typeObj1,typeObj2|}', 0, 2, 0, 2, 10, 2, { documentation: '' })
      );
      expect(result.items[1]).to.deep.equal(
        createExpectedCompletion('Object1', 'type: typeObj1\n  options:\n    label: ', 0, 2, 0, 2, 7, 2, {
          documentation: {
            kind: 'markdown',
            value: 'Description1\n\n----\n\n```yaml\n  type: typeObj1\n  options:\n    label: \n```',
          },
          sortText: '_Object1',
        })
      );
      expect(result.items[2]).to.deep.equal(
        createExpectedCompletion('options', 'options:\n    label: ', 0, 2, 0, 2, 10, 2, { documentation: '' })
      );
      expect(result.items[3]).to.deep.equal(
        createExpectedCompletion('obj2', 'type: typeObj2\n  options:\n    description: ', 0, 2, 0, 2, 7, 2, {
          documentation: {
            kind: 'markdown',
            value: '```yaml\n  type: typeObj2\n  options:\n    description: \n```',
          },
          sortText: '_obj2',
        })
      );
      expect(result.items[4]).to.deep.equal(
        createExpectedCompletion('options', 'options:\n    description: ', 0, 2, 0, 2, 10, 2, { documentation: '' })
      );
    });
    it('Should not agregate suggested text from different schemas', async () => {
      const schema = {
        definitions: { obj1, obj2 },
        anyOf: [
          {
            $ref: '#/definitions/obj1',
          },
          {
            $ref: '#/definitions/obj1',
          },
        ],
      };
      languageService.addSchema(SCHEMA_ID, schema);
      const content = '';
      const result = await parseSetup(content, content.length);

      expect(result.items.length).equal(4);
      expect(result.items[1]).to.deep.equal(
        createExpectedCompletion('Object1', 'type: typeObj1\noptions:\n  label: ', 0, 0, 0, 0, 7, 2, {
          documentation: {
            kind: 'markdown',
            value: 'Description1\n\n----\n\n```yaml\ntype: typeObj1\noptions:\n  label: \n```',
          },
          sortText: '_Object1',
        })
      );
      expect(result.items[1]).to.deep.equal(result.items[3]);
    });
    it('Should suggest rest of the parent object', async () => {
      const schema = {
        definitions: { obj1 },
        $ref: '#/definitions/obj1',
      };
      languageService.addSchema(SCHEMA_ID, schema);
      const content = 'type: typeObj1\n';
      const result = await parseSetup(content, content.length);

      expect(result.items.length).equal(2);
      expect(result.items[1]).to.deep.equal(
        createExpectedCompletion('Object1', 'options:\n  label: ', 1, 0, 1, 0, 7, 2, {
          documentation: {
            kind: 'markdown',
            value: 'Description1\n\n----\n\n```yaml\noptions:\n  label: \n```',
          },
          sortText: '_Object1',
        })
      );
    });
    it('Should reindex $x', async () => {
      const schema = {
        properties: {
          options: {
            type: 'object',
            properties: {
              label: {
                type: 'string',
              },
            },
            required: ['label'],
          },
          prop1: {
            type: 'string',
          },
        },
        required: ['type', 'options', 'prop1'],
        type: 'object',
      };
      languageService.addSchema(SCHEMA_ID, schema);
      const content = '';
      const result = await parseSetup(content, content.length);

      expect(result.items.length).equal(3);
      expect(result.items[1]).to.deep.equal(
        createExpectedCompletion('object', 'options:\n  label: $1\nprop1: $2', 0, 0, 0, 0, 7, 2, {
          documentation: {
            kind: 'markdown',
            value: '```yaml\noptions:\n  label: \nprop1: \n```',
          },
          sortText: '_object',
        })
      );
    });
    describe('Select parent skeleton first', () => {
      beforeEach(() => {
        const languageSettingsSetup = new ServiceSetup().withCompletion();
<<<<<<< HEAD
        languageSettingsSetup.languageSettings.selectParentSkeletonFirst = true;
=======
        languageSettingsSetup.languageSettings.parentSkeletonSelectedFirst = true;
>>>>>>> da6d9bf3
        languageService.configure(languageSettingsSetup.languageSettings);
      });
      it('Should suggest complete object skeleton', async () => {
        const schema = {
          definitions: { obj1, obj2 },
          anyOf: [
            {
              $ref: '#/definitions/obj1',
            },
            {
              $ref: '#/definitions/obj2',
            },
          ],
        };
        languageService.addSchema(SCHEMA_ID, schema);
        const content = '';
        const result = await parseSetup(content, content.length);

        expect(result.items.map((i) => i.label)).to.have.members(['Object1', 'obj2']);
      });
      it('Should suggest complete object skeleton - nested', async () => {
        const schema = {
          definitions: { obj1, obj2 },
          properties: {
            name: {
              anyOf: [
                {
                  $ref: '#/definitions/obj1',
                },
                {
                  $ref: '#/definitions/obj2',
                },
              ],
            },
          },
        };
        languageService.addSchema(SCHEMA_ID, schema);
        const content = 'name:\n  ';
        const result = await parseSetup(content, content.length);

        expect(result.items.map((i) => i.label)).to.have.members(['Object1', 'obj2']);
      });
      it('Should suggest complete object skeleton - array', async () => {
        const schema = {
          definitions: { obj1, obj2 },
          items: {
            anyOf: [
              {
                $ref: '#/definitions/obj1',
              },
              {
                $ref: '#/definitions/obj2',
              },
            ],
          },
          type: 'array',
        };
        languageService.addSchema(SCHEMA_ID, schema);
        const content = '- ';
        const result = await parseSetup(content, content.length);

        expect(result.items.map((i) => i.label)).to.have.members(['Object1', 'obj2']);
      });
      it('Should suggest rest of the parent object', async () => {
        const schema = {
          definitions: { obj1 },
          $ref: '#/definitions/obj1',
        };
        languageService.addSchema(SCHEMA_ID, schema);
        const content = 'type: typeObj1\n';
        const result = await parseSetup(content, content.length);

        expect(result.items.map((i) => i.label)).to.have.members(['options', 'Object1']);
      });
      it('Should suggest all feature when user is typing', async () => {
        const schema = {
          definitions: { obj1 },
          $ref: '#/definitions/obj1',
        };
        languageService.addSchema(SCHEMA_ID, schema);
        const content = 'ty';
        const result = await parseSetup(content, content.length);

        expect(result.items.map((i) => i.label)).to.have.members(['type', 'options', 'Object1']);
      });
      it('Should suggest all properties in empty yaml with now required props', async () => {
        const schema = {
          properties: {
            fruit: {},
            vegetable: {},
          },
        };
        languageService.addSchema(SCHEMA_ID, schema);
        const content = '';
        const result = await parseSetup(content, content.length);

        expect(result.items.map((i) => i.label)).to.have.members(['fruit', 'vegetable']);
      });
    });
  });
});<|MERGE_RESOLUTION|>--- conflicted
+++ resolved
@@ -3058,11 +3058,7 @@
     describe('Select parent skeleton first', () => {
       beforeEach(() => {
         const languageSettingsSetup = new ServiceSetup().withCompletion();
-<<<<<<< HEAD
-        languageSettingsSetup.languageSettings.selectParentSkeletonFirst = true;
-=======
         languageSettingsSetup.languageSettings.parentSkeletonSelectedFirst = true;
->>>>>>> da6d9bf3
         languageService.configure(languageSettingsSetup.languageSettings);
       });
       it('Should suggest complete object skeleton', async () => {
