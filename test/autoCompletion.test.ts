--- conflicted
+++ resolved
@@ -16,7 +16,7 @@
 import { LanguageHandlers } from '../src/languageserver/handlers/languageHandlers';
 
 //TODO Petr fix merge
-describe.skip('Auto Completion Tests', () => {
+describe('Auto Completion Tests', () => {
   let languageSettingsSetup: ServiceSetup;
   let languageService: LanguageService;
   let languageHandler: LanguageHandlers;
@@ -156,10 +156,6 @@
           properties: {
             name: {
               type: 'string',
-<<<<<<< HEAD
-              // eslint-disable-next-line prettier/prettier, no-useless-escape
-=======
->>>>>>> df71c861
               default: '"yaml"',
             },
           },
@@ -181,10 +177,6 @@
           properties: {
             name: {
               type: 'string',
-<<<<<<< HEAD
-              // eslint-disable-next-line prettier/prettier, no-useless-escape
-=======
->>>>>>> df71c861
               default: '"yaml"',
             },
           },
@@ -1639,15 +1631,7 @@
       const completion = parseSetup(content, content.lastIndexOf('he') + 2);
       completion
         .then(function (result) {
-<<<<<<< HEAD
-          if (jigxBranchTest) {
-            //remove extra completion for parent object
-            result.items = result.items.filter((c) => c.kind !== 7);
-          }
-          assert.equal(result.items.length, 1);
-=======
           assert.equal(result.items.length, 2);
->>>>>>> df71c861
           assert.deepEqual(
             result.items[0],
             createExpectedCompletion('helm', 'helm:\n    name: $1', 1, 4, 1, 6, 10, 2, {
@@ -1665,15 +1649,7 @@
       const completion = parseSetup(content, content.lastIndexOf('he') + 2);
       completion
         .then(function (result) {
-<<<<<<< HEAD
-          if (jigxBranchTest) {
-            //remove extra completion for parent object
-            result.items = result.items.filter((c) => c.kind !== 7);
-          }
-          assert.equal(result.items.length, 1);
-=======
           assert.equal(result.items.length, 2);
->>>>>>> df71c861
           assert.deepEqual(
             result.items[0],
             createExpectedCompletion('helm', 'helm:\n               name: $1', 1, 14, 1, 16, 10, 2, {
@@ -1691,15 +1667,7 @@
       const completion = parseSetup(content, content.lastIndexOf('he') + 2);
       completion
         .then(function (result) {
-<<<<<<< HEAD
-          if (jigxBranchTest) {
-            //remove extra completion for parent object
-            result.items = result.items.filter((c) => c.kind !== 7);
-          }
-          assert.equal(result.items.length, 1);
-=======
           assert.equal(result.items.length, 2);
->>>>>>> df71c861
           assert.deepEqual(
             result.items[0],
             createExpectedCompletion('helm', 'helm:\n \t               name: $1', 1, 16, 1, 18, 10, 2, {
@@ -2199,15 +2167,7 @@
 
       const content = 'kind: 111\n';
       const completion = await parseSetup(content, 3);
-<<<<<<< HEAD
-      if (jigxBranchTest) {
-        //remove extra completion for parent object
-        completion.items = completion.items.filter((c) => c.kind !== 7);
-      }
-      expect(completion.items).lengthOf(1);
-=======
       expect(completion.items).lengthOf(2);
->>>>>>> df71c861
       expect(completion.items[0]).eql(
         createExpectedCompletion('kind', 'kind', 0, 0, 0, 4, 10, InsertTextFormat.Snippet, { documentation: '' })
       );
@@ -2226,15 +2186,7 @@
 
       const content = 'ki: 111\n';
       const completion = await parseSetup(content, 1);
-<<<<<<< HEAD
-      if (jigxBranchTest) {
-        //remove extra completion for parent object
-        completion.items = completion.items.filter((c) => c.kind !== 7);
-      }
-      expect(completion.items).lengthOf(1);
-=======
       expect(completion.items).lengthOf(2);
->>>>>>> df71c861
       expect(completion.items[0]).eql(
         createExpectedCompletion('kind', 'kind', 0, 0, 0, 2, 10, InsertTextFormat.Snippet, { documentation: '' })
       );
@@ -2256,15 +2208,7 @@
 
       const content = 'kin';
       const completion = await parseSetup(content, 1);
-<<<<<<< HEAD
-      if (jigxBranchTest) {
-        //remove extra completion for parent object
-        completion.items = completion.items.filter((c) => c.kind !== 7);
-      }
-      expect(completion.items).lengthOf(1);
-=======
       expect(completion.items).lengthOf(2);
->>>>>>> df71c861
       expect(completion.items[0]).eql(
         createExpectedCompletion('kind', 'kind: $1', 0, 0, 0, 3, 10, InsertTextFormat.Snippet, {
           documentation: {
@@ -2457,15 +2401,7 @@
       languageService.addSchema(SCHEMA_ID, schema);
       const content = 'test_array_anyOf_2objects:\n  - obj';
       const completion = await parseSetup(content, content.length);
-<<<<<<< HEAD
-      if (jigxBranchTest) {
-        //remove extra completion for parent object
-        completion.items = completion.items.filter((c) => c.kind !== 7);
-      }
-      expect(completion.items.length).is.equal(2);
-=======
       expect(completion.items.length).is.equal(4);
->>>>>>> df71c861
       const obj1 = completion.items.find((it) => it.label === 'obj1');
       expect(obj1).is.not.undefined;
       expect(obj1.textEdit.newText).equal('obj1:\n    ');
