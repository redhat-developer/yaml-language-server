/*---------------------------------------------------------------------------------------------
 *  Copyright (c) Red Hat. All rights reserved.
 *  Licensed under the MIT License. See License.txt in the project root for license information.
 *--------------------------------------------------------------------------------------------*/

/* eslint-disable @typescript-eslint/no-var-requires */
import { SCHEMA_ID, setupLanguageService, setupSchemaIDTextDocument, toFsPath, jigxBranchTest } from './utils/testHelper';
import assert = require('assert');
import path = require('path');
import { createExpectedCompletion } from './utils/verifyError';
import { ServiceSetup } from './utils/serviceSetup';
import { CompletionList, InsertTextFormat, MarkupContent } from 'vscode-languageserver';
import { expect } from 'chai';
import { SettingsState, TextDocumentTestManager } from '../src/yamlSettings';
import { LanguageService } from '../src';
import { LanguageHandlers } from '../src/languageserver/handlers/languageHandlers';

<<<<<<< HEAD
const snippet$1symbol = jigxBranchTest ? '' : '$1';

suite('Auto Completion Tests', () => {
=======
describe('Auto Completion Tests', () => {
>>>>>>> 57024ea1
  let languageSettingsSetup: ServiceSetup;
  let languageService: LanguageService;
  let languageHandler: LanguageHandlers;
  let yamlSettings: SettingsState;

  before(() => {
    languageSettingsSetup = new ServiceSetup().withCompletion();
    const { languageService: langService, languageHandler: langHandler, yamlSettings: settings } = setupLanguageService(
      languageSettingsSetup.languageSettings
    );
    languageService = langService;
    languageHandler = langHandler;
    yamlSettings = settings;
  });

  function parseSetup(content: string, position: number): Promise<CompletionList> {
    const testTextDocument = setupSchemaIDTextDocument(content);
    yamlSettings.documents = new TextDocumentTestManager();
    (yamlSettings.documents as TextDocumentTestManager).set(testTextDocument);
    return languageHandler.completionHandler({
      position: testTextDocument.positionAt(position),
      textDocument: testTextDocument,
    });
  }

  afterEach(() => {
    languageService.deleteSchema(SCHEMA_ID);
    languageService.configure(languageSettingsSetup.languageSettings);
  });

  describe('YAML Completion Tests', function () {
    describe('JSON Schema Tests', function () {
      it('Autocomplete on root without word', (done) => {
        languageService.addSchema(SCHEMA_ID, {
          type: 'object',
          properties: {
            name: {
              type: 'string',
            },
          },
        });
        const content = '';
        const completion = parseSetup(content, 0);
        completion
          .then(function (result) {
            assert.equal(result.items.length, 1);
            assert.deepEqual(
              result.items[0],
              createExpectedCompletion('name', `name: ${snippet$1symbol}`, 0, 0, 0, 0, 10, 2, {
                documentation: '',
              })
            );
          })
          .then(done, done);
      });

      it('Autocomplete on root with partial word', (done) => {
        languageService.addSchema(SCHEMA_ID, {
          type: 'object',
          properties: {
            name: {
              type: 'string',
            },
          },
        });
        const content = 'na';
        const completion = parseSetup(content, 2);
        completion
          .then(function (result) {
            assert.equal(result.items.length, 1);
            assert.deepEqual(
              result.items[0],
              createExpectedCompletion('name', `name: ${snippet$1symbol}`, 0, 0, 0, 2, 10, 2, {
                documentation: '',
              })
            );
          })
          .then(done, done);
      });

      it('Autocomplete on default value (without :)', (done) => {
        languageService.addSchema(SCHEMA_ID, {
          type: 'object',
          properties: {
            name: {
              type: 'string',
              default: 'yaml',
            },
          },
        });
        const content = 'name';
        const completion = parseSetup(content, 10);
        completion
          .then(function (result) {
            assert.equal(result.items.length, 1);
            assert.deepEqual(
              result.items[0],
              createExpectedCompletion('name', 'name: ${1:yaml}', 0, 0, 0, 4, 10, 2, {
                documentation: '',
              })
            );
          })
          .then(done, done);
      });

      it('Autocomplete on default value (without value content)', (done) => {
        languageService.addSchema(SCHEMA_ID, {
          type: 'object',
          properties: {
            name: {
              type: 'string',
              default: 'yaml',
            },
          },
        });
        const content = 'name: ';
        const completion = parseSetup(content, 12);
        completion
          .then(function (result) {
            assert.equal(result.items.length, 1);
            assert.deepEqual(
              result.items[0],
              createExpectedCompletion('yaml', 'yaml', 0, 6, 0, 6, 12, 2, {
                detail: 'Default value',
              })
            );
          })
          .then(done, done);
      });

      it('Autocomplete on default value (with value content)', (done) => {
        languageService.addSchema(SCHEMA_ID, {
          type: 'object',
          properties: {
            name: {
              type: 'string',
              default: 'yaml',
            },
          },
        });
        const content = 'name: ya';
        const completion = parseSetup(content, 15);
        completion
          .then(function (result) {
            assert.equal(result.items.length, 1);
            assert.deepEqual(
              result.items[0],
              createExpectedCompletion('yaml', 'yaml', 0, 6, 0, 8, 12, 2, {
                detail: 'Default value',
              })
            );
          })
          .then(done, done);
      });

      it('Autocomplete on boolean value (without value content)', (done) => {
        languageService.addSchema(SCHEMA_ID, {
          type: 'object',
          properties: {
            yaml: {
              type: 'boolean',
            },
          },
        });
        const content = 'yaml: ';
        const completion = parseSetup(content, 11);
        completion
          .then(function (result) {
            assert.equal(result.items.length, 2);
            assert.deepEqual(
              result.items[0],
              createExpectedCompletion('true', 'true', 0, 6, 0, 6, 12, 2, {
                documentation: '',
              })
            );
            assert.deepEqual(
              result.items[1],
              createExpectedCompletion('false', 'false', 0, 6, 0, 6, 12, 2, {
                documentation: '',
              })
            );
          })
          .then(done, done);
      });

      it('Autocomplete on boolean value (with value content)', (done) => {
        languageService.addSchema(SCHEMA_ID, {
          type: 'object',
          properties: {
            yaml: {
              type: 'boolean',
            },
          },
        });
        const content = 'yaml: fal';
        const completion = parseSetup(content, 11);
        completion
          .then(function (result) {
            assert.equal(result.items.length, 2);
            assert.deepEqual(
              result.items[0],
              createExpectedCompletion('true', 'true', 0, 6, 0, 9, 12, 2, {
                documentation: '',
              })
            );
            assert.deepEqual(
              result.items[1],
              createExpectedCompletion('false', 'false', 0, 6, 0, 9, 12, 2, {
                documentation: '',
              })
            );
          })
          .then(done, done);
      });

      it('Autocomplete on number value (without value content)', (done) => {
        languageService.addSchema(SCHEMA_ID, {
          type: 'object',
          properties: {
            timeout: {
              type: 'number',
              default: 60000,
            },
          },
        });
        const content = 'timeout: ';
        const completion = parseSetup(content, 9);
        completion
          .then(function (result) {
            assert.equal(result.items.length, 1);
            assert.deepEqual(
              result.items[0],
              createExpectedCompletion('60000', '60000', 0, 9, 0, 9, 12, 2, {
                detail: 'Default value',
              })
            );
          })
          .then(done, done);
      });

      it('Autocomplete on number value (with value content)', (done) => {
        languageService.addSchema(SCHEMA_ID, {
          type: 'object',
          properties: {
            timeout: {
              type: 'number',
              default: 60000,
            },
          },
        });
        const content = 'timeout: 6';
        const completion = parseSetup(content, 10);
        completion
          .then(function (result) {
            assert.equal(result.items.length, 1);
            assert.deepEqual(
              result.items[0],
              createExpectedCompletion('60000', '60000', 0, 9, 0, 10, 12, 2, {
                detail: 'Default value',
              })
            );
          })
          .then(done, done);
      });

      it('Autocomplete key in middle of file', (done) => {
        languageService.addSchema(SCHEMA_ID, {
          type: 'object',
          properties: {
            scripts: {
              type: 'object',
              properties: {
                sample: {
                  type: 'string',
                  enum: ['test'],
                },
              },
            },
          },
        });
        const content = 'scripts:\n  sample';
        const completion = parseSetup(content, 11);
        completion
          .then(function (result) {
            assert.equal(result.items.length, 1);
            assert.deepEqual(
              result.items[0],
              createExpectedCompletion('sample', 'sample: ${1:test}', 1, 2, 1, 8, 10, 2, {
                documentation: '',
              })
            );
          })
          .then(done, done);
      });

      it('Autocomplete key with default value in middle of file', (done) => {
        languageService.addSchema(SCHEMA_ID, {
          type: 'object',
          properties: {
            scripts: {
              type: 'object',
              properties: {
                sample: {
                  type: 'string',
                  default: 'test',
                },
              },
            },
          },
        });
        const content = 'scripts:\n  sam';
        const completion = parseSetup(content, 11);
        completion
          .then(function (result) {
            assert.equal(result.items.length, 1);
            assert.deepEqual(
              result.items[0],
              createExpectedCompletion('sample', 'sample: ${1:test}', 1, 2, 1, 5, 10, 2, {
                documentation: '',
              })
            );
          })
          .then(done, done);
      });

      it('Autocomplete second key in middle of file', (done) => {
        languageService.addSchema(SCHEMA_ID, {
          type: 'object',
          properties: {
            scripts: {
              type: 'object',
              properties: {
                sample: {
                  type: 'string',
                  enum: ['test'],
                },
                myOtherSample: {
                  type: 'string',
                  enum: ['test'],
                },
              },
            },
          },
        });
        const content = 'scripts:\n  sample: test\n  myOther';
        const completion = parseSetup(content, 31);
        completion
          .then(function (result) {
            assert.equal(result.items.length, 1);
            assert.deepEqual(
              result.items[0],
              createExpectedCompletion('myOtherSample', 'myOtherSample: ${1:test}', 2, 2, 2, 9, 10, 2, {
                documentation: '',
              })
            );
          })
          .then(done, done);
      });
      if (jigxBranchTest) {
        it('Autocomplete does happen right after key object', (done) => {
          languageService.addSchema(SCHEMA_ID, {
            type: 'object',
            properties: {
              timeout: {
                type: 'number',
                default: 60000,
              },
            },
          });
          const content = 'timeout:';
          const completion = parseSetup(content, 9);
          completion
            .then(function (result) {
              assert.equal(result.items.length, 1);
            })
            .then(done, done);
        });
        it('Autocomplete does happen right after : under an object', (done) => {
          languageService.addSchema(SCHEMA_ID, {
            type: 'object',
            properties: {
              scripts: {
                type: 'object',
                properties: {
                  sample: {
                    type: 'string',
                    enum: ['test'],
                  },
                  myOtherSample: {
                    type: 'string',
                    enum: ['test'],
                  },
                },
              },
            },
          });
          const content = 'scripts:\n  sample:';
          const completion = parseSetup(content, 21);
          completion
            .then(function (result) {
              assert.equal(result.items.length, 1);
            })
            .then(done, done);
        });

        it('Autocomplete does happen right after : under an object and with defaultSnippet', (done) => {
          languageService.addSchema(SCHEMA_ID, {
            type: 'object',
            properties: {
              scripts: {
                type: 'object',
                properties: {},
                defaultSnippets: [
                  {
                    label: 'myOther2Sample snippet',
                    body: { myOther2Sample: {} },
                    markdownDescription: 'snippet\n```yaml\nmyOther2Sample:\n```\n',
                  },
                ],
              },
            },
          });
          const content = 'scripts:';
          const completion = parseSetup(content, content.length);
          completion
            .then(function (result) {
              assert.equal(result.items.length, 1);
              assert.equal(result.items[0].insertText, '\n  myOther2Sample: ');
            })
            .then(done, done);
        });
      } else {
        it('Autocomplete does not happen right after key object', (done) => {
          languageService.addSchema(SCHEMA_ID, {
            type: 'object',
            properties: {
              timeout: {
                type: 'number',
                default: 60000,
              },
            },
          });
          const content = 'timeout:';
          const completion = parseSetup(content, 9);
          completion
            .then(function (result) {
              assert.equal(result.items.length, 0);
            })
            .then(done, done);
        });

        it('Autocomplete does not happen right after : under an object', (done) => {
          languageService.addSchema(SCHEMA_ID, {
            type: 'object',
            properties: {
              scripts: {
                type: 'object',
                properties: {
                  sample: {
                    type: 'string',
                    enum: ['test'],
                  },
                  myOtherSample: {
                    type: 'string',
                    enum: ['test'],
                  },
                },
              },
            },
          });
          const content = 'scripts:\n  sample:';
          const completion = parseSetup(content, 21);
          completion
            .then(function (result) {
              assert.equal(result.items.length, 0);
            })
            .then(done, done);
        });
      }

      it('Autocomplete with defaultSnippet markdown', (done) => {
        languageService.addSchema(SCHEMA_ID, {
          type: 'object',
          properties: {
            scripts: {
              type: 'object',
              properties: {},
              defaultSnippets: [
                {
                  label: 'myOtherSample snippet',
                  body: { myOtherSample: {} },
                  markdownDescription: 'snippet\n```yaml\nmyOtherSample:\n```\n',
                },
              ],
            },
          },
        });
        const content = 'scripts: ';
        const completion = parseSetup(content, content.length);
        completion
          .then(function (result) {
            assert.equal(result.items.length, 1);
            assert.equal(result.items[0].insertText, '\n  myOtherSample: ');
            assert.equal((result.items[0].documentation as MarkupContent).value, 'snippet\n```yaml\nmyOtherSample:\n```\n');
          })
          .then(done, done);
      });

      it('Autocomplete on multi yaml documents in a single file on root', (done) => {
        languageService.addSchema(SCHEMA_ID, {
          type: 'object',
          properties: {
            timeout: {
              type: 'number',
              default: 60000,
            },
          },
        });
        const content = '---\ntimeout: 10\n...\n---\n...';
        const completion = parseSetup(content, 28);
        completion
          .then(function (result) {
            assert.equal(result.items.length, 1);
            assert.deepEqual(
              result.items[0],
              createExpectedCompletion('timeout', 'timeout: ${1:60000}', 4, 0, 4, 3, 10, 2, {
                documentation: '',
              })
            );
          })
          .then(done, done);
      });

      it('Autocomplete on multi yaml documents in a single file on scalar', (done) => {
        languageService.addSchema(SCHEMA_ID, {
          type: 'object',
          properties: {
            timeout: {
              type: 'number',
              default: 60000,
            },
          },
        });
        const content = '---\ntimeout: 10\n...\n---\ntime: \n...';
        const completion = parseSetup(content, 26);
        completion
          .then(function (result) {
            assert.equal(result.items.length, 1);
            assert.deepEqual(
              result.items[0],
              createExpectedCompletion('timeout', 'timeout: ${1:60000}', 4, 0, 4, 4, 10, 2, {
                documentation: '',
              })
            );
          })
          .then(done, done);
      });

      it('Autocompletion has no results on value when they are not available', (done) => {
        languageService.addSchema(SCHEMA_ID, {
          type: 'object',
          properties: {
            time: {
              type: 'string',
            },
          },
        });
        const content = 'time: ';
        const completion = parseSetup(content, 6);
        completion
          .then(function (result) {
            assert.equal(result.items.length, 0);
          })
          .then(done, done);
      });

      it('Test that properties that have multiple enums get auto completed properly', (done) => {
        const schema = {
          definitions: {
            ImageBuild: {
              type: 'object',
              properties: {
                kind: {
                  type: 'string',
                  enum: ['ImageBuild', 'ImageBuilder'],
                },
              },
            },
            ImageStream: {
              type: 'object',
              properties: {
                kind: {
                  type: 'string',
                  enum: ['ImageStream', 'ImageStreamBuilder'],
                },
              },
            },
          },
          oneOf: [
            {
              $ref: '#/definitions/ImageBuild',
            },
            {
              $ref: '#/definitions/ImageStream',
            },
          ],
        };
        languageService.addSchema(SCHEMA_ID, schema);
        const content = 'kind: ';
        const validator = parseSetup(content, 6);
        validator
          .then(function (result) {
            assert.equal(result.items.length, 4);
            assert.deepEqual(
              result.items[0],
              createExpectedCompletion('ImageBuild', 'ImageBuild', 0, 6, 0, 6, 12, 2, {
                documentation: undefined,
              })
            );
            assert.deepEqual(
              result.items[1],
              createExpectedCompletion('ImageBuilder', 'ImageBuilder', 0, 6, 0, 6, 12, 2, {
                documentation: undefined,
              })
            );
            assert.deepEqual(
              result.items[2],
              createExpectedCompletion('ImageStream', 'ImageStream', 0, 6, 0, 6, 12, 2, {
                documentation: undefined,
              })
            );
            assert.deepEqual(
              result.items[3],
              createExpectedCompletion('ImageStreamBuilder', 'ImageStreamBuilder', 0, 6, 0, 6, 12, 2, {
                documentation: undefined,
              })
            );
          })
          .then(done, done);
      });

      it('Insert required attributes at correct level', (done) => {
        const schema = require(path.join(__dirname, './fixtures/testRequiredProperties.json'));
        languageService.addSchema(SCHEMA_ID, schema);
        const content = '- top:\n    prop1: demo\n- ';
        const completion = parseSetup(content, content.length);
        completion
          .then(function (result) {
            assert.equal(result.items.length, 1);
            assert.deepEqual(
              result.items[0],
              createExpectedCompletion('top', `top:\n      prop1: ${snippet$1symbol}`, 2, 2, 2, 2, 10, 2, {
                documentation: '',
              })
            );
          })
          .then(done, done);
      });

      it('Insert required attributes at correct level even on first element', (done) => {
        const schema = require(path.join(__dirname, './fixtures/testRequiredProperties.json'));
        languageService.addSchema(SCHEMA_ID, schema);
        const content = '- ';
        const completion = parseSetup(content, content.length);
        completion
          .then(function (result) {
            assert.equal(result.items.length, 1);
            assert.deepEqual(
              result.items[0],
              createExpectedCompletion('top', `top:\n    prop1: ${snippet$1symbol}`, 0, 2, 0, 2, 10, 2, {
                documentation: '',
              })
            );
          })
          .then(done, done);
      });

      it('Provide the 3 types when none provided', (done) => {
        const schema = require(path.join(__dirname, './fixtures/testArrayMaxProperties.json'));
        languageService.addSchema(SCHEMA_ID, schema);
        const content = '- ';
        const completion = parseSetup(content, content.length);
        completion
          .then(function (result) {
            assert.equal(result.items.length, 3);
            assert.deepEqual(
              result.items[0],
              createExpectedCompletion('prop1', `prop1: ${snippet$1symbol}`, 0, 2, 0, 2, 10, 2, {
                documentation: '',
              })
            );
            assert.deepEqual(
              result.items[1],
              createExpectedCompletion('prop2', `prop2: ${snippet$1symbol}`, 0, 2, 0, 2, 10, 2, {
                documentation: '',
              })
            );
            assert.deepEqual(
              result.items[2],
              createExpectedCompletion('prop3', `prop3: ${snippet$1symbol}`, 0, 2, 0, 2, 10, 2, {
                documentation: '',
              })
            );
          })
          .then(done, done);
      });

      it('Provide the 3 types when one is provided', (done) => {
        const schema = require(path.join(__dirname, './fixtures/testArrayMaxProperties.json'));
        languageService.addSchema(SCHEMA_ID, schema);
        const content = '- prop1:\n  ';
        const completion = parseSetup(content, content.length);
        completion
          .then(function (result) {
            assert.equal(result.items.length, 2);
            assert.deepEqual(
              result.items[0],
              createExpectedCompletion('prop2', `prop2: ${snippet$1symbol}`, 1, 2, 1, 2, 10, 2, {
                documentation: '',
              })
            );
            assert.deepEqual(
              result.items[1],
              createExpectedCompletion('prop3', `prop3: ${snippet$1symbol}`, 1, 2, 1, 2, 10, 2, {
                documentation: '',
              })
            );
          })
          .then(done, done);
      });

      it('Provide no completion when maxProperties reached', (done) => {
        const schema = require(path.join(__dirname, './fixtures/testArrayMaxProperties.json'));
        languageService.addSchema(SCHEMA_ID, schema);
        const content = '- prop1:\n  prop2:\n  ';
        const completion = parseSetup(content, content.length);
        completion
          .then(function (result) {
            assert.equal(result.items.length, 0);
          })
          .then(done, done);
      });
    });

    describe('Array Specific Tests', function () {
      it('Should insert empty array item', (done) => {
        const schema = require(path.join(__dirname, './fixtures/testStringArray.json'));
        languageService.addSchema(SCHEMA_ID, schema);
        const content = 'fooBa';
        const completion = parseSetup(content, content.lastIndexOf('Ba') + 2);
        completion
          .then(function (result) {
            assert.strictEqual('fooBar:\n  - ${1:""}', result.items[0].insertText);
          })
          .then(done, done);
      });

      it('Array autocomplete without word and extra space', (done) => {
        languageService.addSchema(SCHEMA_ID, {
          type: 'object',
          properties: {
            authors: {
              type: 'array',
              items: {
                type: 'object',
                properties: {
                  name: {
                    type: 'string',
                  },
                },
              },
            },
          },
        });
        const content = 'authors:\n  - ';
        const completion = parseSetup(content, 14);
        completion
          .then(function (result) {
            assert.equal(result.items.length, 1);
            assert.deepEqual(
              result.items[0],
              createExpectedCompletion('name', `name: ${snippet$1symbol}`, 1, 4, 1, 4, 10, 2, {
                documentation: '',
              })
            );
          })
          .then(done, done);
      });

      it('Array autocomplete without word and autocompletion beside -', (done) => {
        languageService.addSchema(SCHEMA_ID, {
          type: 'object',
          properties: {
            authors: {
              type: 'array',
              items: {
                type: 'object',
                properties: {
                  name: {
                    type: 'string',
                  },
                },
              },
            },
          },
        });
        const content = 'authors:\n  -';
        const completion = parseSetup(content, 13);
        completion
          .then(function (result) {
            assert.equal(result.items.length, 1);
            assert.deepEqual(
              result.items[0],
              createExpectedCompletion('- (array item)', `- ${snippet$1symbol}`, 1, 2, 1, 3, 9, 2, {
                documentation: { kind: 'markdown', value: 'Create an item of an array\n ```\n- ' + snippet$1symbol + '\n```' },
              })
            );
          })
          .then(done, done);
      });

      it('Array autocomplete without word on space before array symbol', (done) => {
        languageService.addSchema(SCHEMA_ID, {
          type: 'object',
          properties: {
            authors: {
              type: 'array',
              items: {
                type: 'object',
                properties: {
                  name: {
                    type: 'string',
                  },
                  email: {
                    type: 'string',
                  },
                },
              },
            },
          },
        });
        const content = 'authors:\n  - name: test\n  ';
        const completion = parseSetup(content, 24);
        completion
          .then(function (result) {
            assert.equal(result.items.length, 1);
            assert.deepEqual(
              result.items[0],
              createExpectedCompletion('- (array item)', `- ${snippet$1symbol}`, 2, 0, 2, 0, 9, 2, {
                documentation: { kind: 'markdown', value: 'Create an item of an array\n ```\n- ' + snippet$1symbol + '\n```' },
              })
            );
          })
          .then(done, done);
      });

      it('Array autocomplete with letter', (done) => {
        languageService.addSchema(SCHEMA_ID, {
          type: 'object',
          properties: {
            authors: {
              type: 'array',
              items: {
                type: 'object',
                properties: {
                  name: {
                    type: 'string',
                  },
                },
              },
            },
          },
        });
        const content = 'authors:\n  - n';
        const completion = parseSetup(content, 14);
        completion
          .then(function (result) {
            assert.equal(result.items.length, 1);
            assert.deepEqual(
              result.items[0],
              createExpectedCompletion('name', `name: ${snippet$1symbol}`, 1, 4, 1, 5, 10, 2, {
                documentation: '',
              })
            );
          })
          .then(done, done);
      });

      it('Array autocomplete without word (second item)', (done) => {
        languageService.addSchema(SCHEMA_ID, {
          type: 'object',
          properties: {
            authors: {
              type: 'array',
              items: {
                type: 'object',
                properties: {
                  name: {
                    type: 'string',
                  },
                  email: {
                    type: 'string',
                  },
                },
              },
            },
          },
        });
        const content = 'authors:\n  - name: test\n    ';
        const completion = parseSetup(content, 32);
        completion
          .then(function (result) {
            assert.equal(result.items.length, 1);
            assert.deepEqual(
              result.items[0],
              createExpectedCompletion('email', `email: ${snippet$1symbol}`, 2, 4, 2, 4, 10, 2, {
                documentation: '',
              })
            );
          })
          .then(done, done);
      });

      it('Array autocomplete with letter (second item)', (done) => {
        languageService.addSchema(SCHEMA_ID, {
          type: 'object',
          properties: {
            authors: {
              type: 'array',
              items: {
                type: 'object',
                properties: {
                  name: {
                    type: 'string',
                  },
                  email: {
                    type: 'string',
                  },
                },
              },
            },
          },
        });
        const content = 'authors:\n  - name: test\n    e';
        const completion = parseSetup(content, 27);
        completion
          .then(function (result) {
            assert.equal(result.items.length, 1);
            assert.deepEqual(
              result.items[0],
              createExpectedCompletion('email', `email: ${snippet$1symbol}`, 2, 3, 2, 3, 10, 2, {
                documentation: '',
              })
            );
          })
          .then(done, done);
      });

      it('Autocompletion after array', (done) => {
        languageService.addSchema(SCHEMA_ID, {
          type: 'object',
          properties: {
            authors: {
              type: 'array',
              items: {
                type: 'object',
                properties: {
                  name: {
                    type: 'string',
                  },
                  email: {
                    type: 'string',
                  },
                },
              },
            },
            load: {
              type: 'boolean',
            },
          },
        });
        const content = 'authors:\n  - name: test\n';
        const completion = parseSetup(content, 24);
        completion
          .then(function (result) {
            assert.equal(result.items.length, 1);
            assert.deepEqual(
              result.items[0],
              createExpectedCompletion('load', `load: ${snippet$1symbol}`, 2, 0, 2, 0, 10, 2, {
                documentation: '',
              })
            );
          })
          .then(done, done);
      });

      it('Autocompletion after array with depth - no indent', (done) => {
        languageService.addSchema(SCHEMA_ID, {
          type: 'object',
          properties: {
            archive: {
              type: 'object',
              properties: {
                exclude: {
                  type: 'array',
                  items: {
                    type: 'object',
                    properties: {
                      name: {
                        type: 'string',
                        default: 'test',
                      },
                    },
                  },
                },
              },
            },
            include: {
              type: 'string',
              default: 'test',
            },
          },
        });
        const content = 'archive:\n  exclude:\n    - name: test\n\n';
        const completion = parseSetup(content, content.length - 1); //don't test on the last row
        completion
          .then(function (result) {
            assert.equal(result.items.length, 1);
            const expectedCompletion = createExpectedCompletion('include', 'include: ${1:test}', 3, 0, 3, 0, 10, 2, {
              documentation: '',
            });
            delete expectedCompletion.textEdit;
            assert.deepEqual(result.items[0], expectedCompletion);
          })
          .then(done, done);
      });

      it('Autocompletion after array with depth - indent', (done) => {
        languageService.addSchema(SCHEMA_ID, {
          type: 'object',
          properties: {
            archive: {
              type: 'object',
              properties: {
                exclude: {
                  type: 'array',
                  items: {
                    type: 'object',
                    properties: {
                      name: {
                        type: 'string',
                        default: 'test',
                      },
                    },
                    required: ['name'],
                  },
                },
                include: {
                  type: 'string',
                },
              },
            },
          },
        });
        const content = 'archive:\n  exclude:\n    - nam\n  ';
        const completion = parseSetup(content, content.length - 1);
        completion
          .then(function (result) {
            assert.equal(result.items.length, 1);
            assert.deepEqual(
              result.items[0],
              createExpectedCompletion('- (array item)', `- name: ${snippet$1symbol}`, 3, 1, 3, 1, 9, 2, {
                documentation: {
                  kind: 'markdown',
                  value: 'Create an item of an array\n ```\n- name: ' + snippet$1symbol + '\n```',
                },
              })
            );
          })
          .then(done, done);
      });

      it('Array of enum autocomplete without word on array symbol', (done) => {
        languageService.addSchema(SCHEMA_ID, {
          type: 'object',
          properties: {
            references: {
              type: 'array',
              items: {
                enum: ['Test'],
              },
            },
          },
        });
        const content = 'references:\n  -';
        const completion = parseSetup(content, 29);
        completion
          .then(function (result) {
            assert.equal(result.items.length, 1);
            assert.deepEqual(
              result.items[0],
              createExpectedCompletion('Test', 'Test', 1, 2, 1, 3, 12, 2, {
                documentation: undefined,
              })
            );
          })
          .then(done, done);
      });

      it('Array of enum autocomplete without word', (done) => {
        languageService.addSchema(SCHEMA_ID, {
          type: 'object',
          properties: {
            references: {
              type: 'array',
              items: {
                enum: ['Test'],
              },
            },
          },
        });
        const content = 'references:\n  - ';
        const completion = parseSetup(content, 30);
        completion
          .then(function (result) {
            assert.equal(result.items.length, 1);
            assert.deepEqual(
              result.items[0],
              createExpectedCompletion('Test', 'Test', 1, 4, 1, 4, 12, 2, {
                documentation: undefined,
              })
            );
          })
          .then(done, done);
      });

      it('Array of enum autocomplete with letter', (done) => {
        languageService.addSchema(SCHEMA_ID, {
          type: 'object',
          properties: {
            references: {
              type: 'array',
              items: {
                enum: ['Test'],
              },
            },
          },
        });
        const content = 'references:\n  - T';
        const completion = parseSetup(content, 31);
        completion
          .then(function (result) {
            assert.equal(result.items.length, 1);
            assert.deepEqual(
              result.items[0],
              createExpectedCompletion('Test', 'Test', 1, 4, 1, 5, 12, 2, {
                documentation: undefined,
              })
            );
          })
          .then(done, done);
      });

      it('Array of objects autocomplete with 4 space indentation check', async () => {
        const languageSettingsSetup = new ServiceSetup().withCompletion().withIndentation('    ');
        languageService.configure(languageSettingsSetup.languageSettings);
        languageService.addSchema(SCHEMA_ID, {
          type: 'object',
          properties: {
            metadata: {
              type: 'object',
              properties: {
                ownerReferences: {
                  type: 'array',
                  items: {
                    type: 'object',
                    properties: {
                      apiVersion: {
                        type: 'string',
                      },
                      kind: {
                        type: 'string',
                      },
                      name: {
                        type: 'string',
                      },
                      uid: {
                        type: 'string',
                      },
                    },
                    required: ['apiVersion', 'kind', 'name', 'uid'],
                  },
                },
              },
            },
          },
        });

        const content = 'metadata:\n    ownerReferences';
        const completion = await parseSetup(content, 29);
        expect(completion.items[0]).deep.eq(
          createExpectedCompletion(
            'ownerReferences',
            'ownerReferences:\n    - apiVersion: $1\n      kind: $2\n      name: $3\n      uid: $4',
            1,
            4,
            1,
            19,
            10,
            2,
            { documentation: '' }
          )
        );
      });
    });

    it('Array of objects autocomplete with 2 space indentation check', async () => {
      const languageSettingsSetup = new ServiceSetup().withCompletion().withIndentation('  ');
      languageService.configure(languageSettingsSetup.languageSettings);
      languageService.addSchema(SCHEMA_ID, {
        type: 'object',
        properties: {
          metadata: {
            type: 'object',
            properties: {
              ownerReferences: {
                type: 'array',
                items: {
                  type: 'object',
                  properties: {
                    apiVersion: {
                      type: 'string',
                    },
                    kind: {
                      type: 'string',
                    },
                    name: {
                      type: 'string',
                    },
                    uid: {
                      type: 'string',
                    },
                  },
                  required: ['apiVersion', 'kind', 'name', 'uid'],
                },
              },
            },
          },
        },
      });

      const content = 'metadata:\n  ownerReferences';
      const completion = await parseSetup(content, 27);
      expect(completion.items[0]).deep.eq(
        createExpectedCompletion(
          'ownerReferences',
          'ownerReferences:\n  - apiVersion: $1\n    kind: $2\n    name: $3\n    uid: $4',
          1,
          2,
          1,
          17,
          10,
          2,
          { documentation: '' }
        )
      );

      it('Array of objects autocomplete with 3 space indentation check', async () => {
        const languageSettingsSetup = new ServiceSetup().withCompletion().withIndentation('   ');
        languageService.configure(languageSettingsSetup.languageSettings);
        languageService.addSchema(SCHEMA_ID, {
          type: 'object',
          properties: {
            metadata: {
              type: 'object',
              properties: {
                ownerReferences: {
                  type: 'array',
                  items: {
                    type: 'object',
                    properties: {
                      apiVersion: {
                        type: 'string',
                      },
                      kind: {
                        type: 'string',
                      },
                      name: {
                        type: 'string',
                      },
                      uid: {
                        type: 'string',
                      },
                    },
                    required: ['apiVersion', 'kind', 'name', 'uid'],
                  },
                },
              },
            },
          },
        });

        const content = 'metadata:\n   ownerReferences';
        const completion = await parseSetup(content, 27);
        expect(completion.items[0]).deep.eq(
          createExpectedCompletion(
            'ownerReferences',
            'ownerReferences:\n   - apiVersion: $1\n     kind: $2\n     name: $3\n     uid: $4',
            1,
            2,
            1,
            17,
            10,
            2,
            { documentation: '' }
          )
        );
      });
    });

    describe('JSON Schema 7 Specific Tests', function () {
      it('Autocomplete works with examples', (done) => {
        languageService.addSchema(SCHEMA_ID, {
          type: 'object',
          properties: {
            foodItems: {
              type: 'string',
              examples: ['Apple', 'Banana'],
              default: 'Carrot',
            },
          },
        });
        const content = 'foodItems: ';
        const completion = parseSetup(content, 12);
        completion
          .then(function (result) {
            assert.equal(result.items.length, 3);
            assert.deepEqual(
              result.items[0],
              createExpectedCompletion('Carrot', 'Carrot', 0, 11, 0, 11, 12, 2, {
                detail: 'Default value',
              })
            );
            assert.deepEqual(result.items[1], createExpectedCompletion('Apple', 'Apple', 0, 11, 0, 11, 12, 2, {}));
            assert.deepEqual(result.items[2], createExpectedCompletion('Banana', 'Banana', 0, 11, 0, 11, 12, 2, {}));
          })
          .then(done, done);
      });

      it('Autocomplete works with const', (done) => {
        languageService.addSchema(SCHEMA_ID, {
          type: 'object',
          properties: {
            fruit: {
              const: 'Apple',
            },
          },
        });
        const content = 'fruit: App';
        const completion = parseSetup(content, 9);
        completion
          .then(function (result) {
            assert.equal(result.items.length, 1);
            assert.deepEqual(
              result.items[0],
              createExpectedCompletion('Apple', 'Apple', 0, 7, 0, 10, 12, 2, {
                documentation: undefined,
              })
            );
          })
          .then(done, done);
      });
    });

    describe('Indentation Specific Tests', function () {
      it('Indent should be considered with position relative to slash', (done) => {
        const schema = require(path.join(__dirname, './fixtures/testArrayIndent.json'));
        languageService.addSchema(SCHEMA_ID, schema);
        const content = 'install:\n  - he';
        const completion = parseSetup(content, content.lastIndexOf('he') + 2);
        completion
          .then(function (result) {
            let items = result.items;
            if (jigxBranchTest) {
              //remove extra completion for parent object
              items = items.filter((c) => c.kind !== 7);
            }
            assert.equal(items.length, 1);
            assert.deepEqual(
              items[0],
              createExpectedCompletion('helm', `helm:\n    name: ${snippet$1symbol}`, 1, 4, 1, 6, 10, 2, {
                documentation: '',
              })
            );
          })
          .then(done, done);
      });

      it('Large indent should be considered with position relative to slash', (done) => {
        const schema = require(path.join(__dirname, './fixtures/testArrayIndent.json'));
        languageService.addSchema(SCHEMA_ID, schema);
        const content = 'install:\n -            he';
        const completion = parseSetup(content, content.lastIndexOf('he') + 2);
        completion
          .then(function (result) {
            let items = result.items;
            if (jigxBranchTest) {
              //remove extra completion for parent object
              items = items.filter((c) => c.kind !== 7);
            }
            assert.equal(items.length, 1);
            assert.deepEqual(
              items[0],
              createExpectedCompletion('helm', `helm:\n               name: ${snippet$1symbol}`, 1, 14, 1, 16, 10, 2, {
                documentation: '',
              })
            );
          })
          .then(done, done);
      });

      it('Tab indent should be considered with position relative to slash', (done) => {
        const schema = require(path.join(__dirname, './fixtures/testArrayIndent.json'));
        languageService.addSchema(SCHEMA_ID, schema);
        const content = 'install:\n -\t             he';
        const completion = parseSetup(content, content.lastIndexOf('he') + 2);
        completion
          .then(function (result) {
            let items = result.items;
            if (jigxBranchTest) {
              //remove extra completion for parent object
              items = items.filter((c) => c.kind !== 7);
            }
            assert.equal(items.length, 1);
            assert.deepEqual(
              items[0],
              createExpectedCompletion('helm', `helm:\n \t               name: ${snippet$1symbol}`, 1, 16, 1, 18, 10, 2, {
                documentation: '',
              })
            );
          })
          .then(done, done);
      });
    });

    describe('Yaml schema defined in file', function () {
      const uri = toFsPath(path.join(__dirname, './fixtures/testArrayMaxProperties.json'));

      it('Provide completion from schema declared in file', (done) => {
        const content = `# yaml-language-server: $schema=${uri}\n- `;
        const completion = parseSetup(content, content.length);
        completion
          .then(function (result) {
            assert.equal(result.items.length, 3);
          })
          .then(done, done);
      });

      it('Provide completion from schema declared in file with several attributes', (done) => {
        const content = `# yaml-language-server: $schema=${uri} anothermodeline=value\n- `;
        const completion = parseSetup(content, content.length);
        completion
          .then(function (result) {
            assert.equal(result.items.length, 3);
          })
          .then(done, done);
      });

      it('Provide completion from schema declared in file with several documents', (done) => {
        const documentContent1 = `# yaml-language-server: $schema=${uri} anothermodeline=value\n- `;
        const content = `${documentContent1}\n---\n- `;
        const completionDoc1 = parseSetup(content, documentContent1.length);
        completionDoc1.then(function (result) {
          assert.equal(result.items.length, 3, `Expecting 3 items in completion but found ${result.items.length}`);
          const completionDoc2 = parseSetup(content, content.length);
          completionDoc2
            .then(function (resultDoc2) {
              assert.equal(resultDoc2.items.length, 0, `Expecting no items in completion but found ${resultDoc2.items.length}`);
            })
            .then(done, done);
        }, done);
      });
    });

    describe('Configuration based indentation', () => {
      it('4 space indentation', async () => {
        const languageSettingsSetup = new ServiceSetup().withCompletion().withIndentation('    ');
        languageService.configure(languageSettingsSetup.languageSettings);
        languageService.addSchema(SCHEMA_ID, {
          type: 'object',
          properties: {
            scripts: {
              type: 'object',
              properties: {
                sample: {
                  type: 'string',
                  enum: ['test'],
                },
                myOtherSample: {
                  type: 'string',
                  enum: ['test'],
                },
              },
            },
          },
        });
        const content = 'scripts:\n    sample: test\n    myOther';
        const completion = await parseSetup(content, 34);
        assert.strictEqual(completion.items.length, 1);
        assert.deepStrictEqual(
          completion.items[0],
          createExpectedCompletion('myOtherSample', 'myOtherSample: ${1:test}', 2, 4, 2, 11, 10, 2, {
            documentation: '',
          })
        );
      });
    });

    describe('Bug fixes', () => {
      it('Object in array completion indetetion', async () => {
        languageService.addSchema(SCHEMA_ID, {
          type: 'object',
          properties: {
            components: {
              type: 'array',
              items: {
                type: 'object',
                properties: {
                  id: {
                    type: 'string',
                  },
                  settings: {
                    type: 'object',
                    required: ['data'],
                    properties: {
                      data: {
                        type: 'object',
                        required: ['arrayItems'],
                        properties: {
                          arrayItems: {
                            type: 'array',
                            items: {
                              type: 'object',
                              required: ['id'],
                              properties: {
                                show: {
                                  type: 'boolean',
                                  default: true,
                                },
                                id: {
                                  type: 'string',
                                },
                              },
                            },
                          },
                        },
                      },
                    },
                  },
                },
              },
            },
          },
        });

        const content = 'components:\n  - id: jsakdh\n    setti';
        const completion = await parseSetup(content, 36);
        expect(completion.items).lengthOf(1);
        let exp = 'settings:\n  data:\n    arrayItems:\n      - show: ${1:true}\n        id: $2';
        if (jigxBranchTest) {
          //remove not required props from snippet event they are default
          exp = `settings:\n  data:\n    arrayItems:\n      - id: ${snippet$1symbol}`;
        }
        expect(completion.items[0].textEdit.newText).to.equal(exp);
      });

      it('Object completion', (done) => {
        languageService.addSchema(SCHEMA_ID, {
          type: 'object',
          properties: {
            env: {
              type: 'object',
              default: {
                KEY: 'VALUE',
              },
            },
          },
        });

        const content = 'env: ';
        const completion = parseSetup(content, 5);
        completion
          .then(function (result) {
            assert.equal(result.items.length, 1);
            assert.deepEqual(
              result.items[0],
              createExpectedCompletion('Default value', '\n  ${1:KEY}: ${2:VALUE}\n', 0, 5, 0, 5, 9, 2, {
                detail: 'Default value',
              })
            );
          })
          .then(done, done);
      });

      it('Complex default object completion', (done) => {
        languageService.addSchema(SCHEMA_ID, {
          type: 'object',
          properties: {
            env: {
              type: 'object',
              default: {
                KEY: 'VALUE',
                KEY2: {
                  TEST: 'TEST2',
                },
                KEY3: ['Test', 'Test2'],
              },
            },
          },
        });

        const content = 'env: ';
        const completion = parseSetup(content, 5);
        completion
          .then(function (result) {
            assert.equal(result.items.length, 1);
            assert.deepEqual(
              result.items[0],
              createExpectedCompletion(
                'Default value',
                '\n  ${1:KEY}: ${2:VALUE}\n  ${3:KEY2}:\n    ${4:TEST}: ${5:TEST2}\n  ${6:KEY3}:\n    - ${7:Test}\n    - ${8:Test2}\n',
                0,
                5,
                0,
                5,
                9,
                2,
                {
                  detail: 'Default value',
                }
              )
            );
          })
          .then(done, done);
      });

      it('should handle array schema without items', async () => {
        languageService.addSchema(SCHEMA_ID, {
          type: 'array',
          items: {
            anyOf: [
              {
                type: 'object',
                properties: {
                  fooBar: {
                    type: 'object',
                    properties: {
                      name: {
                        type: 'string',
                      },
                      aaa: {
                        type: 'array',
                      },
                    },
                    required: ['name', 'aaa'],
                  },
                },
              },
            ],
          },
        });

        const content = '---\n- \n';
        const completion = await parseSetup(content, 6);
        expect(completion.items).lengthOf(1);
        expect(completion.items[0].label).eq('fooBar');
        expect(completion.items[0].insertText).eq('fooBar:\n    name: $1\n    aaa:\n      - $2');
      });

      it('should complete string which contains number in default value', async () => {
        languageService.addSchema(SCHEMA_ID, {
          type: 'object',
          properties: {
            env: {
              type: 'integer',
              default: '1',
            },
            enum: {
              type: 'string',
              default: '1',
            },
          },
        });

        const content = 'enum';
        const completion = await parseSetup(content, 3);

        const enumItem = completion.items.find((i) => i.label === 'enum');
        expect(enumItem).to.not.undefined;
        expect(enumItem.textEdit.newText).equal('enum: ${1:"1"}');

        const envItem = completion.items.find((i) => i.label === 'env');
        expect(envItem).to.not.undefined;
        expect(envItem.textEdit.newText).equal('env: ${1:1}');
      });

      it('should complete string which contains number in examples values', async () => {
        languageService.addSchema(SCHEMA_ID, {
          type: 'object',
          properties: {
            fooBar: {
              type: 'string',
              examples: ['test', '1', 'true'],
            },
          },
        });

        const content = 'fooBar: \n';
        const completion = await parseSetup(content, 8);

        const testItem = completion.items.find((i) => i.label === 'test');
        expect(testItem).to.not.undefined;
        expect(testItem.textEdit.newText).equal('test');

        const oneItem = completion.items.find((i) => i.label === '1');
        expect(oneItem).to.not.undefined;
        expect(oneItem.textEdit.newText).equal('"1"');

        const trueItem = completion.items.find((i) => i.label === 'true');
        expect(trueItem).to.not.undefined;
        expect(trueItem.textEdit.newText).equal('"true"');
      });

      it('should provide completion for flow map', async () => {
        languageService.addSchema(SCHEMA_ID, {
          type: 'object',
          properties: { A: { type: 'string', enum: ['a1', 'a2'] }, B: { type: 'string', enum: ['b1', 'b2'] } },
        });

        const content = '{A: , B: b1}';
        const completion = await parseSetup(content, 4);
        expect(completion.items).lengthOf(2);
        expect(completion.items[0]).eql(
          createExpectedCompletion('a1', 'a1', 0, 4, 0, 4, 12, InsertTextFormat.Snippet, { documentation: undefined })
        );
        expect(completion.items[1]).eql(
          createExpectedCompletion('a2', 'a2', 0, 4, 0, 4, 12, InsertTextFormat.Snippet, { documentation: undefined })
        );
      });

      it('should provide completion for "null" enum value', async () => {
        languageService.addSchema(SCHEMA_ID, {
          type: 'object',
          properties: {
            kind: {
              enum: ['project', null],
            },
          },
        });

        const content = 'kind: \n';
        const completion = await parseSetup(content, 6);
        expect(completion.items).lengthOf(2);
        expect(completion.items[0]).eql(
          createExpectedCompletion('project', 'project', 0, 6, 0, 6, 12, InsertTextFormat.Snippet, { documentation: undefined })
        );
        expect(completion.items[1]).eql(
          createExpectedCompletion('null', 'null', 0, 6, 0, 6, 12, InsertTextFormat.Snippet, { documentation: undefined })
        );
      });

      it('should provide completion for empty file', async () => {
        languageService.addSchema(SCHEMA_ID, {
          oneOf: [
            {
              type: 'object',
              description: 'dummy schema',
            },
            {
              properties: {
                kind: {
                  type: 'string',
                },
              },
              type: 'object',
              additionalProperties: false,
            },
            {
              properties: {
                name: {
                  type: 'string',
                },
              },
              type: 'object',
              additionalProperties: false,
            },
          ],
        });

        const content = ' \n\n\n';
        const completion = await parseSetup(content, 3);
        expect(completion.items).lengthOf(2);
        expect(completion.items[0]).eql(
          createExpectedCompletion('kind', `kind: ${snippet$1symbol}`, 2, 0, 2, 0, 10, InsertTextFormat.Snippet, {
            documentation: '',
          })
        );
        expect(completion.items[1]).eql(
          createExpectedCompletion('name', `name: ${snippet$1symbol}`, 2, 0, 2, 0, 10, InsertTextFormat.Snippet, {
            documentation: '',
          })
        );
      });
    });
    describe('Array completion', () => {
<<<<<<< HEAD
      //test_simpleArrayObject
      // it('Simple array object completion without "-" without any item', async () => {
      //   const schema = require(path.join(__dirname, './fixtures/testArrayCompletionSchema.json'));
      //   languageService.addSchema(SCHEMA_ID, schema);
      //   const content = 'test_simpleArrayObject:\n  ';
      //   const completion = parseSetup(content, content.length);
      //   completion.then(function (result) {
      //     assert.equal(result.items.length, 1);
      //     assert.equal(result.items[0]?.label, '- (array item)');
      //   });
      // });
      //worked ok
=======
>>>>>>> 57024ea1
      it('Simple array object completion with "-" without any item', async () => {
        const schema = require(path.join(__dirname, './fixtures/testArrayCompletionSchema.json'));
        languageService.addSchema(SCHEMA_ID, schema);
        const content = 'test_simpleArrayObject:\n  -';
        const completion = parseSetup(content, content.length);
        completion.then(function (result) {
          assert.equal(result.items.length, 1);
          assert.equal(result.items[0].label, '- (array item)');
        });
      });
<<<<<<< HEAD
      //worked ok
=======

>>>>>>> 57024ea1
      it('Simple array object completion without "-" after array item', async () => {
        const schema = require(path.join(__dirname, './fixtures/testArrayCompletionSchema.json'));
        languageService.addSchema(SCHEMA_ID, schema);
        const content = 'test_simpleArrayObject:\n  - obj1:\n      name: 1\n  ';
        const completion = parseSetup(content, content.length);
        completion.then(function (result) {
          assert.equal(result.items.length, 1);
          assert.equal(result.items[0].label, '- (array item)');
        });
      });
<<<<<<< HEAD
      //worked ok
=======

>>>>>>> 57024ea1
      it('Simple array object completion with "-" after array item', async () => {
        const schema = require(path.join(__dirname, './fixtures/testArrayCompletionSchema.json'));
        languageService.addSchema(SCHEMA_ID, schema);
        const content = 'test_simpleArrayObject:\n  - obj1:\n      name: 1\n  -';
        const completion = parseSetup(content, content.length);
        completion.then(function (result) {
          assert.equal(result.items.length, 1);
          assert.equal(result.items[0].label, '- (array item)');
        });
      });

<<<<<<< HEAD
      //test_array_anyOf_2objects
      // it('Array anyOf two objects completion without "-" without any item', async () => {
      //   const schema = require(path.join(__dirname, './fixtures/testArrayCompletionSchema.json'));
      //   languageService.addSchema(SCHEMA_ID, schema);
      //   const content = 'test_array_anyOf_2objects:\n  ';
      //   const completion = parseSetup(content, content.length);
      //   completion.then(function (result) {
      //     assert.equal(result.items.length, 1);
      //     assert.equal(result.items[0].label, '- (array item)');
      //   });
      // });

      //worked ok
=======
>>>>>>> 57024ea1
      it('Array anyOf two objects completion with "- " without any item', async () => {
        const schema = require(path.join(__dirname, './fixtures/testArrayCompletionSchema.json'));
        languageService.addSchema(SCHEMA_ID, schema);
        const content = 'test_array_anyOf_2objects:\n  - ';
        const completion = parseSetup(content, content.length);
        completion.then(function (result) {
<<<<<<< HEAD
          assert.equal(result.items.length, 4);
=======
          assert.equal(result.items.length, 2);
>>>>>>> 57024ea1
          assert.equal(result.items[0].label, 'obj1');
        });
      });

      it('Array anyOf two objects completion with "-" without any item', async () => {
        const schema = require(path.join(__dirname, './fixtures/testArrayCompletionSchema.json'));
        languageService.addSchema(SCHEMA_ID, schema);
        const content = 'test_array_anyOf_2objects:\n  -';
        const completion = parseSetup(content, content.length);
        completion.then(function (result) {
          assert.equal(result.items.length, 2);
          assert.equal(result.items[0].label, '- (array item) 1');
        });
      });

      it('Array anyOf two objects completion without "-" after array item', async () => {
        const schema = require(path.join(__dirname, './fixtures/testArrayCompletionSchema.json'));
        languageService.addSchema(SCHEMA_ID, schema);
        const content = 'test_array_anyOf_2objects:\n  - obj1:\n      name: 1\n  ';
        const completion = parseSetup(content, content.length);
        completion.then(function (result) {
          assert.equal(result.items.length, 2);
          assert.equal(result.items[0].label, '- (array item) 1');
        });
      });

<<<<<<< HEAD
      //worked ok
=======
>>>>>>> 57024ea1
      it('Array anyOf two objects completion with "-" after array item', async () => {
        const schema = require(path.join(__dirname, './fixtures/testArrayCompletionSchema.json'));
        languageService.addSchema(SCHEMA_ID, schema);
        const content = 'test_array_anyOf_2objects:\n  - obj1:\n      name: 1\n  -';
        const completion = parseSetup(content, content.length);
        completion.then(function (result) {
          assert.equal(result.items.length, 2);
          assert.equal(result.items[0].label, '- (array item) 1');
        });
      });
<<<<<<< HEAD
      describe('Inline object completion', () => {
        const inlineObjectSchema = require(path.join(__dirname, './fixtures/testInlineObject.json'));
        it('simple-null', (done) => {
          languageService.addSchema(SCHEMA_ID, inlineObjectSchema);
          const content = 'value: ';
          const completion = parseSetup(content, content.length);
          completion
            .then(function (result) {
              assert.equal(result.items.length, 1);
              assert.equal(result.items[0].insertText, 'context');
            })
            .then(done, done);
        });
        it('simple-context.', (done) => {
          languageService.addSchema(SCHEMA_ID, inlineObjectSchema);
          const content = 'value: context.';
          const completion = parseSetup(content, content.length);
          completion
            .then(function (result) {
              assert.equal(result.items.length, 2);
              assert.equal(result.items[0].insertText, 'jig');
            })
            .then(done, done);
        });
        it('simple-context.da', (done) => {
          languageService.addSchema(SCHEMA_ID, inlineObjectSchema);
          const content = 'value: context.da';
          const completion = parseSetup(content, content.length);
          completion
            .then(function (result) {
              assert.equal(result.items.length, 2);
              assert.equal(result.items[0].insertText, 'jig');
              assert.equal(result.items[1].insertText, 'data');
              assert.deepStrictEqual(result.items[1].textEdit.range.start, { line: 0, character: content.lastIndexOf('.') + 1 });
            })
            .then(done, done);
        });
        it('anyOf[obj|ref]-null', (done) => {
          languageService.addSchema(SCHEMA_ID, inlineObjectSchema);
          const content = 'value1: ';
          const completion = parseSetup(content, content.length);
          completion
            .then(function (result) {
              assert.equal(result.items.length, 1);
              assert.equal(result.items[0].insertText, 'context');
            })
            .then(done, done);
        });
        it('anyOf[obj|ref]-insideObject', (done) => {
          languageService.addSchema(SCHEMA_ID, inlineObjectSchema);
          const content = 'value1:\n  ';
          const completion = parseSetup(content, content.length);
          completion
            .then(function (result) {
              assert.equal(result.items.length, 1);
              assert.equal(result.items[0].label, 'prop1');
            })
            .then(done, done);
        });
        it('anyOf[const|ref]-null', (done) => {
          languageService.addSchema(SCHEMA_ID, inlineObjectSchema);
          const content = 'value2: ';
          const completion = parseSetup(content, content.length);
          completion
            .then(function (result) {
              assert.equal(result.items.length, 3);
              assert.equal(result.items[0].insertText, 'const1');
              assert.equal(result.items[2].insertText, 'context');
            })
            .then(done, done);
        });
        it('anyOf[const|ref]-context.', (done) => {
          languageService.addSchema(SCHEMA_ID, inlineObjectSchema);
          const content = 'value2: context.';
          const completion = parseSetup(content, content.length);
          completion
            .then(function (result) {
              assert.equal(result.items.length, 4);
              assert.equal(result.items[2].insertText, 'jig');
            })
            .then(done, done);
        });
        it('anyOf[const|ref]-context.da', (done) => {
          languageService.addSchema(SCHEMA_ID, inlineObjectSchema);
          const content = 'value2: context.da';
          const completion = parseSetup(content, content.length);
          completion
            .then(function (result) {
              assert.equal(result.items.length, 4);
              assert.equal(result.items[2].insertText, 'jig');
              assert.equal(result.items[3].insertText, 'data');
              assert.deepStrictEqual(result.items[3].textEdit.range.start, { line: 0, character: content.lastIndexOf('.') + 1 });
            })
            .then(done, done);
        });
      });
=======
>>>>>>> 57024ea1
    });
  });
});<|MERGE_RESOLUTION|>--- conflicted
+++ resolved
@@ -15,13 +15,9 @@
 import { LanguageService } from '../src';
 import { LanguageHandlers } from '../src/languageserver/handlers/languageHandlers';
 
-<<<<<<< HEAD
 const snippet$1symbol = jigxBranchTest ? '' : '$1';
 
-suite('Auto Completion Tests', () => {
-=======
 describe('Auto Completion Tests', () => {
->>>>>>> 57024ea1
   let languageSettingsSetup: ServiceSetup;
   let languageService: LanguageService;
   let languageHandler: LanguageHandlers;
@@ -1837,21 +1833,6 @@
       });
     });
     describe('Array completion', () => {
-<<<<<<< HEAD
-      //test_simpleArrayObject
-      // it('Simple array object completion without "-" without any item', async () => {
-      //   const schema = require(path.join(__dirname, './fixtures/testArrayCompletionSchema.json'));
-      //   languageService.addSchema(SCHEMA_ID, schema);
-      //   const content = 'test_simpleArrayObject:\n  ';
-      //   const completion = parseSetup(content, content.length);
-      //   completion.then(function (result) {
-      //     assert.equal(result.items.length, 1);
-      //     assert.equal(result.items[0]?.label, '- (array item)');
-      //   });
-      // });
-      //worked ok
-=======
->>>>>>> 57024ea1
       it('Simple array object completion with "-" without any item', async () => {
         const schema = require(path.join(__dirname, './fixtures/testArrayCompletionSchema.json'));
         languageService.addSchema(SCHEMA_ID, schema);
@@ -1862,11 +1843,7 @@
           assert.equal(result.items[0].label, '- (array item)');
         });
       });
-<<<<<<< HEAD
-      //worked ok
-=======
-
->>>>>>> 57024ea1
+
       it('Simple array object completion without "-" after array item', async () => {
         const schema = require(path.join(__dirname, './fixtures/testArrayCompletionSchema.json'));
         languageService.addSchema(SCHEMA_ID, schema);
@@ -1877,11 +1854,7 @@
           assert.equal(result.items[0].label, '- (array item)');
         });
       });
-<<<<<<< HEAD
-      //worked ok
-=======
-
->>>>>>> 57024ea1
+
       it('Simple array object completion with "-" after array item', async () => {
         const schema = require(path.join(__dirname, './fixtures/testArrayCompletionSchema.json'));
         languageService.addSchema(SCHEMA_ID, schema);
@@ -1893,33 +1866,13 @@
         });
       });
 
-<<<<<<< HEAD
-      //test_array_anyOf_2objects
-      // it('Array anyOf two objects completion without "-" without any item', async () => {
-      //   const schema = require(path.join(__dirname, './fixtures/testArrayCompletionSchema.json'));
-      //   languageService.addSchema(SCHEMA_ID, schema);
-      //   const content = 'test_array_anyOf_2objects:\n  ';
-      //   const completion = parseSetup(content, content.length);
-      //   completion.then(function (result) {
-      //     assert.equal(result.items.length, 1);
-      //     assert.equal(result.items[0].label, '- (array item)');
-      //   });
-      // });
-
-      //worked ok
-=======
->>>>>>> 57024ea1
       it('Array anyOf two objects completion with "- " without any item', async () => {
         const schema = require(path.join(__dirname, './fixtures/testArrayCompletionSchema.json'));
         languageService.addSchema(SCHEMA_ID, schema);
         const content = 'test_array_anyOf_2objects:\n  - ';
         const completion = parseSetup(content, content.length);
         completion.then(function (result) {
-<<<<<<< HEAD
           assert.equal(result.items.length, 4);
-=======
-          assert.equal(result.items.length, 2);
->>>>>>> 57024ea1
           assert.equal(result.items[0].label, 'obj1');
         });
       });
@@ -1946,10 +1899,6 @@
         });
       });
 
-<<<<<<< HEAD
-      //worked ok
-=======
->>>>>>> 57024ea1
       it('Array anyOf two objects completion with "-" after array item', async () => {
         const schema = require(path.join(__dirname, './fixtures/testArrayCompletionSchema.json'));
         languageService.addSchema(SCHEMA_ID, schema);
@@ -1960,7 +1909,6 @@
           assert.equal(result.items[0].label, '- (array item) 1');
         });
       });
-<<<<<<< HEAD
       describe('Inline object completion', () => {
         const inlineObjectSchema = require(path.join(__dirname, './fixtures/testInlineObject.json'));
         it('simple-null', (done) => {
@@ -2057,8 +2005,6 @@
             .then(done, done);
         });
       });
-=======
->>>>>>> 57024ea1
     });
   });
 });