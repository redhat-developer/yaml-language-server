--- conflicted
+++ resolved
@@ -155,10 +155,6 @@
           properties: {
             name: {
               type: 'string',
-<<<<<<< HEAD
-              // eslint-disable-next-line prettier/prettier, no-useless-escape
-=======
->>>>>>> 05bab07d
               default: '"yaml"',
             },
           },
@@ -180,10 +176,6 @@
           properties: {
             name: {
               type: 'string',
-<<<<<<< HEAD
-              // eslint-disable-next-line prettier/prettier, no-useless-escape
-=======
->>>>>>> 05bab07d
               default: '"yaml"',
             },
           },
