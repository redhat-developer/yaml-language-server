--- conflicted
+++ resolved
@@ -558,14 +558,11 @@
     const content = 'array1:\n  - thing1:\n    item1: $1\n  | |';
     const completion = await parseCaret(content);
 
-<<<<<<< HEAD
-    expect(completion.items.map((i) => ({ label: i.label, insertText: i.insertText }))).to.be.deep.eq([
-      { label: 'My array item', insertText: '- item1: ' },
-      { label: '- (array item) object', insertText: '- thing1:\n    item1: ' },
-    ]);
-=======
+    // expect(completion.items.map((i) => ({ label: i.label, insertText: i.insertText }))).to.be.deep.eq([
+    //   { label: 'My array item', insertText: '- item1: ' },
+    //   { label: '- (array item) object', insertText: '- thing1:\n    item1: ' },
+    // ]);
     expect(completion.items[0].insertText).to.be.equal('- item1: ');
->>>>>>> 3c0e7b55
   });
   describe('array indent on different index position', () => {
     const schema = {
