--- conflicted
+++ resolved
@@ -538,7 +538,6 @@
     expect(completion.items.length).equal(1);
     expect(completion.items[0].insertText).to.be.equal('test1');
   });
-<<<<<<< HEAD
   it('should suggest property of unknown object', async () => {
     const schema: JSONSchema = {
       type: 'object',
@@ -555,7 +554,7 @@
     expect(completion.items.length).equal(1);
     expect(completion.items[0].insertText).to.be.equal('${1:property}: ');
     expect(completion.items[0].documentation).to.be.equal('Property Description');
-=======
+  });
   
   describe('should suggest property before indented comment', () => {
     const schema: JSONSchema = {
@@ -598,6 +597,5 @@
         })
       );
     });
->>>>>>> ce20fa3a
   });
 });