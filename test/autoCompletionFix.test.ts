/*---------------------------------------------------------------------------------------------
 *  Copyright (c) Red Hat. All rights reserved.
 *  Licensed under the MIT License. See License.txt in the project root for license information.
 *--------------------------------------------------------------------------------------------*/

import { CompletionItemKind, CompletionList, InsertTextFormat, Position, Range } from 'vscode-languageserver-types';
import { LanguageHandlers } from '../src/languageserver/handlers/languageHandlers';
import { LanguageService } from '../src/languageservice/yamlLanguageService';
import { SettingsState, TextDocumentTestManager } from '../src/yamlSettings';
import { ServiceSetup } from './utils/serviceSetup';
import { SCHEMA_ID, setupLanguageService, setupSchemaIDTextDocument } from './utils/testHelper';
import { expect } from 'chai';
import { createExpectedCompletion } from './utils/verifyError';
import * as path from 'path';
import { JSONSchema } from './../src/languageservice/jsonSchema';

describe('Auto Completion Fix Tests', () => {
  let languageSettingsSetup: ServiceSetup;
  let languageService: LanguageService;
  let languageHandler: LanguageHandlers;
  let yamlSettings: SettingsState;

  before(() => {
    languageSettingsSetup = new ServiceSetup().withCompletion().withSchemaFileMatch({
      uri: 'https://raw.githubusercontent.com/yannh/kubernetes-json-schema/master/v1.22.4-standalone-strict/all.json',
      fileMatch: [SCHEMA_ID],
    });
    const { languageService: langService, languageHandler: langHandler, yamlSettings: settings } = setupLanguageService(
      languageSettingsSetup.languageSettings
    );
    languageService = langService;
    languageHandler = langHandler;
    yamlSettings = settings;
  });

  /**
   *
   * @param content
   * @param line starts with 0 index
   * @param character starts with 1 index
   * @returns
   */
  function parseSetup(content: string, line: number, character: number): Promise<CompletionList> {
    const testTextDocument = setupSchemaIDTextDocument(content);
    yamlSettings.documents = new TextDocumentTestManager();
    (yamlSettings.documents as TextDocumentTestManager).set(testTextDocument);
    return languageHandler.completionHandler({
      position: Position.create(line, character),
      textDocument: testTextDocument,
    });
  }

  afterEach(() => {
    languageService.deleteSchema(SCHEMA_ID);
    languageService.configure(languageSettingsSetup.languageSettings);
  });

  it('should show completion on map under array', async () => {
    languageService.addSchema(SCHEMA_ID, {
      type: 'array',
      items: {
        type: 'object',
        properties: {
          from: {
            type: 'object',
            properties: {
              foo: {
                type: 'boolean',
              },
            },
          },
        },
      },
    });
    const content = '- from:\n    ';
    const completion = await parseSetup(content, 1, 3);
    expect(completion.items).lengthOf(1);
    expect(completion.items[0]).eql(
      createExpectedCompletion('foo', 'foo: ', 1, 3, 1, 3, 10, 2, {
        documentation: '',
      })
    );
  });

  it('should show completion on array empty array item', async () => {
    languageService.addSchema(SCHEMA_ID, {
      type: 'array',
      items: {
        type: 'object',
        properties: {
          from: {
            type: 'object',
            properties: {
              foo: {
                type: 'boolean',
              },
            },
          },
        },
      },
    });
    const content = '- ';
    const completion = await parseSetup(content, 0, 2);
    expect(completion.items).lengthOf(1);
    expect(completion.items[0]).eql(
      createExpectedCompletion('from', 'from:\n    ', 0, 2, 0, 2, 10, 2, {
        documentation: '',
      })
    );
  });

  it('should show completion items in the middle of map in array', async () => {
    const content = `apiVersion: v1
kind: Pod
metadata:
  name: foo
spec:
  containers:
    - name: test
      
      image: alpine
    `;
    const completion = await parseSetup(content, 7, 6);
    expect(completion.items).length.greaterThan(1);
  });

  it('should show completion on array item on first line', async () => {
    const content = '-d';
    const completion = await parseSetup(content, 0, 1);
    expect(completion.items).is.empty;
  });

  it('should complete without error on map inside array', async () => {
    const content = '- foo\n- bar:\n    so';
    const completion = await parseSetup(content, 2, 6);
    expect(completion.items).is.empty;
  });

  it('should complete  array', async () => {
    // eslint-disable-next-line @typescript-eslint/no-var-requires
    const schema = require(path.join(__dirname, './fixtures/test-nested-object-array.json'));
    languageService.addSchema(SCHEMA_ID, schema);
    const content = `objA:
  - name: nameA1
      
objB:
  size: midle
  name: nameB2  
`;
    const completion = await parseSetup(content, 2, 4);
    expect(completion.items).is.not.empty;
  });

  it('should complete array item for "oneOf" schema', async () => {
    // eslint-disable-next-line @typescript-eslint/no-var-requires
    const schema = require(path.join(__dirname, './fixtures/test-completion-oneOf.json'));
    languageService.addSchema(SCHEMA_ID, schema);
    const content = `metadata:
  Selector:
    query:
      - 
`;
    const completion = await parseSetup(content, 3, 8);
    expect(completion.items).length(5);
    expect(completion.items.map((it) => it.label)).to.have.members(['NOT', 'attribute', 'operation', 'value', 'FUNC_item']);
  });

  it('Autocomplete with short nextLine - nested object', async () => {
    languageService.addSchema(SCHEMA_ID, {
      type: 'object',
      properties: {
        example: {
          type: 'object',
          properties: {
            sample: {
              type: 'object',
              properties: {
                detail: {
                  type: 'object',
                },
              },
            },
          },
        },
        a: {
          type: 'string',
          description: 'short prop name because of distance to the cursor',
        },
      },
    });
    const content = 'example:\n  sample:\n    ';
    const completion = await parseSetup(content + '\na: test', 2, 4);
    expect(completion.items.length).equal(1);
    expect(completion.items[0]).to.be.deep.equal(
      createExpectedCompletion('detail', 'detail:\n  ', 2, 4, 2, 4, 10, 2, {
        documentation: '',
      })
    );
  });

  it('Autocomplete with a new line inside the object', async () => {
    languageService.addSchema(SCHEMA_ID, {
      type: 'object',
      properties: {
        example: {
          type: 'object',
          properties: {
            sample: {
              type: 'object',
              properties: {
                prop1: {
                  type: 'string',
                },
                prop2: {
                  type: 'string',
                },
              },
            },
          },
        },
      },
    });
    const content = 'example:\n  sample:\n    \n    prop2: value2';
    const completion = await parseSetup(content, 2, 4);
    expect(completion.items.length).equal(1);
    expect(completion.items[0]).to.be.deep.equal(
      createExpectedCompletion('prop1', 'prop1: ', 2, 4, 2, 4, 10, 2, {
        documentation: '',
      })
    );
  });

  it('Autocomplete on the first array item', async () => {
    languageService.addSchema(SCHEMA_ID, {
      type: 'object',
      properties: {
        examples: {
          type: 'array',
          items: {
            type: 'object',
            properties: {
              sample: {
                type: 'object',
                properties: {
                  prop1: {
                    type: 'string',
                  },
                },
              },
            },
          },
        },
      },
    });
    const content = 'examples:\n  \n  - sample:\n      prop1: value1';
    const completion = await parseSetup(content, 1, 2);
    expect(completion.items.length).equal(1);
    expect(completion.items[0]).to.be.deep.equal(
      createExpectedCompletion('- (array item)', '- ', 1, 2, 1, 2, 9, 2, {
        documentation: {
          kind: 'markdown',
          value: 'Create an item of an array\n ```\n- \n```',
        },
      })
    );
  });

  it('Array of enum autocomplete of irregular order', async () => {
    languageService.addSchema(SCHEMA_ID, {
      type: 'object',
      properties: {
        apiVersion: {
          type: 'string',
        },
        metadata: {
          type: 'object',
          properties: {
            name: {
              type: 'string',
            },
          },
        },
        kind: {
          type: 'string',
          enum: ['Pod', 'PodTemplate'],
        },
      },
    });
    const content = 'kind: Po';
    const completion = await parseSetup(content, 1, 9);
    expect(completion.items.length).equal(2);
    expect(completion.items[0].insertText).equal('Pod');
    expect(completion.items[1].insertText).equal('PodTemplate');
  });

  it('Autocomplete indent on array when parent is array', async () => {
    languageService.addSchema(SCHEMA_ID, {
      type: 'object',
      properties: {
        examples: {
          type: 'array',
          items: {
            type: 'object',
            properties: {
              objectWithArray: {
                type: 'array',
                items: {
                  type: 'string',
                },
              },
            },
          },
        },
      },
    });
    const content = 'examples:\n  - ';
    const completion = await parseSetup(content, 1, 4);

    expect(completion.items.length).equal(1);
    expect(completion.items[0]).to.be.deep.equal(
      createExpectedCompletion('objectWithArray', 'objectWithArray:\n    - ${1:""}', 1, 4, 1, 4, 10, 2, {
        documentation: '',
      })
    );
  });
  it('Autocomplete indent on array object when parent is array', async () => {
    languageService.addSchema(SCHEMA_ID, {
      type: 'object',
      properties: {
        examples: {
          type: 'array',
          items: {
            type: 'object',
            properties: {
              objectWithArray: {
                type: 'array',
                items: {
                  type: 'object',
                  required: ['item', 'item2'],
                  properties: {
                    item: { type: 'string' },
                    item2: { type: 'string' },
                  },
                },
              },
            },
          },
        },
      },
    });
    const content = 'examples:\n  - ';
    const completion = await parseSetup(content, 1, 4);

    expect(completion.items.length).equal(1);
    expect(completion.items[0]).to.be.deep.equal(
      createExpectedCompletion('objectWithArray', 'objectWithArray:\n    - item: $1\n      item2: $2', 1, 4, 1, 4, 10, 2, {
        documentation: '',
      })
    );
  });
  describe('array indent on different index position', () => {
    const schema = {
      type: 'object',
      properties: {
        objectWithArray: {
          type: 'array',
          items: {
            type: 'object',
            required: ['item', 'item2'],
            properties: {
              item: { type: 'string' },
              item2: {
                type: 'object',
                required: ['prop1', 'prop2'],
                properties: {
                  prop1: { type: 'string' },
                  prop2: { type: 'string' },
                },
              },
            },
          },
        },
      },
    };
    it('array indent on the first item', async () => {
      languageService.addSchema(SCHEMA_ID, schema);
      const content = 'objectWithArray:\n  - ';
      const completion = await parseSetup(content, 1, 4);

      expect(completion.items.length).equal(3);
      expect(completion.items[0]).to.be.deep.equal(
        createExpectedCompletion('item', 'item: ', 1, 4, 1, 4, 10, 2, {
          documentation: '',
        })
      );
      expect(completion.items[2]).to.be.deep.equal(
        createExpectedCompletion('item2', 'item2:\n    prop1: $1\n    prop2: $2', 1, 4, 1, 4, 10, 2, {
          documentation: '',
        })
      );
    });
    it('array indent on the second item', async () => {
      languageService.addSchema(SCHEMA_ID, schema);
      const content = 'objectWithArray:\n  - item: first line\n    ';
      const completion = await parseSetup(content, 2, 4);

      expect(completion.items.length).equal(2);
      expect(completion.items[0]).to.be.deep.equal(
        createExpectedCompletion('item2', 'item2:\n  prop1: $1\n  prop2: $2', 2, 4, 2, 4, 10, 2, {
          documentation: '',
        })
      );
    });
  });

  describe('merge properties from anyOf objects', () => {
    it('should merge different simple values', async () => {
      const schema: JSONSchema = {
        anyOf: [
          {
            properties: {
              simplePropWithSimpleValue: { type: 'string', const: 'const value' },
            },
          },
          {
            properties: {
              simplePropWithSimpleValue: { type: 'boolean', default: false },
            },
          },
          {
            properties: {
              simplePropWithSimpleValue: { type: 'null', default: null },
            },
          },
          {
            properties: {
              simplePropWithSimpleValue: { type: 'string' },
            },
          },
        ],
      };
      languageService.addSchema(SCHEMA_ID, schema);
      const content = '';
      const completion = await parseSetup(content, 0, 1);

      expect(completion.items.length).equal(1);
      expect(completion.items[0].insertText).to.be.equal('simplePropWithSimpleValue: ${1|const value,false,null|}');
    });

    it('should autocomplete as single item with same value', async () => {
      const schema: JSONSchema = {
        anyOf: [
          {
            properties: {
              simplePropWithSameValue: { type: 'string', const: 'const value 1' },
              obj1: { properties: { prop1: { type: 'string' } } },
            },
          },
          {
            properties: {
              simplePropWithSameValue: { type: 'string', const: 'const value 1' },
              obj1: { properties: { prop1: { type: 'string' } } },
            },
          },
        ],
      };
      languageService.addSchema(SCHEMA_ID, schema);
      const content = '';
      const completion = await parseSetup(content, 0, 1);

      expect(completion.items.length).equal(2);
      expect(completion.items[0].insertText).to.be.equal('simplePropWithSameValue: const value 1');
      expect(completion.items[1].insertText).to.be.equal('obj1:\n  ');
    });

    it('should not merge objects', async () => {
      const schema: JSONSchema = {
        anyOf: [
          {
            properties: {
              obj1: { properties: { prop1: { type: 'string' } }, required: ['prop1'] },
            },
          },
          {
            properties: {
              obj1: { properties: { prop2: { type: 'string', const: 'value' } }, required: ['prop2'] },
            },
          },
        ],
      };
      languageService.addSchema(SCHEMA_ID, schema);
      const content = '';
      const completion = await parseSetup(content, 0, 1);

      expect(completion.items.length).equal(2);
      expect(completion.items[0].label).to.be.equal('obj1');
      expect(completion.items[0].insertText).to.be.equal('obj1:\n  prop1: ');
      expect(completion.items[1].label).to.be.equal('obj1');
      expect(completion.items[1].insertText).to.be.equal('obj1:\n  prop2: ${1:value}');
    });

    it('should suggest when cursor is not on the end of the line', async () => {
      const schema: JSONSchema = {
        properties: {
          prop: {
            const: 'const',
          },
        },
      };
      languageService.addSchema(SCHEMA_ID, schema);
      const content = 'prop:   ';
      const completion = await parseSetup(content, 0, 6);

      expect(completion.items.length).equal(1);
      expect(completion.items[0].label).to.be.equal('const');
      expect(completion.items[0].textEdit).to.be.deep.equal({ newText: 'const', range: Range.create(0, 6, 0, content.length) });
    });

    it('should suggest object array when extra space is after cursor', async () => {
      const schema: JSONSchema = {
        properties: {
          arrayObj: {
            type: 'array',
            items: {
              type: 'object',
              properties: {
                item1: {
                  type: 'string',
                },
                item2: {
                  type: 'string',
                },
              },
              required: ['item1', 'item2'],
            },
          },
        },
      };
      languageService.addSchema(SCHEMA_ID, schema);
      const content = 'arrayObj:\n  -   ';
      const completion = await parseSetup(content, 1, 4);

      expect(completion.items.length).equal(3);
      expect(completion.items[1].textEdit).to.be.deep.equal({
        newText: 'item1: $1\n  item2: $2',
        range: Range.create(1, 4, 1, 6), // removes extra spaces after cursor
      });
    });
  });
  it('should suggest from additionalProperties', async () => {
    const schema: JSONSchema = {
      type: 'object',
      additionalProperties: {
        anyOf: [
          {
            type: 'string',
            const: 'test1',
          },
        ],
      },
    };
    languageService.addSchema(SCHEMA_ID, schema);
    const content = 'value: ';
    const completion = await parseSetup(content, 0, content.length);

    expect(completion.items.length).equal(1);
    expect(completion.items[0].insertText).to.be.equal('test1');
  });
<<<<<<< HEAD
  describe('should suggest property before indented comment', () => {
    const schema: JSONSchema = {
      type: 'object',
      properties: {
        example: {
          type: 'object',
          properties: {
            prop1: {
              type: 'string',
            },
            prop2: {
              type: 'string',
            },
            prop3: {
              type: 'string',
            },
          },
        },
      },
    };

    it('completion should handle indented comment on new line', async () => {
      languageService.addSchema(SCHEMA_ID, schema);
      const content = 'example:\n  prop1: "test"\n  \n    #comment';
      const completion = await parseSetup(content, 2, 2);
      expect(completion.items.length).equal(2);
      expect(completion.items[0]).to.be.deep.equal(
        createExpectedCompletion('prop2', 'prop2: ', 2, 2, 2, 2, CompletionItemKind.Property, InsertTextFormat.Snippet, {
          documentation: '',
        })
      );
    });

    it('completion should handle comment at same indent level on new line', async () => {
      languageService.addSchema(SCHEMA_ID, schema);
      const content = 'example:\n  prop1: "test"\n  \n  #comment';
      const completion = await parseSetup(content, 2, 2);
      expect(completion.items.length).equal(2);
      expect(completion.items[0]).to.be.deep.equal(
        createExpectedCompletion('prop2', 'prop2: ', 2, 2, 2, 2, CompletionItemKind.Property, InsertTextFormat.Snippet, {
          documentation: '',
        })
      );
    });

    it('completion should handle suggestion without comment on next line', async () => {
      languageService.addSchema(SCHEMA_ID, schema);
      const content = 'example:\n  prop1: "test"\n  \n  prop3: "test"';
      const completion = await parseSetup(content, 2, 2);
      expect(completion.items.length).equal(1);
      expect(completion.items[0]).to.be.deep.equal(
        createExpectedCompletion('prop2', 'prop2: ', 2, 2, 2, 2, CompletionItemKind.Property, InsertTextFormat.Snippet, {
          documentation: '',
        })
      );
    });
=======
  it('should suggest property of unknown object', async () => {
    const schema: JSONSchema = {
      type: 'object',
      additionalProperties: true,
      propertyNames: {
        title: 'property',
        description: 'Property Description',
      },
    };
    languageService.addSchema(SCHEMA_ID, schema);
    const content = '';
    const completion = await parseSetup(content, 0, content.length);

    expect(completion.items.length).equal(1);
    expect(completion.items[0].insertText).to.be.equal('${1:property}: ');
    expect(completion.items[0].documentation).to.be.equal('Property Description');
>>>>>>> 44bce9b6
  });
});<|MERGE_RESOLUTION|>--- conflicted
+++ resolved
@@ -566,7 +566,6 @@
     expect(completion.items.length).equal(1);
     expect(completion.items[0].insertText).to.be.equal('test1');
   });
-<<<<<<< HEAD
   describe('should suggest property before indented comment', () => {
     const schema: JSONSchema = {
       type: 'object',
@@ -623,7 +622,7 @@
         })
       );
     });
-=======
+  });
   it('should suggest property of unknown object', async () => {
     const schema: JSONSchema = {
       type: 'object',
@@ -640,6 +639,5 @@
     expect(completion.items.length).equal(1);
     expect(completion.items[0].insertText).to.be.equal('${1:property}: ');
     expect(completion.items[0].documentation).to.be.equal('Property Description');
->>>>>>> 44bce9b6
   });
 });