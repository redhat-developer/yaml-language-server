/*---------------------------------------------------------------------------------------------
 *  Copyright (c) Red Hat. All rights reserved.
 *  Licensed under the MIT License. See License.txt in the project root for license information.
 *--------------------------------------------------------------------------------------------*/

import { CompletionItemKind, CompletionList, InsertTextFormat, Position, Range } from 'vscode-languageserver-types';
import { LanguageHandlers } from '../src/languageserver/handlers/languageHandlers';
import { LanguageService } from '../src/languageservice/yamlLanguageService';
import { SettingsState, TextDocumentTestManager } from '../src/yamlSettings';
import { ServiceSetup } from './utils/serviceSetup';
import {
  caretPosition,
  SCHEMA_ID,
  setupLanguageService,
  setupSchemaIDTextDocument,
  TestCustomSchemaProvider,
} from './utils/testHelper';
import { expect } from 'chai';
import { createExpectedCompletion } from './utils/verifyError';
import * as path from 'path';
import { JSONSchema } from './../src/languageservice/jsonSchema';

describe('Auto Completion Fix Tests', () => {
  let languageSettingsSetup: ServiceSetup;
  let languageService: LanguageService;
  let languageHandler: LanguageHandlers;
  let yamlSettings: SettingsState;
  let schemaProvider: TestCustomSchemaProvider;
  before(() => {
    languageSettingsSetup = new ServiceSetup().withCompletion().withSchemaFileMatch({
      uri: 'https://raw.githubusercontent.com/yannh/kubernetes-json-schema/master/v1.32.1-standalone-strict/all.json',
      fileMatch: [SCHEMA_ID],
    });
    const {
      languageService: langService,
      languageHandler: langHandler,
      yamlSettings: settings,
      schemaProvider: testSchemaProvider,
    } = setupLanguageService(languageSettingsSetup.languageSettings);
    languageService = langService;
    languageHandler = langHandler;
    yamlSettings = settings;
    schemaProvider = testSchemaProvider;
  });

  /**
   * Generates a completion list for the given document and caret (cursor) position.
   * @param content The content of the document.
   * @param line starts with 0 index
   * @param character starts with 1 index
   * @returns A list of valid completions.
   */
  function parseSetup(content: string, line: number, character: number): Promise<CompletionList> {
    const testTextDocument = setupSchemaIDTextDocument(content);
    yamlSettings.documents = new TextDocumentTestManager();
    (yamlSettings.documents as TextDocumentTestManager).set(testTextDocument);
    return languageHandler.completionHandler({
      position: Position.create(line, character),
      textDocument: testTextDocument,
    });
  }

  /**
   * Generates a completion list for the given document and caret (cursor) position.
   * @param content The content of the document.
   * The caret is located in the content using `|` bookends.
   * For example, `content = 'ab|c|d'` places the caret over the `'c'`, at `position = 2`
   * @returns A list of valid completions.
   */
  function parseCaret(content: string): Promise<CompletionList> {
    const { position, content: content2 } = caretPosition(content);

    const testTextDocument = setupSchemaIDTextDocument(content2);
    yamlSettings.documents = new TextDocumentTestManager();
    (yamlSettings.documents as TextDocumentTestManager).set(testTextDocument);
    return languageHandler.completionHandler({
      position: testTextDocument.positionAt(position),
      textDocument: testTextDocument,
    });
  }

  afterEach(() => {
    schemaProvider.deleteSchema(SCHEMA_ID);
    languageService.configure(languageSettingsSetup.languageSettings);
  });

  it('should show completion on map under array', async () => {
    schemaProvider.addSchema(SCHEMA_ID, {
      type: 'array',
      items: {
        type: 'object',
        properties: {
          from: {
            type: 'object',
            properties: {
              foo: {
                type: 'boolean',
              },
            },
          },
        },
      },
    });
    const content = '- from:\n   | |'; // len: 12, pos: 11
    const completion = await parseCaret(content);
    expect(completion.items).lengthOf(1);
    expect(completion.items[0]).eql(
      createExpectedCompletion('foo', 'foo: ', 1, 3, 1, 4, 10, 2, {
        documentation: '',
      })
    );
  });

  it('completion with array objects', async () => {
    schemaProvider.addSchema(SCHEMA_ID, {
      type: 'array',
      items: {
        type: 'object',
        properties: {
          prop1: {
            type: 'string',
          },
          prop2: {
            type: 'string',
          },
          prop3: {
            type: 'string',
          },
        },
      },
    });
    const content = '- prop1: a\n   | |'; // len: 12, pos: 11
    const completion = await parseCaret(content);
    expect(completion.items).lengthOf(2);
    expect(completion.items[0]).eql(
      createExpectedCompletion('prop2', 'prop2: ', 1, 3, 1, 4, 10, 2, {
        documentation: '',
      })
    );
    expect(completion.items[1]).eql(
      createExpectedCompletion('prop3', 'prop3: ', 1, 3, 1, 4, 10, 2, {
        documentation: '',
      })
    );
  });

  it('should show completion on array empty array item', async () => {
    schemaProvider.addSchema(SCHEMA_ID, {
      type: 'array',
      items: {
        type: 'object',
        properties: {
          from: {
            type: 'object',
            properties: {
              foo: {
                type: 'boolean',
              },
            },
          },
        },
      },
    });
    const content = '- '; // len: 2
    const completion = await parseSetup(content, 0, 2);
    expect(completion.items).lengthOf(1);
    expect(completion.items[0]).eql(
      createExpectedCompletion('from', 'from:\n    ', 0, 2, 0, 2, 10, 2, {
        documentation: '',
      })
    );
  });

  it('should show completion items in the middle of map in array', async () => {
    const content = `apiVersion: v1
kind: Pod
metadata:
  name: foo
spec:
  containers:
    - name: test
      
      image: alpine
    `; // len: 90
    const completion = await parseSetup(content, 7, 6);
    expect(completion.items).length.greaterThan(1);
  });

  it('should show completion on array item on first line', async () => {
    const content = '-d'; // len: 2
    const completion = await parseSetup(content, 0, 1);
    expect(completion.items).is.empty;
  });

  it('should complete without error on map inside array', async () => {
    const content = '- foo\n- bar:\n    so'; // len: 19
    const completion = await parseSetup(content, 2, 6);
    expect(completion.items).is.empty;
  });

  it('should complete  array', async () => {
    // eslint-disable-next-line @typescript-eslint/no-var-requires
    const schema = require(path.join(__dirname, './fixtures/test-nested-object-array.json'));
    schemaProvider.addSchema(SCHEMA_ID, schema);
    const content = `objA:
  - name: nameA1
      
objB:
  size: midle
  name: nameB2  
`; // len: 67
    const completion = await parseSetup(content, 2, 4);
    expect(completion.items).is.not.empty;
  });

  it('should complete array item for "oneOf" schema', async () => {
    // eslint-disable-next-line @typescript-eslint/no-var-requires
    const schema = require(path.join(__dirname, './fixtures/test-completion-oneOf.json'));
    schemaProvider.addSchema(SCHEMA_ID, schema);
    const content = `metadata:
  Selector:
    query:
      - 
`; // len: 42
    const completion = await parseSetup(content, 3, 8);
    expect(completion.items).length(5);
    expect(completion.items.map((it) => it.label)).to.have.members(['NOT', 'attribute', 'operation', 'value', 'FUNC_item']);
  });

  it('Autocomplete with short nextLine - nested object', async () => {
    schemaProvider.addSchema(SCHEMA_ID, {
      type: 'object',
      properties: {
        example: {
          type: 'object',
          properties: {
            sample: {
              type: 'object',
              properties: {
                detail: {
                  type: 'object',
                },
              },
            },
          },
        },
        a: {
          type: 'string',
          description: 'short prop name because of distance to the cursor',
        },
      },
    });
    const content = 'example:\n  sample:\n    '; // len: 23
    const completion = await parseSetup(content + '\na: test', 2, 4);
    expect(completion.items.length).equal(1);
    expect(completion.items[0]).to.be.deep.equal(
      createExpectedCompletion('detail', 'detail:\n  ', 2, 4, 2, 4, 10, 2, {
        documentation: '',
      })
    );
  });

  it('Should suggest valid matches from oneOf', async () => {
    schemaProvider.addSchema(SCHEMA_ID, {
      oneOf: [
        {
          type: 'object',
          properties: {
            spec: {
              type: 'object',
            },
          },
        },
        {
          properties: {
            spec: {
              type: 'object',
              required: ['bar'],
              properties: {
                bar: {
                  type: 'string',
                },
              },
            },
          },
        },
      ],
    });
    const content = '|s|'; // len: 1, pos: 1
    const completion = await parseCaret(content);
    expect(completion.items.length).equal(1);
    expect(completion.items[0]).to.be.deep.equal(
      createExpectedCompletion('spec', 'spec:\n  bar: ', 0, 0, 0, 1, 10, 2, {
        documentation: '',
      })
    );
  });

  it('Should suggest all the matches from allOf', async () => {
    schemaProvider.addSchema(SCHEMA_ID, {
      allOf: [
        {
          type: 'object',
          properties: {
            spec: {
              type: 'object',
            },
          },
        },
        {
          properties: {
            spec: {
              type: 'object',
              required: ['bar'],
              properties: {
                bar: {
                  type: 'string',
                },
              },
            },
          },
        },
      ],
    });
    const content = '|s|'; // len: 1, pos: 1
    const completion = await parseCaret(content);
    expect(completion.items.length).equal(2);
    expect(completion.items[0]).to.be.deep.equal(
      createExpectedCompletion('spec', 'spec:\n  ', 0, 0, 0, 1, 10, 2, {
        documentation: '',
      })
    );
    expect(completion.items[1]).to.be.deep.equal(
      createExpectedCompletion('spec', 'spec:\n  bar: ', 0, 0, 0, 1, 10, 2, {
        documentation: '',
      })
    );
  });

  it('Autocomplete with a new line inside the object', async () => {
    schemaProvider.addSchema(SCHEMA_ID, {
      type: 'object',
      properties: {
        example: {
          type: 'object',
          properties: {
            sample: {
              type: 'object',
              properties: {
                prop1: {
                  type: 'string',
                },
                prop2: {
                  type: 'string',
                },
              },
            },
          },
        },
      },
    });
    const content = 'example:\n  sample:\n    |\n|    prop2: value2'; // len: 41, pos: 23
    const completion = await parseCaret(content);
    expect(completion.items.length).equal(1);
    expect(completion.items[0]).to.be.deep.equal(
      createExpectedCompletion('prop1', 'prop1: ', 2, 4, 2, 4, 10, 2, {
        documentation: '',
      })
    );
  });

  it('Autocomplete on the first array item', async () => {
    schemaProvider.addSchema(SCHEMA_ID, {
      type: 'object',
      properties: {
        examples: {
          type: 'array',
          items: {
            type: 'object',
            properties: {
              sample: {
                type: 'object',
                properties: {
                  prop1: {
                    type: 'string',
                  },
                },
              },
            },
          },
        },
      },
    });
    const content = 'examples:\n  |\n|  - sample:\n      prop1: value1'; // len: 44, pos: 12
    const completion = await parseCaret(content);
    expect(completion.items.length).equal(1);
    expect(completion.items[0]).to.be.deep.equal(
      createExpectedCompletion('- (array item) object', '- ', 1, 2, 1, 2, 9, 2, {
        documentation: {
          kind: 'markdown',
          value: 'Create an item of an array type `object`\n ```\n- \n```',
        },
      })
    );
  });

  it('Array of enum autocomplete of irregular order', async () => {
    schemaProvider.addSchema(SCHEMA_ID, {
      type: 'object',
      properties: {
        apiVersion: {
          type: 'string',
        },
        metadata: {
          type: 'object',
          properties: {
            name: {
              type: 'string',
            },
          },
        },
        kind: {
          type: 'string',
          enum: ['Pod', 'PodTemplate'],
        },
      },
    });
    const content = 'kind: Po'; // len: 8
    const completion = await parseSetup(content, 1, 9);
    expect(completion.items.length).equal(2);
    expect(completion.items[0].insertText).equal('Pod');
    expect(completion.items[1].insertText).equal('PodTemplate');
  });

  it('Test that properties have enum of string type with number', async () => {
    schemaProvider.addSchema(SCHEMA_ID, {
      type: 'object',
      properties: {
        version: {
          type: 'array',
          items: {
            enum: ['12.1', 13, '13.1', '14.0', 'all', 14.4, false, null, ['test']],
            type: ['string', 'integer', 'number', 'boolean', 'object', 'array'],
          },
        },
      },
    });
    const content = 'version:\n  - ';
    const completion = await parseSetup(content, 2, 0);
    expect(completion.items).lengthOf(9);
    expect(completion.items[0].insertText).equal('"12.1"');
    expect(completion.items[1].insertText).equal('13');
    expect(completion.items[4].insertText).equal('all');
    expect(completion.items[5].insertText).equal('14.4');
    expect(completion.items[6].insertText).equal('false');
    expect(completion.items[7].insertText).equal('null');
    expect(completion.items[8].insertText).equal('\n  - ${1:test}\n');
  });

  it('Autocomplete indent on array when parent is array', async () => {
    schemaProvider.addSchema(SCHEMA_ID, {
      type: 'object',
      properties: {
        examples: {
          type: 'array',
          items: {
            type: 'object',
            properties: {
              objectWithArray: {
                type: 'array',
                items: {
                  type: 'string',
                },
              },
            },
          },
        },
      },
    });
    const content = 'examples:\n  - '; // len: 14
    const completion = await parseSetup(content, 1, 4);

    expect(completion.items.length).equal(1);
    expect(completion.items[0]).to.be.deep.equal(
      createExpectedCompletion('objectWithArray', 'objectWithArray:\n    - ${1}', 1, 4, 1, 4, 10, 2, {
        documentation: '',
      })
    );
  });
  it('Autocomplete indent on array object when parent is array', async () => {
    schemaProvider.addSchema(SCHEMA_ID, {
      type: 'object',
      properties: {
        examples: {
          type: 'array',
          items: {
            type: 'object',
            properties: {
              objectWithArray: {
                type: 'array',
                items: {
                  type: 'object',
                  required: ['item', 'item2'],
                  properties: {
                    item: { type: 'string' },
                    item2: { type: 'string' },
                  },
                },
              },
            },
          },
        },
      },
    });
    const content = 'examples:\n  - '; // len: 14
    const completion = await parseSetup(content, 1, 4);

    expect(completion.items.length).equal(1);
    expect(completion.items[0]).to.be.deep.equal(
      createExpectedCompletion('objectWithArray', 'objectWithArray:\n    - item: $1\n      item2: $2', 1, 4, 1, 4, 10, 2, {
        documentation: '',
      })
    );
  });
  it('Autocomplete indent on array object when parent is array of an array', async () => {
    schemaProvider.addSchema(SCHEMA_ID, {
      type: 'object',
      properties: {
        array1: {
          type: 'array',
          items: {
            type: 'object',
            required: ['thing1'],
            properties: {
              thing1: {
                type: 'object',
                required: ['array2'],
                properties: {
                  array2: {
                    type: 'array',
                    items: {
                      type: 'object',
                      required: ['thing2', 'type'],
                      properties: {
                        type: {
                          type: 'string',
                        },
                        thing2: {
                          type: 'object',
                          required: ['item1', 'item2'],
                          properties: {
                            item1: { type: 'string' },
                            item2: { type: 'string' },
                          },
                        },
                      },
                    },
                  },
                },
              },
            },
          },
        },
      },
    });
    const content = 'array1:\n  - ';
    const completion = await parseSetup(content, 1, 4);

    expect(completion.items[0].insertText).to.be.equal(
      'thing1:\n    array2:\n      - type: $1\n        thing2:\n          item1: $2\n          item2: $3'
    );
  });
  it('Autocomplete with snippet without hypen (-) inside an array', async () => {
    schemaProvider.addSchema(SCHEMA_ID, {
      type: 'object',
      properties: {
        array1: {
          type: 'array',
          items: {
            type: 'object',
            defaultSnippets: [
              {
                label: 'My array item',
                body: { item1: '$1' },
              },
            ],
            required: ['thing1'],
            properties: {
              thing1: {
                type: 'object',
                required: ['item1'],
                properties: {
                  item1: { type: 'string' },
                },
              },
            },
          },
        },
      },
    });
    const content = 'array1:\n  - thing1:\n      item1: $1\n  |\n|';
    const completion = await parseCaret(content);

    // expect(completion.items.map((i) => ({ label: i.label, insertText: i.insertText }))).to.be.deep.eq([
    //   { label: 'My array item', insertText: '- item1: ' },
    //   { label: '- (array item) object', insertText: '- thing1:\n    item1: ' },
    // ]);
    expect(completion.items[0].insertText).to.be.equal('- item1: ');
  });
  describe('array indent on different index position', () => {
    const schema = {
      type: 'object',
      properties: {
        objectWithArray: {
          type: 'array',
          items: {
            type: 'object',
            required: ['item', 'item2'],
            properties: {
              item: { type: 'string' },
              item2: {
                type: 'object',
                required: ['prop1', 'prop2'],
                properties: {
                  prop1: { type: 'string' },
                  prop2: { type: 'string' },
                },
              },
            },
          },
        },
      },
    };
    it('array indent on the first item', async () => {
      schemaProvider.addSchema(SCHEMA_ID, schema);
      const content = 'objectWithArray:\n  - '; // len: 21
      const completion = await parseSetup(content, 1, 4);

      expect(completion.items.length).equal(3);
      expect(completion.items[0]).to.be.deep.equal(
        createExpectedCompletion('item', 'item: ', 1, 4, 1, 4, 10, 2, {
          documentation: '',
        })
      );
      expect(completion.items[2]).to.be.deep.equal(
        createExpectedCompletion('item2', 'item2:\n    prop1: $1\n    prop2: $2', 1, 4, 1, 4, 10, 2, {
          documentation: '',
        })
      );
    });
    it('array indent on the second item', async () => {
      schemaProvider.addSchema(SCHEMA_ID, schema);
      const content = 'objectWithArray:\n  - item: first line\n    '; // len: 42
      const completion = await parseSetup(content, 2, 4);

      expect(completion.items.length).equal(2);
      expect(completion.items[0]).to.be.deep.equal(
        createExpectedCompletion('item2', 'item2:\n  prop1: $1\n  prop2: $2', 2, 4, 2, 4, 10, 2, {
          documentation: '',
        })
      );
    });
  });

  describe('merge properties from anyOf objects', () => {
    it('should merge different simple values', async () => {
      const schema: JSONSchema = {
        anyOf: [
          {
            properties: {
              simplePropWithSimpleValue: { type: 'string', const: 'const value' },
            },
          },
          {
            properties: {
              simplePropWithSimpleValue: { type: 'boolean', default: false },
            },
          },
          {
            properties: {
              simplePropWithSimpleValue: { type: 'null', default: null },
            },
          },
          {
            properties: {
              simplePropWithSimpleValue: { type: 'string' },
            },
          },
        ],
      };
      schemaProvider.addSchema(SCHEMA_ID, schema);
      const content = '';
      const completion = await parseSetup(content, 0, 1);

      expect(completion.items.length).equal(1);
      expect(completion.items[0].insertText).to.be.equal('simplePropWithSimpleValue: ${1|const value,false,null|}');
    });

    it('should autocomplete as single item with same value', async () => {
      const schema: JSONSchema = {
        anyOf: [
          {
            properties: {
              simplePropWithSameValue: { type: 'string', const: 'const value 1' },
              obj1: { properties: { prop1: { type: 'string' } } },
            },
          },
          {
            properties: {
              simplePropWithSameValue: { type: 'string', const: 'const value 1' },
              obj1: { properties: { prop1: { type: 'string' } } },
            },
          },
        ],
      };
      schemaProvider.addSchema(SCHEMA_ID, schema);
      const content = '';
      const completion = await parseSetup(content, 0, 1);

      expect(completion.items.length).equal(2);
      expect(completion.items[0].insertText).to.be.equal('simplePropWithSameValue: const value 1');
      expect(completion.items[1].insertText).to.be.equal('obj1:\n  ');
    });

    it('should not merge objects', async () => {
      const schema: JSONSchema = {
        anyOf: [
          {
            properties: {
              obj1: { properties: { prop1: { type: 'string' } }, required: ['prop1'] },
            },
          },
          {
            properties: {
              obj1: { properties: { prop2: { type: 'string', const: 'value' } }, required: ['prop2'] },
            },
          },
        ],
      };
      schemaProvider.addSchema(SCHEMA_ID, schema);
      const content = '';
      const completion = await parseSetup(content, 0, 1);

      expect(completion.items.length).equal(2);
      expect(completion.items[0].label).to.be.equal('obj1');
      expect(completion.items[0].insertText).to.be.equal('obj1:\n  prop1: ');
      expect(completion.items[1].label).to.be.equal('obj1');
      expect(completion.items[1].insertText).to.be.equal('obj1:\n  prop2: ${1:value}');
    });

    it('Autocomplete should not suggest items for parent object', async () => {
      schemaProvider.addSchema(SCHEMA_ID, {
        type: 'object',
        properties: {
          scripts: {
            type: 'object',
            properties: {
              sample: {
                type: 'string',
              },
            },
          },
          scripts2: {
            type: 'string',
          },
        },
      });
      const content = 'scripts:   \n  sample: | |';
      const completion = await parseSetup(content, 0, 9); // before line brake
      expect(completion.items.length).equal(0);
    });

    it('autoCompletion when value is null inside anyOf object', async () => {
      const schema: JSONSchema = {
        anyOf: [
          {
            properties: {
              prop: {
                const: 'const value',
              },
            },
          },
          {
            properties: {
              prop: {
                type: 'null',
              },
            },
          },
        ],
      };
      schemaProvider.addSchema(SCHEMA_ID, schema);
      const content = '';
      const completion = await parseSetup(content, 0, 6);
      expect(completion.items.length).equal(1);
      expect(completion.items[0].label).to.be.equal('prop');
      expect(completion.items[0].insertText).to.be.equal('prop: ${1|const value,null|}');
    });
    it('should take all sub-schemas when value has not been set (cursor in the middle of the empty space)', async () => {
      const schema: JSONSchema = {
        anyOf: [
          {
            properties: {
              prop: { type: 'null' },
            },
          },
          {
            properties: {
              prop: { const: 'const value' },
            },
          },
          {
            properties: {
              prop: { const: 5 },
            },
          },
        ],
      };
      schemaProvider.addSchema(SCHEMA_ID, schema);
      const content = 'prop: | | ';
      const completion = await parseCaret(content);
      expect(completion.items.map((i) => i.label)).to.be.deep.eq(['const value', '5', 'null']);
    });
    it('should take only null sub-schema when value is "null"', async () => {
      const schema: JSONSchema = {
        anyOf: [
          {
            properties: {
              prop: { type: 'null' },
            },
          },
          {
            properties: {
              prop: { const: 'const value' },
            },
          },
        ],
      };
      schemaProvider.addSchema(SCHEMA_ID, schema);
      const content = 'prop: null';
      const completion = await parseSetup(content, 0, content.length);
      expect(completion.items.map((i) => i.label)).to.be.deep.eq(['null']);
    });
    it('should take only one sub-schema because first sub-schema does not match', async () => {
      const schema: JSONSchema = {
        anyOf: [
          {
            properties: {
              prop: { const: 'const value' },
            },
          },
          {
            properties: {
              prop: { const: 'const value2' },
            },
          },
        ],
      };
      schemaProvider.addSchema(SCHEMA_ID, schema);
      const content = 'prop: const value2';
      const completion = await parseSetup(content, 0, content.length);
      expect(completion.items.map((i) => i.label)).to.be.deep.eq(['const value2']);
    });
    it('should match only second sub-schema because the first one does not match', async () => {
      const schema: JSONSchema = {
        anyOf: [
          {
            properties: {
              prop: {
                const: 'typeA',
              },
              propA: {},
            },
          },
          {
            properties: {
              prop: {
                const: 'typeB',
              },
              propB: {},
            },
          },
        ],
      };
      schemaProvider.addSchema(SCHEMA_ID, schema);
      const content = 'prop: typeB\n|\n|';
      const completion = await parseCaret(content);
      expect(completion.items.map((i) => i.label)).to.be.deep.eq(['propB']);
    });
    it('should suggest from all sub-schemas even if nodes properties match better other schema', async () => {
      // this is a case when we have a better match in the second schema but we should still suggest from the first one
      // it works because `prop: ` will evaluate to `enumValueMatch = true` for both schemas
      const schema: JSONSchema = {
        anyOf: [
          {
            properties: {
              prop: {
                const: 'typeA',
              },
            },
          },
          {
            properties: {
              prop: {
                const: 'typeB',
              },
              propB: {},
            },
          },
        ],
      };
      schemaProvider.addSchema(SCHEMA_ID, schema);
      const content = 'prop: |\n|\npropB: B';
      const completion = await parseCaret(content);
      expect(completion.items.map((i) => i.label)).to.be.deep.eq(['typeA', 'typeB'], 'with null value');

      const content2 = 'prop: typ|\n|\npropB: B';
      const completion2 = await parseCaret(content2);
      expect(completion2.items.map((i) => i.label)).to.be.deep.eq(['typeA', 'typeB'], 'with prefix value');
    });

    it('should suggest both sub-schemas for anyof array', async () => {
      const schema: JSONSchema = {
        properties: {
          entities: {
            type: 'array',
            items: {
              anyOf: [
                {
                  enum: ['enum1'],
                },
                {
                  type: 'object',
                  title: 'entity object',
                  properties: {
                    entityProp: { type: 'string' },
                  },
                  required: ['entityProp'],
                },
              ],
            },
          },
        },
      };
      schemaProvider.addSchema(SCHEMA_ID, schema);
      const content = 'entities:\n  - |\n|';
      const completion = await parseCaret(content);
      expect(completion.items.map((i) => i.label)).to.be.deep.eq(['enum1', 'entityProp', 'entity object']);
    });
  });

  describe('extra space after cursor', () => {
    it('simple const', async () => {
      const schema: JSONSchema = {
        properties: {
          prop: {
            const: 'const',
          },
        },
      };
      schemaProvider.addSchema(SCHEMA_ID, schema);
      const content = 'prop: | | '; // len: 8, pos: 6
      const completion = await parseCaret(content);

      expect(completion.items.length).equal(1);
      expect(completion.items[0].label).to.be.equal('const');
      expect(completion.items[0].textEdit).to.be.deep.equal({ newText: 'const', range: Range.create(0, 6, 0, 8) });
    });

    it('partial key with trailing spaces', async () => {
      const schema: JSONSchema = {
        properties: {
          name: {
            const: 'my name',
          },
        },
      };
      schemaProvider.addSchema(SCHEMA_ID, schema);
      const content = 'na  ';
      const completion = await parseSetup(content, 0, 2);

      expect(completion.items.length).equal(1);
      expect(completion.items[0]).eql(
        createExpectedCompletion('name', 'name: my name', 0, 0, 0, 4, 10, 2, {
          documentation: '',
        })
      );
    });
    it('partial key with trailing spaces with new line', async () => {
      const schema: JSONSchema = {
        properties: {
          name: {
            const: 'my name',
          },
        },
      };
      schemaProvider.addSchema(SCHEMA_ID, schema);
      const content = 'na  \n';
      const completion = await parseSetup(content, 0, 2);

      expect(completion.items.length).equal(1);
      expect(completion.items[0]).eql(
        createExpectedCompletion('name', 'name: my name', 0, 0, 0, 5, 10, 2, {
          documentation: '',
        })
      );
    });
    it('partial key with leading and trailing spaces', async () => {
      const schema: JSONSchema = {
        properties: {
          name: {
            const: 'my name',
          },
        },
      };
      schemaProvider.addSchema(SCHEMA_ID, schema);
      const content = '  na  ';
      const completion = await parseSetup(content, 0, 2);

      expect(completion.items.length).equal(1);
      expect(completion.items[0]).eql(
        createExpectedCompletion('name', 'name: my name', 0, 2, 0, 4, 10, 2, {
          documentation: '',
        })
      );
    });

    it('partial key with trailing spaces with special chars inside the array', async () => {
      const schema: JSONSchema = {
        type: 'object',
        properties: {
          array: {
            type: 'array',
            items: {
              type: 'object',
              properties: {
                'name / 123': {
                  const: 'my name',
                },
              },
            },
          },
        },
      };
      schemaProvider.addSchema(SCHEMA_ID, schema);
      const content = 'array:\n - name /   ';
      const completion = await parseSetup(content, 1, 9);

      expect(completion.items.length).equal(1);
      expect(completion.items[0]).eql(
        createExpectedCompletion('name / 123', 'name / 123: my name', 1, 3, 1, 12, 10, 2, {
          documentation: '',
        })
      );
    });
    it('indent compensation for partial key with trailing spaces', async () => {
      const schema: JSONSchema = {
        type: 'object',
        properties: {
          array: {
            type: 'array',
            items: {
              type: 'object',
              properties: {
                obj1: {
                  type: 'object',
                },
              },
            },
          },
        },
      };
      schemaProvider.addSchema(SCHEMA_ID, schema);
      const content = 'array:\n  - obj| |  ';
      const completion = await parseCaret(content);

      expect(completion.items.length).equal(1);
      expect(completion.items[0].insertText).eql('obj1:\n    ');
    });

    describe('partial value with trailing spaces', () => {
      it('partial value with trailing spaces', async () => {
        const schema: JSONSchema = {
          properties: {
            name: {
              const: 'my name',
            },
          },
        };
        schemaProvider.addSchema(SCHEMA_ID, schema);
        const content = 'name: my| |   ';
        const completion = await parseCaret(content);

        expect(completion.items.length).equal(1);
        expect(completion.items[0]).eql(
          createExpectedCompletion('my name', 'my name', 0, 6, 0, 12, 12, 2, {
            documentation: undefined,
          })
        );
      });
      it('partial value with trailing spaces with new line', async () => {
        const schema: JSONSchema = {
          properties: {
            name: {
              const: 'my name',
            },
          },
        };
        schemaProvider.addSchema(SCHEMA_ID, schema);
        const content = 'name: my| |   \n';
        const completion = await parseCaret(content);

        expect(completion.items.length).equal(1);
        expect(completion.items[0]).eql(
          createExpectedCompletion('my name', 'my name', 0, 6, 0, 13, 12, 2, {
            documentation: undefined,
          })
        );
      });
      it('partial value with leading and trailing spaces', async () => {
        const schema: JSONSchema = {
          properties: {
            name: {
              const: 'my name',
            },
          },
        };
        schemaProvider.addSchema(SCHEMA_ID, schema);
        const content = 'name:   my na| |   ';
        const completion = await parseCaret(content);

        expect(completion.items.length).equal(1);
        expect(completion.items[0]).eql(
          createExpectedCompletion('my name', 'my name', 0, 6, 0, 17, 12, 2, {
            documentation: undefined,
          })
        );
      });

      it('partial value with trailing spaces with special chars inside the array', async () => {
        const schema: JSONSchema = {
          type: 'object',
          properties: {
            array: {
              type: 'array',
              items: {
                type: 'object',
                properties: {
                  name: {
                    const: 'my name / 123',
                  },
                },
              },
            },
          },
        };
        schemaProvider.addSchema(SCHEMA_ID, schema);
        const content = 'array:\n - name: my name /| |  ';
        const completion = await parseCaret(content);

        expect(completion.items.length).equal(1);
        expect(completion.items[0]).eql(
          createExpectedCompletion('my name / 123', 'my name / 123', 1, 9, 1, 21, 12, 2, {
            documentation: undefined,
          })
        );
      });
    });

    it('object - 2nd nested property', async () => {
      const schema: JSONSchema = {
        properties: {
          parent: {
            properties: {
              prop1: {
                const: 'const1',
              },
              prop2: {
                const: 'const2',
              },
            },
          },
        },
      };
      schemaProvider.addSchema(SCHEMA_ID, schema);
      const content = 'parent:\n  prop1: const1\n  prop2:   ';
      const completion = await parseSetup(content, 2, 9);

      expect(completion.items.length).equal(1);
      expect(completion.items[0].label).to.be.equal('const2');
      expect(completion.items[0].textEdit).to.be.deep.equal({
        newText: 'const2',
        range: Range.create(2, 9, 2, 11),
      });
    });

    it('array - 2nd nested property', async () => {
      const schema: JSONSchema = {
        properties: {
          arrayObj: {
            type: 'array',
            items: {
              type: 'object',
              properties: {
                item1: {
                  type: 'string',
                },
                item2: {
                  const: 'const2',
                },
              },
              required: ['item1', 'item2'],
            },
          },
        },
      };
      schemaProvider.addSchema(SCHEMA_ID, schema);
      const content = 'arrayObj:\n  - item1: test\n  - item2:   ';
      const completion = await parseSetup(content, 2, 11);

      expect(completion.items.length).equal(1);
      expect(completion.items[0].label).to.be.equal('const2');
      expect(completion.items[0].textEdit).to.be.deep.equal({
        newText: 'const2',
        range: Range.create(2, 11, 2, 13),
      });
    });
    describe('array object item', () => {
      const schema: JSONSchema = {
        properties: {
          arrayObj: {
            type: 'array',
            items: {
              type: 'object',
              properties: {
                item1: {
                  type: 'string',
                },
                item2: {
                  type: 'string',
                },
              },
              required: ['item1', 'item2'],
            },
          },
        },
      };
      it('1st item', async () => {
        schemaProvider.addSchema(SCHEMA_ID, schema);
        const content = 'arrayObj:\n  -   ';
        const completion = await parseSetup(content, 1, 4);

        expect(completion.items.length).equal(3);
        expect(completion.items[1].textEdit).to.be.deep.equal({
          newText: 'item1: $1\n  item2: $2',
          range: Range.create(1, 4, 1, 6), // removes extra spaces after cursor
        });
      });
      it('next item', async () => {
        schemaProvider.addSchema(SCHEMA_ID, schema);
        const content = 'arrayObj:\n  - item1: a\n  - item2: b\n  -   ';
        const completion = await parseSetup(content, 3, 4);

        expect(completion.items.length).equal(3);
        expect(completion.items[1].textEdit).to.be.deep.equal({
          newText: 'item1: $1\n  item2: $2',
          range: Range.create(3, 4, 3, 6), // removes extra spaces after cursor
        });
      });
    });
    it('array completion - should suggest correct indent when extra spaces after cursor', async () => {
      schemaProvider.addSchema(SCHEMA_ID, {
        type: 'object',
        properties: {
          test: {
            type: 'array',
            items: {
              type: 'object',
              properties: {
                objA: {
                  type: 'object',
                  required: ['itemA'],
                  properties: {
                    itemA: {
                      type: 'string',
                    },
                  },
                },
              },
            },
          },
        },
      });
      const content = 'test:\n  -               ';
      const result = await parseSetup(content, 1, 4);

      expect(result.items.length).to.be.equal(1);
      expect(result.items[0].insertText).to.be.equal('objA:\n    itemA: ');
    });

    it('array completion - should suggest correct indent when extra spaces after cursor followed by with different array item', async () => {
      schemaProvider.addSchema(SCHEMA_ID, {
        type: 'object',
        properties: {
          test: {
            type: 'array',
            items: {
              type: 'object',
              properties: {
                objA: {
                  type: 'object',
                  required: ['itemA'],
                  properties: {
                    itemA: {
                      type: 'string',
                    },
                  },
                },
              },
            },
          },
        },
      });
      const content = `
test:
  - | |    
  - objA:
      itemA: test`;
      const result = await parseCaret(content);

      expect(result.items.length).to.be.equal(1);
      expect(result.items[0].insertText).to.be.equal('objA:\n    itemA: ');
    });

    it('array completion - should suggest correct indent when cursor is just after hyphen with trailing spaces', async () => {
      schemaProvider.addSchema(SCHEMA_ID, {
        type: 'object',
        properties: {
          test: {
            type: 'array',
            items: {
              type: 'object',
              properties: {
                objA: {
                  type: 'object',
                  required: ['itemA'],
                  properties: {
                    itemA: {
                      type: 'string',
                    },
                  },
                },
              },
            },
          },
        },
      });
      const content = `
test:
  -| |    
`;
      const result = await parseCaret(content);

      expect(result.items.length).to.be.equal(1);
      expect(result.items[0].textEdit).to.deep.equal({
        newText: ' objA:\n    itemA: ',
        // range should contains all the trailing spaces
        range: Range.create(2, 3, 2, 9),
      });
    });
    it('array of arrays completion - should suggest correct indent when extra spaces after cursor', async () => {
      schemaProvider.addSchema(SCHEMA_ID, {
        type: 'object',
        properties: {
          array1: {
            type: 'array',
            items: {
              type: 'object',
              required: ['array2'],
              properties: {
                array2: {
                  type: 'array',
                  items: {
                    type: 'object',
                    required: ['objA'],
                    properties: {
                      objA: {
                        type: 'object',
                        required: ['itemA'],
                        properties: {
                          itemA: {
                            type: 'string',
                          },
                        },
                      },
                    },
                  },
                },
              },
            },
          },
        },
      });
      const content = 'array1:\n  -               ';
      const result = await parseSetup(content, 1, 4);

      expect(result.items.length).to.be.equal(2);
      expect(result.items[0].insertText).to.be.equal('array2:\n    - objA:\n        itemA: ');
    });
    it('object of array of arrays completion - should suggest correct indent when extra spaces after cursor', async () => {
      schemaProvider.addSchema(SCHEMA_ID, {
        type: 'object',
        properties: {
          array1: {
            type: 'array',
            items: {
              type: 'object',
              properties: {
                array2: {
                  type: 'array',
                  items: {
                    type: 'object',
                    properties: {
                      objA: {
                        type: 'object',
                        required: ['itemA'],
                        properties: {
                          itemA: {
                            type: 'string',
                          },
                        },
                      },
                    },
                  },
                },
              },
            },
          },
        },
      });
      const content = 'array1:\n  - array2:\n      -               ';
      const result = await parseSetup(content, 2, 8);

      expect(result.items.length).to.be.equal(1);
      expect(result.items[0].insertText).to.be.equal('objA:\n    itemA: ');
    });

    describe('array item with existing property', () => {
      const schema: JSONSchema = {
        type: 'object',
        properties: {
          array1: {
            type: 'array',
            items: {
              type: 'object',
              properties: {
                objA: {
                  type: 'object',
                },
                propB: {
                  const: 'test',
                },
              },
            },
          },
        },
      };
      it('should get extra space compensation for the 1st prop in array object item', async () => {
        schemaProvider.addSchema(SCHEMA_ID, schema);
        const content = 'array1:\n  - |\n|    propB: test';
        const result = await parseCaret(content);

        expect(result.items.length).to.be.equal(1);
        expect(result.items[0].insertText).to.be.equal('objA:\n    ');
      });
      it('should get extra space compensation for the 1st prop in array object item - extra spaces', async () => {
        schemaProvider.addSchema(SCHEMA_ID, schema);
        const content = 'array1:\n  - | |   \n    propB: test';
        const result = await parseCaret(content);

        expect(result.items.length).to.be.equal(1);
        expect(result.items[0].insertText).to.be.equal('objA:\n    ');
      });
    });
  }); //'extra space after cursor'

  it('should suggest from additionalProperties', async () => {
    const schema: JSONSchema = {
      type: 'object',
      additionalProperties: {
        anyOf: [
          {
            type: 'string',
            const: 'test1',
          },
        ],
      },
    };
    schemaProvider.addSchema(SCHEMA_ID, schema);
    const content = 'value: ';
    const completion = await parseSetup(content, 0, content.length);

    expect(completion.items.length).equal(1);
    expect(completion.items[0].insertText).to.be.equal('test1');
  });

  it('should suggest defaultSnippets from additionalProperties', async () => {
    const schema: JSONSchema = {
      type: 'object',
      properties: {
        id: {
          type: 'string',
        },
      },
      additionalProperties: {
        anyOf: [
          {
            type: 'string',
            defaultSnippets: [{ label: 'snippet', body: 'snippetBody' }],
          },
        ],
      },
    };
    schemaProvider.addSchema(SCHEMA_ID, schema);
    const content = 'value: |\n|';
    const completion = await parseCaret(content);

    expect(completion.items.map((i) => i.insertText)).to.be.deep.equal(['snippetBody']);
  });

  describe('variations of defaultSnippets', () => {
    const getNestedSchema = (schema: JSONSchema['properties']): JSONSchema => {
      return {
        type: 'object',
        properties: {
          snippets: {
            type: 'object',
            properties: {
              ...schema,
            },
          },
        },
      };
    };

    // STRING
    describe('defaultSnippet for string property', () => {
      const schema = getNestedSchema({
        snippetString: {
          type: 'string',
          defaultSnippets: [
            {
              label: 'labelSnippetString',
              body: 'value',
            },
          ],
        },
      });

      it('should suggest defaultSnippet for STRING property - unfinished property', async () => {
        schemaProvider.addSchema(SCHEMA_ID, schema);
        const content = `
snippets:
  snippetStr|\n|
`;
        const completion = await parseCaret(content);

        expect(completion.items.map((i) => i.insertText)).to.be.deep.equal(['snippetString: value']);
      });

      it('should suggest defaultSnippet for STRING property - value after colon', async () => {
        schemaProvider.addSchema(SCHEMA_ID, schema);
        const content = `
snippets:
  snippetString: |\n|
`;
        const completion = await parseCaret(content);

        expect(completion.items.map((i) => i.insertText)).to.be.deep.equal(['value']);
      });
    }); // STRING

    // OBJECT
    describe('defaultSnippet for OBJECT property', () => {
      const schema = getNestedSchema({
        snippetObject: {
          type: 'object',
          properties: {
            item1: { type: 'string' },
          },
          required: ['item1'],
          defaultSnippets: [
            {
              label: 'labelSnippetObject',
              body: {
                item1: 'value',
                item2: {
                  item3: 'value nested',
                },
              },
            },
          ],
        },
      });

      it('should suggest defaultSnippet for OBJECT property - unfinished property, snippet replaces autogenerated props', async () => {
        schemaProvider.addSchema(SCHEMA_ID, schema);
        const content = `
snippets:
  snippetOb|\n|
`;
        const completion = await parseCaret(content);

        expect(completion.items.map(({ label, insertText }) => ({ label, insertText }))).to.be.deep.equal([
          {
            label: 'snippetObject',
            insertText: `snippetObject:
  item1: value
  item2:
    item3: value nested`,
          },
        ]);
      });
      it('should suggest defaultSnippet for OBJECT property - unfinished property, should keep all snippet properties', async () => {
        schemaProvider.addSchema(SCHEMA_ID, schema);
        const content = `
snippets:
  item1: value
  snippetOb|\n|
`;
        const completion = await parseCaret(content);

        expect(completion.items.map(({ label, insertText }) => ({ label, insertText }))).to.be.deep.equal([
          {
            label: 'snippetObject',
            insertText: `snippetObject:
  item1: value
  item2:
    item3: value nested`,
          },
        ]);
      });

      it('should suggest defaultSnippet for OBJECT property - value after colon', async () => {
        schemaProvider.addSchema(SCHEMA_ID, schema);
        const content = `
snippets:
  snippetObject: |\n|
`;
        const completion = await parseCaret(content);

        expect(completion.items.map(({ label, insertText }) => ({ label, insertText }))).to.be.deep.equal([
          {
            label: 'labelSnippetObject', // snippet intellisense
            insertText: `
  item1: value
  item2:
    item3: value nested`,
          },
          {
            label: 'item1', // key intellisense
            insertText: '\n  item1: ',
          },
          {
            label: 'object', // parent intellisense
            insertText: '\n  item1: ',
          },
        ]);
      });

      it('should suggest defaultSnippet for OBJECT property - value with indent', async () => {
        schemaProvider.addSchema(SCHEMA_ID, schema);
        const content = `
snippets:
  snippetObject:
    |\n|
`;
        const completion = await parseCaret(content);

        expect(completion.items.map(({ label, insertText }) => ({ label, insertText }))).to.be.deep.equal([
          {
            label: 'labelSnippetObject', // snippet intellisense
            insertText: `item1: value
item2:
  item3: value nested`,
          },
          {
            label: 'item1', // key intellisense
            insertText: 'item1: ',
          },
          {
            label: 'object', // parent intellisense
            insertText: 'item1: ',
          },
        ]);
      });

      it('should suggest partial defaultSnippet for OBJECT property - subset of items already there', async () => {
        schemaProvider.addSchema(SCHEMA_ID, schema);
        const content = `
snippets:
  snippetObject:
    item1: val
    |\n|
`;
        const completion = await parseCaret(content);

        expect(completion.items.map(({ label, insertText }) => ({ label, insertText }))).to.be.deep.equal([
          {
            label: 'labelSnippetObject',
            insertText: `item2:
  item3: value nested`,
          },
        ]);
      });

      it('should suggest no defaultSnippet for OBJECT property - all items already there', async () => {
        schemaProvider.addSchema(SCHEMA_ID, schema);
        const content = `
snippets:
  snippetObject:
    item1: val
    item2: val
    |\n|
`;
        const completion = await parseCaret(content);

        expect(completion.items.map(({ label, insertText }) => ({ label, insertText }))).to.be.deep.equal([]);
      });
    }); // OBJECT

    // OBJECT - Snippet nested
    describe('defaultSnippet for OBJECT property', () => {
      const schema = getNestedSchema({
        snippetObject: {
          type: 'object',
          properties: {
            item1: {
              type: 'object',
              defaultSnippets: [
                {
                  label: 'labelSnippetObject',
                  body: {
                    item1_1: 'value',
                    item1_2: {
                      item1_2_1: 'value nested',
                    },
                  },
                },
              ],
            },
          },
          required: ['item1'],
        },
      });

      it('should suggest defaultSnippet for nested OBJECT property - unfinished property, snippet extends autogenerated props', async () => {
        schemaProvider.addSchema(SCHEMA_ID, schema);
        const content = `
snippets:
  snippetOb|\n|
`;
        const completion = await parseCaret(content);

        expect(completion.items.map(({ label, insertText }) => ({ label, insertText }))).to.be.deep.equal([
          {
            label: 'snippetObject',
            insertText: `snippetObject:
  item1:
    item1_1: value
    item1_2:
      item1_2_1: value nested`,
          },
        ]);
      });
    }); // OBJECT - Snippet nested

    // ARRAY
    describe('defaultSnippet for ARRAY property', () => {
      describe('defaultSnippets on the property level as an object value', () => {
        const schema = getNestedSchema({
          snippetArray: {
            type: 'array',
            $comment:
              'property - Not implemented, OK value, OK value nested, OK value nested with -, OK on 2nd index without or with -',
            items: {
              type: 'object',
              properties: {
                item1: { type: 'string' },
              },
            },
            defaultSnippets: [
              {
                label: 'labelSnippetArray',
                body: {
                  item1: 'value',
                  item2: 'value2',
                },
              },
            ],
          },
        });

        it('should suggest defaultSnippet for ARRAY property - unfinished property (not implemented)', async () => {
          schemaProvider.addSchema(SCHEMA_ID, schema);
          const content = `
snippets:
  snippetAr|\n|
`;
          const completion = await parseCaret(content);

          expect(completion.items.map(({ label, insertText }) => ({ label, insertText }))).to.be.deep.equal([
            {
              label: 'snippetArray',
              insertText: 'snippetArray:\n  - ',
            },
          ]);
        });

        it('should suggest defaultSnippet for ARRAY property - value after colon', async () => {
          schemaProvider.addSchema(SCHEMA_ID, schema);
          const content = `
snippets:
  snippetArray: |\n|
`;
          const completion = await parseCaret(content);

          expect(completion.items.map(({ label, insertText }) => ({ label, insertText }))).to.be.deep.equal([
            {
              label: 'labelSnippetArray',
              insertText: `
  - item1: value
    item2: value2`,
            },
          ]);
        });

        it('should suggest defaultSnippet for ARRAY property - value with indent (without hyphen)', async () => {
          schemaProvider.addSchema(SCHEMA_ID, schema);
          const content = `
snippets:
  snippetArray:
    |\n|
`;
          const completion = await parseCaret(content);

          expect(completion.items.map(({ label, insertText }) => ({ label, insertText }))).to.be.deep.equal([
            {
              label: 'labelSnippetArray',
              insertText: `- item1: value
  item2: value2`,
            },
          ]);
        });
        it('should suggest defaultSnippet for ARRAY property - value with indent (with hyphen)', async () => {
          schemaProvider.addSchema(SCHEMA_ID, schema);
          const content = `
snippets:
  snippetArray:
    - |\n|
`;
          const completion = await parseCaret(content);

          expect(completion.items.map(({ label, insertText }) => ({ label, insertText }))).to.be.deep.equal([
            {
              label: 'item1',
              insertText: 'item1: ',
            },
            {
              label: 'labelSnippetArray',
              insertText: `item1: value
  item2: value2`,
            },
          ]);
        });
        it('should suggest defaultSnippet for ARRAY property - value on 2nd position', async () => {
          schemaProvider.addSchema(SCHEMA_ID, schema);
          const content = `
snippets:
  snippetArray:
    - item1: test
    - |\n|
`;
          const completion = await parseCaret(content);

          expect(completion.items.map(({ label, insertText }) => ({ label, insertText }))).to.be.deep.equal([
            {
              label: 'item1',
              insertText: 'item1: ',
            },
            {
              label: 'labelSnippetArray',
              insertText: `item1: value
  item2: value2`,
            },
          ]);
        });
      });
      describe('defaultSnippets on the items level as an object value', () => {
        const schema = getNestedSchema({
          snippetArray2: {
            type: 'array',
            items: {
              type: 'object',
              additionalProperties: true,
              defaultSnippets: [
                {
                  label: 'labelSnippetArray',
                  body: {
                    item1: 'value',
                    item2: 'value2',
                  },
                },
              ],
            },
          },
        });

        it('should suggest defaultSnippet for ARRAY property - unfinished property', async () => {
          schemaProvider.addSchema(SCHEMA_ID, schema);
          const content = `
snippets:
  snippetAr|\n|
`;
          const completion = await parseCaret(content);

          expect(completion.items.map((i) => i.insertText)).to.be.deep.equal([
            'snippetArray2:\n  - item1: value\n    item2: value2',
          ]);
        });

        it('should suggest defaultSnippet for ARRAY property - value after colon', async () => {
          schemaProvider.addSchema(SCHEMA_ID, schema);
          const content = `
snippets:
  snippetArray2: |\n|
`;
          const completion = await parseCaret(content);

          expect(completion.items.map((i) => i.insertText)).to.be.deep.equal([
            `
  - item1: value
    item2: value2`,
          ]);
        });

        it('should suggest defaultSnippet for ARRAY property - value with indent (with hyphen)', async () => {
          schemaProvider.addSchema(SCHEMA_ID, schema);
          const content = `
snippets:
  snippetArray2:
    - |\n|
`;
          const completion = await parseCaret(content);

          expect(completion.items.map((i) => i.insertText)).to.be.deep.equal([
            `item1: value
  item2: value2`,
          ]);
        });
        it('should suggest defaultSnippet for ARRAY property - value on 2nd position', async () => {
          schemaProvider.addSchema(SCHEMA_ID, schema);
          const content = `
snippets:
  snippetArray2:
    - item1: test
    - |\n|
`;
          const completion = await parseCaret(content);

          expect(completion.items.map((i) => i.insertText)).to.be.deep.equal([
            `item1: value
  item2: value2`,
          ]);
        });
      }); // ARRAY - Snippet on items level

      describe('defaultSnippets on the items level, ARRAY - Body is array of primitives', () => {
        const schema = getNestedSchema({
          snippetArrayPrimitives: {
            type: 'array',
            items: {
              type: ['string', 'boolean', 'number', 'null'],
              defaultSnippets: [
                {
                  body: ['value', 5, null, false],
                },
              ],
            },
          },
        });

        // fix if needed
        //         it('should suggest defaultSnippet for ARRAY property with primitives - unfinished property', async () => {
        //           schemaProvider.addSchema(SCHEMA_ID, schema);
        //           const content = `
        // snippets:
        //   snippetArrayPrimitives|\n|
        // `;
        //           const completion = await parseCaret(content);

        //           expect(completion.items.map((i) => i.insertText)).to.be.deep.equal([
        //             'snippetArrayPrimitives:\n  - value\n  - 5\n  - null\n  - false',
        //           ]);
        //         });

        it('should suggest defaultSnippet for ARRAY property with primitives - value after colon', async () => {
          schemaProvider.addSchema(SCHEMA_ID, schema);
          const content = `
snippets:
  snippetArrayPrimitives: |\n|
`;
          const completion = await parseCaret(content);

          expect(completion.items.map((i) => i.insertText)).to.be.deep.equal(['\n  - value\n  - 5\n  - null\n  - false']);
        });

        // skip, fix if needed
        //         it('should suggest defaultSnippet for ARRAY property with primitives - value with indent (with hyphen)', async () => {
        //           schemaProvider.addSchema(SCHEMA_ID, schema);
        //           const content = `
        // snippets:
        //   snippetArrayPrimitives:
        //     - |\n|
        // `;
        //           const completion = await parseCaret(content);

        //           expect(completion.items.map((i) => i.insertText)).to.be.deep.equal(['value\n  - 5\n  - null\n  - false']);
        //         });
        //         it('should suggest defaultSnippet for ARRAY property with primitives - value on 2nd position', async () => {
        //           schemaProvider.addSchema(SCHEMA_ID, schema);
        //           const content = `
        // snippets:
        //   snippetArrayPrimitives:
        //     - some other value
        //     - |\n|
        // `;
        //           const completion = await parseCaret(content);

        //           expect(completion.items.map((i) => i.insertText)).to.be.deep.equal(['- value\n  - 5\n  - null\n  - false']);
        //         });
      }); // ARRAY - Body is array of primitives

      describe('defaultSnippets on the items level, ARRAY - Body is string', () => {
        const schema = getNestedSchema({
          snippetArrayString: {
            type: 'array',
            items: {
              type: 'string',
              defaultSnippets: [
                {
                  body: 'value',
                },
              ],
            },
          },
        });

        it('should suggest defaultSnippet for ARRAY property with string - unfinished property', async () => {
          schemaProvider.addSchema(SCHEMA_ID, schema);
          const content = `
snippets:
  snippetArrayString|\n|
`;
          const completion = await parseCaret(content);

          expect(completion.items.map((i) => i.insertText)).to.be.deep.equal(['snippetArrayString:\n  - ${1}']);
          // better to suggest, fix if needed
          // expect(completion.items.map((i) => i.insertText)).to.be.deep.equal(['snippetArrayString:\n  - value']);
        });

        it('should suggest defaultSnippet for ARRAY property with string - value after colon', async () => {
          schemaProvider.addSchema(SCHEMA_ID, schema);
          const content = `
snippets:
  snippetArrayString: |\n|
`;
          const completion = await parseCaret(content);

          expect(completion.items.map((i) => i.insertText)).to.be.deep.equal(['\n  - value']);
        });

        it('should suggest defaultSnippet for ARRAY property with string - value with indent (with hyphen)', async () => {
          schemaProvider.addSchema(SCHEMA_ID, schema);
          const content = `
        snippets:
          snippetArrayString:
            - |\n|
        `;
          const completion = await parseCaret(content);

          expect(completion.items.map((i) => i.insertText)).to.be.deep.equal(['value']);
        });
        it('should suggest defaultSnippet for ARRAY property with string - value on 2nd position', async () => {
          schemaProvider.addSchema(SCHEMA_ID, schema);
          const content = `
        snippets:
          snippetArrayString:
            - some other value
            - |\n|
        `;
          const completion = await parseCaret(content);

          expect(completion.items.map((i) => i.insertText)).to.be.deep.equal(['value']);
        });
      }); // ARRAY - Body is simple string
    }); // ARRAY
  });

  describe('should suggest prop of the object (based on not completed prop name)', () => {
    const schema: JSONSchema = {
      definitions: {
        Obj: {
          anyOf: [
            { type: 'string' },
            {
              type: 'object',
              properties: {
                prop1: { type: 'string' },
              },
              required: ['prop1'],
            },
          ],
        },
      },
      properties: {
        test1: {
          properties: {
            nested: { $ref: '#/definitions/Obj' },
          },
        },
        test2: { $ref: '#/definitions/Obj' },
      },
    };
    const content = `
test2: 
  pr
test1:
  nested: 
    pr
`;
    it('nested object', async () => {
      schemaProvider.addSchema(SCHEMA_ID, schema);
      const completion = await parseSetup(content, 5, 6);

      expect(completion.items.length).equal(2);
      expect(completion.items[0].label).to.be.equal('prop1');
    });
    it('root object', async () => {
      schemaProvider.addSchema(SCHEMA_ID, schema);
      const completion = await parseSetup(content, 2, 4);

      expect(completion.items.length).equal(2);
      expect(completion.items[0].label).to.be.equal('prop1');
    });
  });

  describe('should suggest property before indented comment', () => {
    const schema: JSONSchema = {
      type: 'object',
      properties: {
        example: {
          type: 'object',
          properties: {
            prop1: {
              type: 'string',
            },
            prop2: {
              type: 'string',
            },
            prop3: {
              type: 'string',
            },
          },
        },
      },
    };

    it('completion should handle indented comment on new line', async () => {
      schemaProvider.addSchema(SCHEMA_ID, schema);
      const content = 'example:\n  prop1: "test"\n  \n    #comment';
      const completion = await parseSetup(content, 2, 2);
      expect(completion.items.length).equal(2);
      expect(completion.items[0]).to.be.deep.equal(
        createExpectedCompletion('prop2', 'prop2: ', 2, 2, 2, 2, CompletionItemKind.Property, InsertTextFormat.Snippet, {
          documentation: '',
        })
      );
    });

    it('completion should handle comment at same indent level on new line', async () => {
      schemaProvider.addSchema(SCHEMA_ID, schema);
      const content = 'example:\n  prop1: "test"\n  \n  #comment';
      const completion = await parseSetup(content, 2, 2);
      expect(completion.items.length).equal(2);
      expect(completion.items[0]).to.be.deep.equal(
        createExpectedCompletion('prop2', 'prop2: ', 2, 2, 2, 2, CompletionItemKind.Property, InsertTextFormat.Snippet, {
          documentation: '',
        })
      );
    });

    it('completion should handle suggestion without comment on next line', async () => {
      schemaProvider.addSchema(SCHEMA_ID, schema);
      const content = 'example:\n  prop1: "test"\n  \n  prop3: "test"';
      const completion = await parseSetup(content, 2, 2);
      expect(completion.items.length).equal(1);
      expect(completion.items[0]).to.be.deep.equal(
        createExpectedCompletion('prop2', 'prop2: ', 2, 2, 2, 2, CompletionItemKind.Property, InsertTextFormat.Snippet, {
          documentation: '',
        })
      );
    });
  });
  it('should suggest property of unknown object', async () => {
    const schema: JSONSchema = {
      type: 'object',
      additionalProperties: true,
      propertyNames: {
        title: 'property',
        description: 'Property Description',
      },
    };
    schemaProvider.addSchema(SCHEMA_ID, schema);
    const content = '';
    const completion = await parseSetup(content, 0, content.length);

    expect(completion.items.length).equal(1);
    expect(completion.items[0].insertText).to.be.equal('${1:property}: ');
    expect(completion.items[0].documentation).to.be.equal('Property Description');
  });
<<<<<<< HEAD

  it('should not suggest propertyNames with doNotSuggest', async () => {
    const schema: JSONSchema = {
      type: 'object',
      additionalProperties: true,
      propertyNames: {
        title: 'property',
        doNotSuggest: true,
      },
    };
    schemaProvider.addSchema(SCHEMA_ID, schema);
    const content = '';
    const completion = await parseSetup(content, 0, content.length);

    expect(completion.items.length).equal(0);
  });

  describe('Deprecated schema', () => {
    it('should not autocomplete deprecated schema - property completion', async () => {
      const schema: JSONSchema = {
        properties: {
          prop1: { type: 'string' },
        },
        deprecationMessage: 'Deprecated',
      };
      schemaProvider.addSchema(SCHEMA_ID, schema);
      const content = '';
      const completion = await parseSetup(content, 0, 1);

      expect(completion.items.length).equal(0);
    });
    it('should not autocomplete deprecated schema - value completion', async () => {
      const schema: JSONSchema = {
        properties: {
          prop1: {
            anyOf: [
              {
                type: 'string',
                default: 'value_default',
                deprecationMessage: 'Deprecated default',
              },
              {
                type: 'object',
                defaultSnippets: [
                  {
                    label: 'snippet',
                    body: {
                      value1: 'value_snippet',
                    },
                  },
                ],
                deprecationMessage: 'Deprecated snippet',
              },
            ],
          },
        },
      };
      schemaProvider.addSchema(SCHEMA_ID, schema);
      const content = 'prop1: ';
      const completion = await parseSetup(content, 0, content.length);

      expect(completion.items.length).equal(0);
    });
    it('should autocomplete inside deprecated schema', async () => {
      const schema: JSONSchema = {
        properties: {
          obj1: {
            properties: {
              item1: { type: 'string' },
            },
          },
        },
        deprecationMessage: 'Deprecated',
      };
      schemaProvider.addSchema(SCHEMA_ID, schema);
      const content = 'obj1:\n | |';
      const completion = await parseCaret(content);

      expect(completion.items.length).equal(1);
      expect(completion.items[0].label).equal('item1');
    });
  });

  describe('doNotSuggest schema', () => {
    it('should not autocomplete schema with doNotSuggest - property completion', async () => {
      const schema: JSONSchema = {
        properties: {
          prop1: { type: 'string' },
        },
        doNotSuggest: true,
      };
      schemaProvider.addSchema(SCHEMA_ID, schema);
      const content = '';
      const completion = await parseSetup(content, 0, 1);

      expect(completion.items.length).equal(0);
    });
    it('should not autocomplete schema with doNotSuggest - value completion', async () => {
      const schema: JSONSchema = {
        properties: {
          prop1: {
            anyOf: [
              {
                type: 'string',
                default: 'value_default',
                doNotSuggest: true,
              },
              {
                type: 'object',
                defaultSnippets: [
                  {
                    label: 'snippet',
                    body: {
                      value1: 'value_snippet',
                    },
                  },
                ],
                doNotSuggest: true,
              },
            ],
          },
        },
      };
      schemaProvider.addSchema(SCHEMA_ID, schema);
      const content = 'prop1: ';
      const completion = await parseSetup(content, 0, content.length);

      expect(completion.items.length).equal(0);
    });
    it('should autocomplete inside schema in doNotSuggest', async () => {
      const schema: JSONSchema = {
        properties: {
          obj1: {
            properties: {
              item1: { type: 'string' },
            },
          },
        },
        doNotSuggest: true,
      };
      schemaProvider.addSchema(SCHEMA_ID, schema);
      const content = 'obj1:\n | |';
      const completion = await parseCaret(content);

      expect(completion.items.length).equal(1);
      expect(completion.items[0].label).equal('item1');
    });
=======
  it('should suggest enum based on type', async () => {
    const schema: JSONSchema = {
      type: 'object',
      additionalProperties: false,
      properties: {
        test: {
          type: 'string',
          enum: ['YES', 'NO'],
        },
      },
    };
    schemaProvider.addSchema(SCHEMA_ID, schema);
    const content = 'test: ';
    const completion = await parseSetup(content, 0, content.length);
    expect(completion.items.length).equal(2);
    expect(completion.items[0].insertText).to.be.equal('"YES"');
    expect(completion.items[1].insertText).to.be.equal('"NO"');
>>>>>>> 11eff5fb
  });
});<|MERGE_RESOLUTION|>--- conflicted
+++ resolved
@@ -2229,7 +2229,6 @@
     expect(completion.items[0].insertText).to.be.equal('${1:property}: ');
     expect(completion.items[0].documentation).to.be.equal('Property Description');
   });
-<<<<<<< HEAD
 
   it('should not suggest propertyNames with doNotSuggest', async () => {
     const schema: JSONSchema = {
@@ -2377,7 +2376,7 @@
       expect(completion.items.length).equal(1);
       expect(completion.items[0].label).equal('item1');
     });
-=======
+  });
   it('should suggest enum based on type', async () => {
     const schema: JSONSchema = {
       type: 'object',
@@ -2395,6 +2394,5 @@
     expect(completion.items.length).equal(2);
     expect(completion.items[0].insertText).to.be.equal('"YES"');
     expect(completion.items[1].insertText).to.be.equal('"NO"');
->>>>>>> 11eff5fb
   });
 });