/*---------------------------------------------------------------------------------------------
 *  Copyright (c) Red Hat. All rights reserved.
 *  Licensed under the MIT License. See License.txt in the project root for license information.
 *--------------------------------------------------------------------------------------------*/

import { CompletionItemKind, CompletionList, InsertTextFormat, Position, Range } from 'vscode-languageserver-types';
import { LanguageHandlers } from '../src/languageserver/handlers/languageHandlers';
import { LanguageService } from '../src/languageservice/yamlLanguageService';
import { SettingsState, TextDocumentTestManager } from '../src/yamlSettings';
import { ServiceSetup } from './utils/serviceSetup';
import { caretPosition, SCHEMA_ID, setupLanguageService, setupSchemaIDTextDocument } from './utils/testHelper';
import { expect } from 'chai';
import { createExpectedCompletion } from './utils/verifyError';
import * as path from 'path';
import { JSONSchema } from './../src/languageservice/jsonSchema';

describe('Auto Completion Fix Tests', () => {
  let languageSettingsSetup: ServiceSetup;
  let languageService: LanguageService;
  let languageHandler: LanguageHandlers;
  let yamlSettings: SettingsState;

  before(() => {
    languageSettingsSetup = new ServiceSetup().withCompletion().withSchemaFileMatch({
      uri: 'https://raw.githubusercontent.com/yannh/kubernetes-json-schema/master/v1.22.4-standalone-strict/all.json',
      fileMatch: [SCHEMA_ID],
    });
    const { languageService: langService, languageHandler: langHandler, yamlSettings: settings } = setupLanguageService(
      languageSettingsSetup.languageSettings
    );
    languageService = langService;
    languageHandler = langHandler;
    yamlSettings = settings;
  });

  /**
   * Generates a completion list for the given document and caret (cursor) position.
   * @param content The content of the document.
   * @param line starts with 0 index
   * @param character starts with 1 index
   * @returns A list of valid completions.
   */
  function parseSetup(content: string, line: number, character: number): Promise<CompletionList> {
    const testTextDocument = setupSchemaIDTextDocument(content);
    yamlSettings.documents = new TextDocumentTestManager();
    (yamlSettings.documents as TextDocumentTestManager).set(testTextDocument);
    return languageHandler.completionHandler({
      position: Position.create(line, character),
      textDocument: testTextDocument,
    });
  }

  /**
   * Generates a completion list for the given document and caret (cursor) position.
   * @param content The content of the document.
   * The caret is located in the content using `|` bookends.
   * For example, `content = 'ab|c|d'` places the caret over the `'c'`, at `position = 2`
   * @returns A list of valid completions.
   */
  function parseCaret(content: string): Promise<CompletionList> {
    const { position, content: content2 } = caretPosition(content);

    const testTextDocument = setupSchemaIDTextDocument(content2);
    yamlSettings.documents = new TextDocumentTestManager();
    (yamlSettings.documents as TextDocumentTestManager).set(testTextDocument);
    return languageHandler.completionHandler({
      position: testTextDocument.positionAt(position),
      textDocument: testTextDocument,
    });
  }

  afterEach(() => {
    languageService.deleteSchema(SCHEMA_ID);
    languageService.configure(languageSettingsSetup.languageSettings);
  });

  it('should show completion on map under array', async () => {
    languageService.addSchema(SCHEMA_ID, {
      type: 'array',
      items: {
        type: 'object',
        properties: {
          from: {
            type: 'object',
            properties: {
              foo: {
                type: 'boolean',
              },
            },
          },
        },
      },
    });
    const content = '- from:\n   | |'; // len: 12, pos: 11
    const completion = await parseCaret(content);
    expect(completion.items).lengthOf(1);
    expect(completion.items[0]).eql(
      createExpectedCompletion('foo', 'foo: ', 1, 3, 1, 4, 10, 2, {
        documentation: '',
      })
    );
  });

  it('should show completion on array empty array item', async () => {
    languageService.addSchema(SCHEMA_ID, {
      type: 'array',
      items: {
        type: 'object',
        properties: {
          from: {
            type: 'object',
            properties: {
              foo: {
                type: 'boolean',
              },
            },
          },
        },
      },
    });
    const content = '- '; // len: 2
    const completion = await parseSetup(content, 0, 2);
    expect(completion.items).lengthOf(1);
    expect(completion.items[0]).eql(
      createExpectedCompletion('from', 'from:\n    ', 0, 2, 0, 2, 10, 2, {
        documentation: '',
      })
    );
  });

  it('should show completion items in the middle of map in array', async () => {
    const content = `apiVersion: v1
kind: Pod
metadata:
  name: foo
spec:
  containers:
    - name: test
      
      image: alpine
    `; // len: 90
    const completion = await parseSetup(content, 7, 6);
    expect(completion.items).length.greaterThan(1);
  });

  it('should show completion on array item on first line', async () => {
    const content = '-d'; // len: 2
    const completion = await parseSetup(content, 0, 1);
    expect(completion.items).is.empty;
  });

  it('should complete without error on map inside array', async () => {
    const content = '- foo\n- bar:\n    so'; // len: 19
    const completion = await parseSetup(content, 2, 6);
    expect(completion.items).is.empty;
  });

  it('should complete  array', async () => {
    // eslint-disable-next-line @typescript-eslint/no-var-requires
    const schema = require(path.join(__dirname, './fixtures/test-nested-object-array.json'));
    languageService.addSchema(SCHEMA_ID, schema);
    const content = `objA:
  - name: nameA1
      
objB:
  size: midle
  name: nameB2  
`; // len: 67
    const completion = await parseSetup(content, 2, 4);
    expect(completion.items).is.not.empty;
  });

  it('should complete array item for "oneOf" schema', async () => {
    // eslint-disable-next-line @typescript-eslint/no-var-requires
    const schema = require(path.join(__dirname, './fixtures/test-completion-oneOf.json'));
    languageService.addSchema(SCHEMA_ID, schema);
    const content = `metadata:
  Selector:
    query:
      - 
`; // len: 42
    const completion = await parseSetup(content, 3, 8);
    expect(completion.items).length(5);
    expect(completion.items.map((it) => it.label)).to.have.members(['NOT', 'attribute', 'operation', 'value', 'FUNC_item']);
  });

  it('Autocomplete with short nextLine - nested object', async () => {
    languageService.addSchema(SCHEMA_ID, {
      type: 'object',
      properties: {
        example: {
          type: 'object',
          properties: {
            sample: {
              type: 'object',
              properties: {
                detail: {
                  type: 'object',
                },
              },
            },
          },
        },
        a: {
          type: 'string',
          description: 'short prop name because of distance to the cursor',
        },
      },
    });
    const content = 'example:\n  sample:\n    '; // len: 23
    const completion = await parseSetup(content + '\na: test', 2, 4);
    expect(completion.items.length).equal(1);
    expect(completion.items[0]).to.be.deep.equal(
      createExpectedCompletion('detail', 'detail:\n  ', 2, 4, 2, 4, 10, 2, {
        documentation: '',
      })
    );
  });

  it('Autocomplete with a new line inside the object', async () => {
    languageService.addSchema(SCHEMA_ID, {
      type: 'object',
      properties: {
        example: {
          type: 'object',
          properties: {
            sample: {
              type: 'object',
              properties: {
                prop1: {
                  type: 'string',
                },
                prop2: {
                  type: 'string',
                },
              },
            },
          },
        },
      },
    });
    const content = 'example:\n  sample:\n    |\n|    prop2: value2'; // len: 41, pos: 23
    const completion = await parseCaret(content);
    expect(completion.items.length).equal(1);
    expect(completion.items[0]).to.be.deep.equal(
      createExpectedCompletion('prop1', 'prop1: ', 2, 4, 2, 4, 10, 2, {
        documentation: '',
      })
    );
  });

  it('Autocomplete on the first array item', async () => {
    languageService.addSchema(SCHEMA_ID, {
      type: 'object',
      properties: {
        examples: {
          type: 'array',
          items: {
            type: 'object',
            properties: {
              sample: {
                type: 'object',
                properties: {
                  prop1: {
                    type: 'string',
                  },
                },
              },
            },
          },
        },
      },
    });
    const content = 'examples:\n  |\n|  - sample:\n      prop1: value1'; // len: 44, pos: 12
    const completion = await parseCaret(content);
    expect(completion.items.length).equal(1);
    expect(completion.items[0]).to.be.deep.equal(
      createExpectedCompletion('- (array item)', '- ', 1, 2, 1, 2, 9, 2, {
        documentation: {
          kind: 'markdown',
          value: 'Create an item of an array\n ```\n- \n```',
        },
      })
    );
  });

  it('Array of enum autocomplete of irregular order', async () => {
    languageService.addSchema(SCHEMA_ID, {
      type: 'object',
      properties: {
        apiVersion: {
          type: 'string',
        },
        metadata: {
          type: 'object',
          properties: {
            name: {
              type: 'string',
            },
          },
        },
        kind: {
          type: 'string',
          enum: ['Pod', 'PodTemplate'],
        },
      },
    });
    const content = 'kind: Po'; // len: 8
    const completion = await parseSetup(content, 1, 9);
    expect(completion.items.length).equal(2);
    expect(completion.items[0].insertText).equal('Pod');
    expect(completion.items[1].insertText).equal('PodTemplate');
  });

  it('Test that properties have enum of string type with number', async () => {
    languageService.addSchema(SCHEMA_ID, {
      type: 'object',
      properties: {
        version: {
          type: 'array',
          items: {
            enum: ['12.1', 13, '13.1', '14.0', 'all', 14.4, false, null, ['test']],
            type: ['string', 'integer', 'number', 'boolean', 'object', 'array'],
          },
        },
      },
    });
    const content = 'version:\n  - ';
    const completion = await parseSetup(content, 2, 0);
    expect(completion.items).lengthOf(9);
    expect(completion.items[0].insertText).equal('"12.1"');
    expect(completion.items[1].insertText).equal('13');
    expect(completion.items[4].insertText).equal('all');
    expect(completion.items[5].insertText).equal('14.4');
    expect(completion.items[6].insertText).equal('false');
    expect(completion.items[7].insertText).equal('null');
    expect(completion.items[8].insertText).equal('\n  - ${1:test}\n');
  });

  it('Autocomplete indent on array when parent is array', async () => {
    languageService.addSchema(SCHEMA_ID, {
      type: 'object',
      properties: {
        examples: {
          type: 'array',
          items: {
            type: 'object',
            properties: {
              objectWithArray: {
                type: 'array',
                items: {
                  type: 'string',
                },
              },
            },
          },
        },
      },
    });
    const content = 'examples:\n  - '; // len: 14
    const completion = await parseSetup(content, 1, 4);

    expect(completion.items.length).equal(1);
    expect(completion.items[0]).to.be.deep.equal(
      createExpectedCompletion('objectWithArray', 'objectWithArray:\n    - ${1:""}', 1, 4, 1, 4, 10, 2, {
        documentation: '',
      })
    );
  });
  it('Autocomplete indent on array object when parent is array', async () => {
    languageService.addSchema(SCHEMA_ID, {
      type: 'object',
      properties: {
        examples: {
          type: 'array',
          items: {
            type: 'object',
            properties: {
              objectWithArray: {
                type: 'array',
                items: {
                  type: 'object',
                  required: ['item', 'item2'],
                  properties: {
                    item: { type: 'string' },
                    item2: { type: 'string' },
                  },
                },
              },
            },
          },
        },
      },
    });
    const content = 'examples:\n  - '; // len: 14
    const completion = await parseSetup(content, 1, 4);

    expect(completion.items.length).equal(1);
    expect(completion.items[0]).to.be.deep.equal(
      createExpectedCompletion('objectWithArray', 'objectWithArray:\n    - item: $1\n      item2: $2', 1, 4, 1, 4, 10, 2, {
        documentation: '',
      })
    );
  });
  describe('array indent on different index position', () => {
    const schema = {
      type: 'object',
      properties: {
        objectWithArray: {
          type: 'array',
          items: {
            type: 'object',
            required: ['item', 'item2'],
            properties: {
              item: { type: 'string' },
              item2: {
                type: 'object',
                required: ['prop1', 'prop2'],
                properties: {
                  prop1: { type: 'string' },
                  prop2: { type: 'string' },
                },
              },
            },
          },
        },
      },
    };
    it('array indent on the first item', async () => {
      languageService.addSchema(SCHEMA_ID, schema);
      const content = 'objectWithArray:\n  - '; // len: 21
      const completion = await parseSetup(content, 1, 4);

      expect(completion.items.length).equal(3);
      expect(completion.items[0]).to.be.deep.equal(
        createExpectedCompletion('item', 'item: ', 1, 4, 1, 4, 10, 2, {
          documentation: '',
        })
      );
      expect(completion.items[2]).to.be.deep.equal(
        createExpectedCompletion('item2', 'item2:\n    prop1: $1\n    prop2: $2', 1, 4, 1, 4, 10, 2, {
          documentation: '',
        })
      );
    });
    it('array indent on the second item', async () => {
      languageService.addSchema(SCHEMA_ID, schema);
      const content = 'objectWithArray:\n  - item: first line\n    '; // len: 42
      const completion = await parseSetup(content, 2, 4);

      expect(completion.items.length).equal(2);
      expect(completion.items[0]).to.be.deep.equal(
        createExpectedCompletion('item2', 'item2:\n  prop1: $1\n  prop2: $2', 2, 4, 2, 4, 10, 2, {
          documentation: '',
        })
      );
    });
  });

  describe('merge properties from anyOf objects', () => {
    it('should merge different simple values', async () => {
      const schema: JSONSchema = {
        anyOf: [
          {
            properties: {
              simplePropWithSimpleValue: { type: 'string', const: 'const value' },
            },
          },
          {
            properties: {
              simplePropWithSimpleValue: { type: 'boolean', default: false },
            },
          },
          {
            properties: {
              simplePropWithSimpleValue: { type: 'null', default: null },
            },
          },
          {
            properties: {
              simplePropWithSimpleValue: { type: 'string' },
            },
          },
        ],
      };
      languageService.addSchema(SCHEMA_ID, schema);
      const content = '';
      const completion = await parseSetup(content, 0, 1);

      expect(completion.items.length).equal(1);
      expect(completion.items[0].insertText).to.be.equal('simplePropWithSimpleValue: ${1|const value,false,null|}');
    });

    it('should autocomplete as single item with same value', async () => {
      const schema: JSONSchema = {
        anyOf: [
          {
            properties: {
              simplePropWithSameValue: { type: 'string', const: 'const value 1' },
              obj1: { properties: { prop1: { type: 'string' } } },
            },
          },
          {
            properties: {
              simplePropWithSameValue: { type: 'string', const: 'const value 1' },
              obj1: { properties: { prop1: { type: 'string' } } },
            },
          },
        ],
      };
      languageService.addSchema(SCHEMA_ID, schema);
      const content = '';
      const completion = await parseSetup(content, 0, 1);

      expect(completion.items.length).equal(2);
      expect(completion.items[0].insertText).to.be.equal('simplePropWithSameValue: const value 1');
      expect(completion.items[1].insertText).to.be.equal('obj1:\n  ');
    });

    it('should not merge objects', async () => {
      const schema: JSONSchema = {
        anyOf: [
          {
            properties: {
              obj1: { properties: { prop1: { type: 'string' } }, required: ['prop1'] },
            },
          },
          {
            properties: {
              obj1: { properties: { prop2: { type: 'string', const: 'value' } }, required: ['prop2'] },
            },
          },
        ],
      };
      languageService.addSchema(SCHEMA_ID, schema);
      const content = '';
      const completion = await parseSetup(content, 0, 1);

      expect(completion.items.length).equal(2);
      expect(completion.items[0].label).to.be.equal('obj1');
      expect(completion.items[0].insertText).to.be.equal('obj1:\n  prop1: ');
      expect(completion.items[1].label).to.be.equal('obj1');
      expect(completion.items[1].insertText).to.be.equal('obj1:\n  prop2: ${1:value}');
    });

    it('Autocomplete should not suggest items for parent object', async () => {
      languageService.addSchema(SCHEMA_ID, {
        type: 'object',
        properties: {
          scripts: {
            type: 'object',
            properties: {
              sample: {
                type: 'string',
              },
            },
          },
          scripts2: {
            type: 'string',
          },
        },
      });
      const content = 'scripts:   \n  sample: | |';
      const completion = await parseSetup(content, 0, 9); // before line brake
      expect(completion.items.length).equal(0);
    });
  });
  describe('extra space after cursor', () => {
    it('simple const', async () => {
      const schema: JSONSchema = {
        properties: {
          prop: {
            const: 'const',
          },
        },
      };
      languageService.addSchema(SCHEMA_ID, schema);
      const content = 'prop: | | '; // len: 8, pos: 6
      const completion = await parseCaret(content);

      expect(completion.items.length).equal(1);
      expect(completion.items[0].label).to.be.equal('const');
      expect(completion.items[0].textEdit).to.be.deep.equal({ newText: 'const', range: Range.create(0, 6, 0, 8) });
    });

    it('partial key with trailing spaces', async () => {
      const schema: JSONSchema = {
        properties: {
          name: {
            const: 'my name',
          },
        },
      };
      languageService.addSchema(SCHEMA_ID, schema);
      const content = 'na  ';
      const completion = await parseSetup(content, 0, 2);

      expect(completion.items.length).equal(1);
      expect(completion.items[0]).eql(
        createExpectedCompletion('name', 'name: my name', 0, 0, 0, 4, 10, 2, {
          documentation: '',
        })
      );
    });
    it('partial key with trailing spaces with new line', async () => {
      const schema: JSONSchema = {
        properties: {
          name: {
            const: 'my name',
          },
        },
      };
      languageService.addSchema(SCHEMA_ID, schema);
      const content = 'na  \n';
      const completion = await parseSetup(content, 0, 2);

      expect(completion.items.length).equal(1);
      expect(completion.items[0]).eql(
        createExpectedCompletion('name', 'name: my name', 0, 0, 0, 5, 10, 2, {
          documentation: '',
        })
      );
    });
    it('partial key with leading and trailing spaces', async () => {
      const schema: JSONSchema = {
        properties: {
          name: {
            const: 'my name',
          },
        },
      };
      languageService.addSchema(SCHEMA_ID, schema);
      const content = '  na  ';
      const completion = await parseSetup(content, 0, 2);

      expect(completion.items.length).equal(1);
      expect(completion.items[0]).eql(
        createExpectedCompletion('name', 'name: my name', 0, 2, 0, 4, 10, 2, {
          documentation: '',
        })
      );
    });

    it('partial key with trailing spaces with special chars inside the array', async () => {
      const schema: JSONSchema = {
        type: 'object',
        properties: {
          array: {
            type: 'array',
            items: {
              type: 'object',
              properties: {
                'name / 123': {
                  const: 'my name',
                },
              },
            },
          },
        },
      };
      languageService.addSchema(SCHEMA_ID, schema);
      const content = 'array:\n - name /   ';
      const completion = await parseSetup(content, 1, 9);

      expect(completion.items.length).equal(1);
      expect(completion.items[0]).eql(
        createExpectedCompletion('name / 123', 'name / 123: my name', 1, 3, 1, 12, 10, 2, {
          documentation: '',
        })
      );
    });

    it('object - 2nd nested property', async () => {
      const schema: JSONSchema = {
        properties: {
          parent: {
            properties: {
              prop1: {
                const: 'const1',
              },
              prop2: {
                const: 'const2',
              },
            },
          },
        },
      };
      languageService.addSchema(SCHEMA_ID, schema);
      const content = 'parent:\n  prop1: const1\n  prop2:   ';
      const completion = await parseSetup(content, 2, 9);

      expect(completion.items.length).equal(1);
      expect(completion.items[0].label).to.be.equal('const2');
      expect(completion.items[0].textEdit).to.be.deep.equal({
        newText: 'const2',
        range: Range.create(2, 9, 2, 11),
      });
    });

    it('array - 2nd nested property', async () => {
      const schema: JSONSchema = {
        properties: {
          arrayObj: {
            type: 'array',
            items: {
              type: 'object',
              properties: {
                item1: {
                  type: 'string',
                },
                item2: {
                  const: 'const2',
                },
              },
              required: ['item1', 'item2'],
            },
          },
        },
      };
      languageService.addSchema(SCHEMA_ID, schema);
      const content = 'arrayObj:\n  - item1: test\n  - item2:   ';
      const completion = await parseSetup(content, 2, 11);

      expect(completion.items.length).equal(1);
      expect(completion.items[0].label).to.be.equal('const2');
      expect(completion.items[0].textEdit).to.be.deep.equal({
        newText: 'const2',
        range: Range.create(2, 11, 2, 13),
      });
    });
    describe('array object item', () => {
      const schema: JSONSchema = {
        properties: {
          arrayObj: {
            type: 'array',
            items: {
              type: 'object',
              properties: {
                item1: {
                  type: 'string',
                },
                item2: {
                  type: 'string',
                },
              },
              required: ['item1', 'item2'],
            },
          },
        },
      };
      it('1st item', async () => {
        languageService.addSchema(SCHEMA_ID, schema);
        const content = 'arrayObj:\n  - | | '; // len: 16, pos: 14
        const completion = await parseCaret(content);

        expect(completion.items.length).equal(3);
        expect(completion.items[1].textEdit).to.be.deep.equal({
          newText: 'item1: $1\n  item2: $2',
          range: Range.create(1, 4, 1, 6), // removes extra spaces after cursor
        });
      });
      it('next item', async () => {
        languageService.addSchema(SCHEMA_ID, schema);
        const content = 'arrayObj:\n  - item1: a\n  - item2: b\n  -   ';
        const completion = await parseSetup(content, 3, 4);

        expect(completion.items.length).equal(3);
        expect(completion.items[1].textEdit).to.be.deep.equal({
          newText: 'item1: $1\n  item2: $2',
          range: Range.create(3, 4, 3, 6), // removes extra spaces after cursor
        });
      });
    });
  }); //'extra space after cursor'

  it('should suggest from additionalProperties', async () => {
    const schema: JSONSchema = {
      type: 'object',
      additionalProperties: {
        anyOf: [
          {
            type: 'string',
            const: 'test1',
          },
        ],
      },
    };
    languageService.addSchema(SCHEMA_ID, schema);
    const content = 'value: ';
    const completion = await parseSetup(content, 0, content.length);

    expect(completion.items.length).equal(1);
    expect(completion.items[0].insertText).to.be.equal('test1');
  });
<<<<<<< HEAD
  it('should suggest property of unknown object', async () => {
    const schema: JSONSchema = {
      type: 'object',
      additionalProperties: true,
      propertyNames: {
        title: 'property',
        description: 'Property Description',
      },
    };
    languageService.addSchema(SCHEMA_ID, schema);
    const content = '';
    const completion = await parseSetup(content, 0, content.length);

    expect(completion.items.length).equal(1);
    expect(completion.items[0].insertText).to.be.equal('${1:property}: ');
    expect(completion.items[0].documentation).to.be.equal('Property Description');
=======

  describe('should suggest prop of the object (based on not completed prop name)', () => {
    const schema: JSONSchema = {
      definitions: {
        Obj: {
          anyOf: [
            { type: 'string' },
            {
              type: 'object',
              properties: {
                prop1: { type: 'string' },
              },
              required: ['prop1'],
            },
          ],
        },
      },
      properties: {
        test1: {
          properties: {
            nested: { $ref: '#/definitions/Obj' },
          },
        },
        test2: { $ref: '#/definitions/Obj' },
      },
    };
    const content = `
test2: 
  pr
test1:
  nested: 
    pr
`;
    it('nested object', async () => {
      languageService.addSchema(SCHEMA_ID, schema);
      const completion = await parseSetup(content, 5, 6);

      expect(completion.items.length).equal(2);
      expect(completion.items[0].label).to.be.equal('prop1');
    });
    it('root object', async () => {
      languageService.addSchema(SCHEMA_ID, schema);
      const completion = await parseSetup(content, 2, 4);

      expect(completion.items.length).equal(2);
      expect(completion.items[0].label).to.be.equal('prop1');
    });
>>>>>>> 7d12372e
  });

  describe('should suggest property before indented comment', () => {
    const schema: JSONSchema = {
      type: 'object',
      properties: {
        example: {
          type: 'object',
          properties: {
            prop1: {
              type: 'string',
            },
            prop2: {
              type: 'string',
            },
            prop3: {
              type: 'string',
            },
          },
        },
      },
    };

    it('completion should handle indented comment on new line', async () => {
      languageService.addSchema(SCHEMA_ID, schema);
      const content = 'example:\n  prop1: "test"\n  \n    #comment';
      const completion = await parseSetup(content, 2, 2);
      expect(completion.items.length).equal(2);
      expect(completion.items[0]).to.be.deep.equal(
        createExpectedCompletion('prop2', 'prop2: ', 2, 2, 2, 2, CompletionItemKind.Property, InsertTextFormat.Snippet, {
          documentation: '',
        })
      );
    });

    it('completion should handle comment at same indent level on new line', async () => {
      languageService.addSchema(SCHEMA_ID, schema);
      const content = 'example:\n  prop1: "test"\n  \n  #comment';
      const completion = await parseSetup(content, 2, 2);
      expect(completion.items.length).equal(2);
      expect(completion.items[0]).to.be.deep.equal(
        createExpectedCompletion('prop2', 'prop2: ', 2, 2, 2, 2, CompletionItemKind.Property, InsertTextFormat.Snippet, {
          documentation: '',
        })
      );
    });

    it('completion should handle suggestion without comment on next line', async () => {
      languageService.addSchema(SCHEMA_ID, schema);
      const content = 'example:\n  prop1: "test"\n  \n  prop3: "test"';
      const completion = await parseSetup(content, 2, 2);
      expect(completion.items.length).equal(1);
      expect(completion.items[0]).to.be.deep.equal(
        createExpectedCompletion('prop2', 'prop2: ', 2, 2, 2, 2, CompletionItemKind.Property, InsertTextFormat.Snippet, {
          documentation: '',
        })
      );
    });
  });

  describe('should suggest prop of the object (based on not completed prop name)', () => {
    const schema: JSONSchema = {
      definitions: {
        Obj: {
          anyOf: [
            { type: 'string' },
            {
              type: 'object',
              properties: {
                prop1: { type: 'string' },
              },
              required: ['prop1'],
            },
          ],
        },
      },
      properties: {
        test1: {
          properties: {
            nested: { $ref: '#/definitions/Obj' },
          },
        },
        test2: { $ref: '#/definitions/Obj' },
      },
    };
    const content = `
test2: 
  pr
test1:
  nested: 
    pr
`;
    it('nested object', async () => {
      languageService.addSchema(SCHEMA_ID, schema);
      const completion = await parseSetup(content, 5, 6);

      expect(completion.items.length).equal(2);
      expect(completion.items[0].label).to.be.equal('prop1');
    });
    it('root object', async () => {
      languageService.addSchema(SCHEMA_ID, schema);
      const completion = await parseSetup(content, 2, 4);

      expect(completion.items.length).equal(2);
      expect(completion.items[0].label).to.be.equal('prop1');
    });
  });
  it('should suggest property of unknown object', async () => {
    const schema: JSONSchema = {
      type: 'object',
      additionalProperties: true,
      propertyNames: {
        title: 'property',
        description: 'Property Description',
      },
    };
    languageService.addSchema(SCHEMA_ID, schema);
    const content = '';
    const completion = await parseSetup(content, 0, content.length);

    expect(completion.items.length).equal(1);
    expect(completion.items[0].insertText).to.be.equal('${1:property}: ');
    expect(completion.items[0].documentation).to.be.equal('Property Description');
  });
});<|MERGE_RESOLUTION|>--- conflicted
+++ resolved
@@ -792,7 +792,6 @@
     expect(completion.items.length).equal(1);
     expect(completion.items[0].insertText).to.be.equal('test1');
   });
-<<<<<<< HEAD
   it('should suggest property of unknown object', async () => {
     const schema: JSONSchema = {
       type: 'object',
@@ -809,7 +808,7 @@
     expect(completion.items.length).equal(1);
     expect(completion.items[0].insertText).to.be.equal('${1:property}: ');
     expect(completion.items[0].documentation).to.be.equal('Property Description');
-=======
+  });
 
   describe('should suggest prop of the object (based on not completed prop name)', () => {
     const schema: JSONSchema = {
@@ -857,7 +856,6 @@
       expect(completion.items.length).equal(2);
       expect(completion.items[0].label).to.be.equal('prop1');
     });
->>>>>>> 7d12372e
   });
 
   describe('should suggest property before indented comment', () => {
