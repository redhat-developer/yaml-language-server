--- conflicted
+++ resolved
@@ -585,7 +585,6 @@
     expect(completion.items.length).equal(1);
     expect(completion.items[0].insertText).to.be.equal('test1');
   });
-<<<<<<< HEAD
 
   describe('should suggest prop of the object (based on not completed prop name)', () => {
     const schema: JSONSchema = {
@@ -632,7 +631,9 @@
 
       expect(completion.items.length).equal(2);
       expect(completion.items[0].label).to.be.equal('prop1');
-=======
+    });
+  });
+
   describe('should suggest property before indented comment', () => {
     const schema: JSONSchema = {
       type: 'object',
@@ -688,7 +689,6 @@
           documentation: '',
         })
       );
->>>>>>> 1b0d4b20
     });
   });
   it('should suggest property of unknown object', async () => {
