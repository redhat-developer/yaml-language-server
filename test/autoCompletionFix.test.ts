/*---------------------------------------------------------------------------------------------
 *  Copyright (c) Red Hat. All rights reserved.
 *  Licensed under the MIT License. See License.txt in the project root for license information.
 *--------------------------------------------------------------------------------------------*/

import { CompletionList, Position } from 'vscode-languageserver/node';
import { LanguageHandlers } from '../src/languageserver/handlers/languageHandlers';
import { LanguageService } from '../src/languageservice/yamlLanguageService';
import { SettingsState, TextDocumentTestManager } from '../src/yamlSettings';
import { ServiceSetup } from './utils/serviceSetup';
import { SCHEMA_ID, setupLanguageService, setupSchemaIDTextDocument } from './utils/testHelper';
import { expect } from 'chai';
import { createExpectedCompletion } from './utils/verifyError';
import * as path from 'path';

describe('Auto Completion Fix Tests', () => {
  let languageSettingsSetup: ServiceSetup;
  let languageService: LanguageService;
  let languageHandler: LanguageHandlers;
  let yamlSettings: SettingsState;

  before(() => {
    languageSettingsSetup = new ServiceSetup().withCompletion().withSchemaFileMatch({
      uri: 'https://raw.githubusercontent.com/yannh/kubernetes-json-schema/master/v1.22.4-standalone-strict/all.json',
      fileMatch: [SCHEMA_ID],
    });
    const { languageService: langService, languageHandler: langHandler, yamlSettings: settings } = setupLanguageService(
      languageSettingsSetup.languageSettings
    );
    languageService = langService;
    languageHandler = langHandler;
    yamlSettings = settings;
  });

  /**
   *
   * @param content
   * @param line starts with 0 index
   * @param character starts with 1 index
   * @returns
   */
  function parseSetup(content: string, line: number, character: number): Promise<CompletionList> {
    const testTextDocument = setupSchemaIDTextDocument(content);
    yamlSettings.documents = new TextDocumentTestManager();
    (yamlSettings.documents as TextDocumentTestManager).set(testTextDocument);
    return languageHandler.completionHandler({
      position: Position.create(line, character),
      textDocument: testTextDocument,
    });
  }

  afterEach(() => {
    languageService.deleteSchema(SCHEMA_ID);
    languageService.configure(languageSettingsSetup.languageSettings);
  });

  it('should show completion on map under array', async () => {
    languageService.addSchema(SCHEMA_ID, {
      type: 'array',
      items: {
        type: 'object',
        properties: {
          from: {
            type: 'object',
            properties: {
              foo: {
                type: 'boolean',
              },
            },
          },
        },
      },
    });
    const content = '- from:\n    ';
    const completion = await parseSetup(content, 1, 3);
    expect(completion.items).lengthOf(1);
    expect(completion.items[0]).eql(
      createExpectedCompletion('foo', 'foo: ', 1, 3, 1, 3, 10, 2, {
        documentation: '',
      })
    );
  });

  it('should show completion on array empty array item', async () => {
    languageService.addSchema(SCHEMA_ID, {
      type: 'array',
      items: {
        type: 'object',
        properties: {
          from: {
            type: 'object',
            properties: {
              foo: {
                type: 'boolean',
              },
            },
          },
        },
      },
    });
    const content = '- ';
    const completion = await parseSetup(content, 0, 2);
    expect(completion.items).lengthOf(1);
    expect(completion.items[0]).eql(
      createExpectedCompletion('from', 'from:\n    ', 0, 2, 0, 2, 10, 2, {
        documentation: '',
      })
    );
  });

  it('should show completion items in the middle of map in array', async () => {
    const content = `apiVersion: v1
kind: Pod
metadata:
  name: foo
spec:
  containers:
    - name: test
      
      image: alpine
    `;
    const completion = await parseSetup(content, 7, 6);
    expect(completion.items).length.greaterThan(1);
  });

  it('should show completion on array item on first line', async () => {
    const content = '-d';
    const completion = await parseSetup(content, 0, 1);
    expect(completion.items).is.empty;
  });

  it('should complete without error on map inside array', async () => {
    const content = '- foo\n- bar:\n    so';
    const completion = await parseSetup(content, 2, 6);
    expect(completion.items).is.empty;
  });

  it('should complete  array', async () => {
    // eslint-disable-next-line @typescript-eslint/no-var-requires
    const schema = require(path.join(__dirname, './fixtures/test-nested-object-array.json'));
    languageService.addSchema(SCHEMA_ID, schema);
    const content = `objA:
  - name: nameA1
      
objB:
  size: midle
  name: nameB2  
`;
    const completion = await parseSetup(content, 2, 4);
    expect(completion.items).is.not.empty;
  });

  it('should complete array item for "oneOf" schema', async () => {
    // eslint-disable-next-line @typescript-eslint/no-var-requires
    const schema = require(path.join(__dirname, './fixtures/test-completion-oneOf.json'));
    languageService.addSchema(SCHEMA_ID, schema);
    const content = `metadata:
  Selector:
    query:
      - 
`;
    const completion = await parseSetup(content, 3, 8);
    expect(completion.items).length(5);
    expect(completion.items.map((it) => it.label)).to.have.members(['NOT', 'attribute', 'operation', 'value', 'FUNC_item']);
  });

  it('Autocomplete with short nextLine - nested object', async () => {
    languageService.addSchema(SCHEMA_ID, {
      type: 'object',
      properties: {
        example: {
          type: 'object',
          properties: {
            sample: {
              type: 'object',
              properties: {
                detail: {
                  type: 'object',
                },
              },
            },
          },
        },
        a: {
          type: 'string',
          description: 'short prop name because of distance to the cursor',
        },
      },
    });
    const content = 'example:\n  sample:\n    ';
    const completion = await parseSetup(content + '\na: test', 2, 4);
    expect(completion.items.length).equal(1);
    expect(completion.items[0]).to.be.deep.equal(
      createExpectedCompletion('detail', 'detail:\n  ', 2, 4, 2, 4, 10, 2, {
        documentation: '',
      })
    );
  });

  it('Autocomplete with a new line inside the object', async () => {
    languageService.addSchema(SCHEMA_ID, {
      type: 'object',
      properties: {
        example: {
          type: 'object',
          properties: {
            sample: {
              type: 'object',
              properties: {
                prop1: {
                  type: 'string',
                },
                prop2: {
                  type: 'string',
                },
              },
            },
          },
        },
      },
    });
    const content = 'example:\n  sample:\n    \n    prop2: value2';
    const completion = await parseSetup(content, 2, 4);
    expect(completion.items.length).equal(1);
    expect(completion.items[0]).to.be.deep.equal(
      createExpectedCompletion('prop1', 'prop1: ', 2, 4, 2, 4, 10, 2, {
        documentation: '',
      })
    );
  });

  it('Autocomplete on the first array item', async () => {
    languageService.addSchema(SCHEMA_ID, {
      type: 'object',
      properties: {
        examples: {
          type: 'array',
          items: {
            type: 'object',
            properties: {
              sample: {
                type: 'object',
                properties: {
                  prop1: {
                    type: 'string',
                  },
                },
              },
            },
          },
        },
      },
    });
    const content = 'examples:\n  \n  - sample:\n      prop1: value1';
    const completion = await parseSetup(content, 1, 2);
    expect(completion.items.length).equal(1);
    expect(completion.items[0]).to.be.deep.equal(
      createExpectedCompletion('- (array item)', '- ', 1, 2, 1, 2, 9, 2, {
        documentation: {
          kind: 'markdown',
          value: 'Create an item of an array\n ```\n- \n```',
        },
      })
    );
  });
<<<<<<< HEAD

  it('Autocomplete with short nextLine - nested object', async () => {
    languageService.addSchema(SCHEMA_ID, {
      type: 'object',
      properties: {
        example: {
          type: 'object',
          properties: {
            sample: {
              type: 'object',
              properties: {
                detail: {
                  type: 'object',
                },
              },
            },
          },
        },
        a: {
          type: 'string',
          description: 'short prop name because of distance to the cursor',
        },
      },
    });
    const content = 'example:\n  sample:\n    ';
    const completion = await parseSetup(content + '\na: test', 2, 4);
    expect(completion.items.length).equal(1);
    expect(completion.items[0]).to.be.deep.equal(
      createExpectedCompletion('detail', 'detail:\n  ', 2, 4, 2, 4, 10, 2, {
        documentation: '',
      })
    );
  });

  it('Autocomplete with a new line inside the object', async () => {
    languageService.addSchema(SCHEMA_ID, {
      type: 'object',
      properties: {
        example: {
          type: 'object',
          properties: {
            sample: {
              type: 'object',
              properties: {
                prop1: {
                  type: 'string',
                },
                prop2: {
                  type: 'string',
                },
              },
            },
          },
        },
      },
    });
    const content = 'example:\n  sample:\n    \n    prop2: value2';
    const completion = await parseSetup(content, 2, 4);
    expect(completion.items.length).equal(1);
    expect(completion.items[0]).to.be.deep.equal(
      createExpectedCompletion('prop1', 'prop1: ', 2, 4, 2, 4, 10, 2, {
        documentation: '',
      })
    );
  });

  it('Autocomplete on the first array item', async () => {
    languageService.addSchema(SCHEMA_ID, {
      type: 'object',
      properties: {
        examples: {
          type: 'array',
          items: {
            type: 'object',
            properties: {
              sample: {
                type: 'object',
                properties: {
                  prop1: {
                    type: 'string',
                  },
                },
              },
            },
          },
        },
      },
    });
    const content = 'examples:\n  \n  - sample:\n      prop1: value1';
    const completion = await parseSetup(content, 1, 2);
    expect(completion.items.length).equal(1);
    expect(completion.items[0]).to.be.deep.equal(
      createExpectedCompletion('- (array item)', '- ', 1, 2, 1, 2, 9, 2, {
        documentation: {
          kind: 'markdown',
          value: 'Create an item of an array\n ```\n- \n```',
        },
      })
    );
  });

  it('Autocomplete indent on array when parent is array', async () => {
    languageService.addSchema(SCHEMA_ID, {
      type: 'object',
      properties: {
        examples: {
          type: 'array',
          items: {
            type: 'object',
            properties: {
              objectWithArray: {
                type: 'array',
                items: {
                  type: 'string',
                },
              },
            },
          },
        },
      },
    });
    const content = 'examples:\n  - ';
    const completion = await parseSetup(content, 1, 4);

    expect(completion.items.length).equal(1);
    expect(completion.items[0]).to.be.deep.equal(
      createExpectedCompletion('objectWithArray', 'objectWithArray:\n    - ${1:""}', 1, 4, 1, 4, 10, 2, {
        documentation: '',
      })
    );
  });
  it('Autocomplete indent on array object when parent is array', async () => {
    languageService.addSchema(SCHEMA_ID, {
      type: 'object',
      properties: {
        examples: {
          type: 'array',
          items: {
            type: 'object',
            properties: {
              objectWithArray: {
                type: 'array',
                items: {
                  type: 'object',
                  required: ['item', 'item2'],
                  properties: {
                    item: { type: 'string' },
                    item2: { type: 'string' },
                  },
                },
              },
            },
          },
        },
      },
    });
    const content = 'examples:\n  - ';
    const completion = await parseSetup(content, 1, 4);

    expect(completion.items.length).equal(1);
    expect(completion.items[0]).to.be.deep.equal(
      createExpectedCompletion('objectWithArray', 'objectWithArray:\n    - item: $1\n      item2: $2', 1, 4, 1, 4, 10, 2, {
        documentation: '',
      })
    );
=======
  describe('array indent on different index position', () => {
    const schema = {
      type: 'object',
      properties: {
        objectWithArray: {
          type: 'array',
          items: {
            type: 'object',
            required: ['item', 'item2'],
            properties: {
              item: { type: 'string' },
              item2: {
                type: 'object',
                required: ['prop1', 'prop2'],
                properties: {
                  prop1: { type: 'string' },
                  prop2: { type: 'string' },
                },
              },
            },
          },
        },
      },
    };
    it('array indent on the first item', async () => {
      languageService.addSchema(SCHEMA_ID, schema);
      const content = 'objectWithArray:\n  - ';
      const completion = await parseSetup(content, 1, 4);

      expect(completion.items.length).equal(2);
      expect(completion.items[0]).to.be.deep.equal(
        createExpectedCompletion('item', 'item: ', 1, 4, 1, 4, 10, 2, {
          documentation: '',
        })
      );
      expect(completion.items[1]).to.be.deep.equal(
        createExpectedCompletion('item2', 'item2:\n    prop1: $1\n    prop2: $2', 1, 4, 1, 4, 10, 2, {
          documentation: '',
        })
      );
    });
    it('array indent on the second item', async () => {
      languageService.addSchema(SCHEMA_ID, schema);
      const content = 'objectWithArray:\n  - item: first line\n    ';
      const completion = await parseSetup(content, 2, 4);

      expect(completion.items.length).equal(1);
      expect(completion.items[0]).to.be.deep.equal(
        createExpectedCompletion('item2', 'item2:\n  prop1: $1\n  prop2: $2', 2, 4, 2, 4, 10, 2, {
          documentation: '',
        })
      );
    });
>>>>>>> 407577e7
  });
});<|MERGE_RESOLUTION|>--- conflicted
+++ resolved
@@ -263,7 +263,6 @@
       })
     );
   });
-<<<<<<< HEAD
 
   it('Autocomplete with short nextLine - nested object', async () => {
     languageService.addSchema(SCHEMA_ID, {
@@ -429,60 +428,60 @@
         documentation: '',
       })
     );
-=======
-  describe('array indent on different index position', () => {
-    const schema = {
-      type: 'object',
-      properties: {
-        objectWithArray: {
-          type: 'array',
-          items: {
-            type: 'object',
-            required: ['item', 'item2'],
-            properties: {
-              item: { type: 'string' },
-              item2: {
-                type: 'object',
-                required: ['prop1', 'prop2'],
-                properties: {
-                  prop1: { type: 'string' },
-                  prop2: { type: 'string' },
-                },
-              },
-            },
-          },
-        },
-      },
-    };
-    it('array indent on the first item', async () => {
-      languageService.addSchema(SCHEMA_ID, schema);
-      const content = 'objectWithArray:\n  - ';
-      const completion = await parseSetup(content, 1, 4);
-
-      expect(completion.items.length).equal(2);
-      expect(completion.items[0]).to.be.deep.equal(
-        createExpectedCompletion('item', 'item: ', 1, 4, 1, 4, 10, 2, {
-          documentation: '',
-        })
-      );
-      expect(completion.items[1]).to.be.deep.equal(
-        createExpectedCompletion('item2', 'item2:\n    prop1: $1\n    prop2: $2', 1, 4, 1, 4, 10, 2, {
-          documentation: '',
-        })
-      );
-    });
-    it('array indent on the second item', async () => {
-      languageService.addSchema(SCHEMA_ID, schema);
-      const content = 'objectWithArray:\n  - item: first line\n    ';
-      const completion = await parseSetup(content, 2, 4);
-
-      expect(completion.items.length).equal(1);
-      expect(completion.items[0]).to.be.deep.equal(
-        createExpectedCompletion('item2', 'item2:\n  prop1: $1\n  prop2: $2', 2, 4, 2, 4, 10, 2, {
-          documentation: '',
-        })
-      );
-    });
->>>>>>> 407577e7
+    describe('array indent on different index position', () => {
+      const schema = {
+        type: 'object',
+        properties: {
+          objectWithArray: {
+            type: 'array',
+            items: {
+              type: 'object',
+              required: ['item', 'item2'],
+              properties: {
+                item: { type: 'string' },
+                item2: {
+                  type: 'object',
+                  required: ['prop1', 'prop2'],
+                  properties: {
+                    prop1: { type: 'string' },
+                    prop2: { type: 'string' },
+                  },
+                },
+              },
+            },
+          },
+        },
+      };
+      it('array indent on the first item', async () => {
+        languageService.addSchema(SCHEMA_ID, schema);
+        const content = 'objectWithArray:\n  - ';
+        const completion = await parseSetup(content, 1, 4);
+
+        expect(completion.items.length).equal(3); // because of parent completion
+        expect(completion.items[0]).to.be.deep.equal(
+          createExpectedCompletion('item', 'item: ', 1, 4, 1, 4, 10, 2, {
+            documentation: '',
+          })
+        );
+        expect(completion.items[2]).to.be.deep.equal(
+          // because of parent completion
+          createExpectedCompletion('item2', 'item2:\n    prop1: $1\n    prop2: $2', 1, 4, 1, 4, 10, 2, {
+            documentation: '',
+          })
+        );
+      });
+      it('array indent on the second item', async () => {
+        languageService.addSchema(SCHEMA_ID, schema);
+        const content = 'objectWithArray:\n  - item: first line\n    ';
+        const completion = await parseSetup(content, 2, 4);
+
+        expect(completion.items.length).equal(2); // because of parent completion
+        expect(completion.items[0]).to.be.deep.equal(
+          createExpectedCompletion('item2', 'item2:\n  prop1: $1\n  prop2: $2', 2, 4, 2, 4, 10, 2, {
+            documentation: '',
+          })
+        );
+      });
+    });
   });
 });