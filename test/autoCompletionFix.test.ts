--- conflicted
+++ resolved
@@ -264,109 +264,6 @@
     );
   });
 
-<<<<<<< HEAD
-  it('Autocomplete with short nextLine - nested object', async () => {
-    languageService.addSchema(SCHEMA_ID, {
-      type: 'object',
-      properties: {
-        example: {
-          type: 'object',
-          properties: {
-            sample: {
-              type: 'object',
-              properties: {
-                detail: {
-                  type: 'object',
-                },
-              },
-            },
-          },
-        },
-        a: {
-          type: 'string',
-          description: 'short prop name because of distance to the cursor',
-        },
-      },
-    });
-    const content = 'example:\n  sample:\n    ';
-    const completion = await parseSetup(content + '\na: test', 2, 4);
-    expect(completion.items.length).equal(1);
-    expect(completion.items[0]).to.be.deep.equal(
-      createExpectedCompletion('detail', 'detail:\n  ', 2, 4, 2, 4, 10, 2, {
-        documentation: '',
-      })
-    );
-  });
-
-  it('Autocomplete with a new line inside the object', async () => {
-    languageService.addSchema(SCHEMA_ID, {
-      type: 'object',
-      properties: {
-        example: {
-          type: 'object',
-          properties: {
-            sample: {
-              type: 'object',
-              properties: {
-                prop1: {
-                  type: 'string',
-                },
-                prop2: {
-                  type: 'string',
-                },
-              },
-            },
-          },
-        },
-      },
-    });
-    const content = 'example:\n  sample:\n    \n    prop2: value2';
-    const completion = await parseSetup(content, 2, 4);
-    expect(completion.items.length).equal(1);
-    expect(completion.items[0]).to.be.deep.equal(
-      createExpectedCompletion('prop1', 'prop1: ', 2, 4, 2, 4, 10, 2, {
-        documentation: '',
-      })
-    );
-  });
-
-  it('Autocomplete on the first array item', async () => {
-    languageService.addSchema(SCHEMA_ID, {
-      type: 'object',
-      properties: {
-        examples: {
-          type: 'array',
-          items: {
-            type: 'object',
-            properties: {
-              sample: {
-                type: 'object',
-                properties: {
-                  prop1: {
-                    type: 'string',
-                  },
-                },
-              },
-            },
-          },
-        },
-      },
-    });
-    const content = 'examples:\n  \n  - sample:\n      prop1: value1';
-    const completion = await parseSetup(content, 1, 2);
-    expect(completion.items.length).equal(1);
-    expect(completion.items[0]).to.be.deep.equal(
-      createExpectedCompletion('- (array item)', '- ', 1, 2, 1, 2, 9, 2, {
-        documentation: {
-          kind: 'markdown',
-          value: 'Create an item of an array\n ```\n- \n```',
-        },
-      })
-    );
-  });
-
-=======
->>>>>>> 545176d4
   it('Autocomplete indent on array when parent is array', async () => {
     languageService.addSchema(SCHEMA_ID, {
       type: 'object',
@@ -431,62 +328,6 @@
         documentation: '',
       })
     );
-<<<<<<< HEAD
-    describe('array indent on different index position', () => {
-      const schema = {
-        type: 'object',
-        properties: {
-          objectWithArray: {
-            type: 'array',
-            items: {
-              type: 'object',
-              required: ['item', 'item2'],
-              properties: {
-                item: { type: 'string' },
-                item2: {
-                  type: 'object',
-                  required: ['prop1', 'prop2'],
-                  properties: {
-                    prop1: { type: 'string' },
-                    prop2: { type: 'string' },
-                  },
-                },
-              },
-            },
-          },
-        },
-      };
-      it('array indent on the first item', async () => {
-        languageService.addSchema(SCHEMA_ID, schema);
-        const content = 'objectWithArray:\n  - ';
-        const completion = await parseSetup(content, 1, 4);
-
-        expect(completion.items.length).equal(3); // because of parent completion
-        expect(completion.items[0]).to.be.deep.equal(
-          createExpectedCompletion('item', 'item: ', 1, 4, 1, 4, 10, 2, {
-            documentation: '',
-          })
-        );
-        expect(completion.items[2]).to.be.deep.equal(
-          // because of parent completion
-          createExpectedCompletion('item2', 'item2:\n    prop1: $1\n    prop2: $2', 1, 4, 1, 4, 10, 2, {
-            documentation: '',
-          })
-        );
-      });
-      it('array indent on the second item', async () => {
-        languageService.addSchema(SCHEMA_ID, schema);
-        const content = 'objectWithArray:\n  - item: first line\n    ';
-        const completion = await parseSetup(content, 2, 4);
-
-        expect(completion.items.length).equal(2); // because of parent completion
-        expect(completion.items[0]).to.be.deep.equal(
-          createExpectedCompletion('item2', 'item2:\n  prop1: $1\n  prop2: $2', 2, 4, 2, 4, 10, 2, {
-            documentation: '',
-          })
-        );
-      });
-=======
   });
   describe('array indent on different index position', () => {
     const schema = {
@@ -542,7 +383,6 @@
           documentation: '',
         })
       );
->>>>>>> 545176d4
     });
   });
 });