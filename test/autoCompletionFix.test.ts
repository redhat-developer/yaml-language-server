--- conflicted
+++ resolved
@@ -263,7 +263,72 @@
       })
     );
   });
-<<<<<<< HEAD
+
+  it('Autocomplete indent on array when parent is array', async () => {
+    languageService.addSchema(SCHEMA_ID, {
+      type: 'object',
+      properties: {
+        examples: {
+          type: 'array',
+          items: {
+            type: 'object',
+            properties: {
+              objectWithArray: {
+                type: 'array',
+                items: {
+                  type: 'string',
+                },
+              },
+            },
+          },
+        },
+      },
+    });
+    const content = 'examples:\n  - ';
+    const completion = await parseSetup(content, 1, 4);
+
+    expect(completion.items.length).equal(1);
+    expect(completion.items[0]).to.be.deep.equal(
+      createExpectedCompletion('objectWithArray', 'objectWithArray:\n    - ${1:""}', 1, 4, 1, 4, 10, 2, {
+        documentation: '',
+      })
+    );
+  });
+  it('Autocomplete indent on array object when parent is array', async () => {
+    languageService.addSchema(SCHEMA_ID, {
+      type: 'object',
+      properties: {
+        examples: {
+          type: 'array',
+          items: {
+            type: 'object',
+            properties: {
+              objectWithArray: {
+                type: 'array',
+                items: {
+                  type: 'object',
+                  required: ['item', 'item2'],
+                  properties: {
+                    item: { type: 'string' },
+                    item2: { type: 'string' },
+                  },
+                },
+              },
+            },
+          },
+        },
+      },
+    });
+    const content = 'examples:\n  - ';
+    const completion = await parseSetup(content, 1, 4);
+
+    expect(completion.items.length).equal(1);
+    expect(completion.items[0]).to.be.deep.equal(
+      createExpectedCompletion('objectWithArray', 'objectWithArray:\n    - item: $1\n      item2: $2', 1, 4, 1, 4, 10, 2, {
+        documentation: '',
+      })
+    );
+  });
   describe('array indent on different index position', () => {
     const schema = {
       type: 'object',
@@ -317,72 +382,5 @@
         })
       );
     });
-=======
-
-  it('Autocomplete indent on array when parent is array', async () => {
-    languageService.addSchema(SCHEMA_ID, {
-      type: 'object',
-      properties: {
-        examples: {
-          type: 'array',
-          items: {
-            type: 'object',
-            properties: {
-              objectWithArray: {
-                type: 'array',
-                items: {
-                  type: 'string',
-                },
-              },
-            },
-          },
-        },
-      },
-    });
-    const content = 'examples:\n  - ';
-    const completion = await parseSetup(content, 1, 4);
-
-    expect(completion.items.length).equal(1);
-    expect(completion.items[0]).to.be.deep.equal(
-      createExpectedCompletion('objectWithArray', 'objectWithArray:\n    - ${1:""}', 1, 4, 1, 4, 10, 2, {
-        documentation: '',
-      })
-    );
-  });
-  it('Autocomplete indent on array object when parent is array', async () => {
-    languageService.addSchema(SCHEMA_ID, {
-      type: 'object',
-      properties: {
-        examples: {
-          type: 'array',
-          items: {
-            type: 'object',
-            properties: {
-              objectWithArray: {
-                type: 'array',
-                items: {
-                  type: 'object',
-                  required: ['item', 'item2'],
-                  properties: {
-                    item: { type: 'string' },
-                    item2: { type: 'string' },
-                  },
-                },
-              },
-            },
-          },
-        },
-      },
-    });
-    const content = 'examples:\n  - ';
-    const completion = await parseSetup(content, 1, 4);
-
-    expect(completion.items.length).equal(1);
-    expect(completion.items[0]).to.be.deep.equal(
-      createExpectedCompletion('objectWithArray', 'objectWithArray:\n    - item: $1\n      item2: $2', 1, 4, 1, 4, 10, 2, {
-        documentation: '',
-      })
-    );
->>>>>>> 4a36b9b2
   });
 });