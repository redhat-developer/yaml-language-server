--- conflicted
+++ resolved
@@ -450,7 +450,6 @@
       'thing1:\n    array2:\n      - type: $1\n        thing2:\n          item1: $2\n          item2: $3'
     );
   });
-<<<<<<< HEAD
   it('Autocomplete with snippet without hypen (-) inside an array', async () => {
     languageService.addSchema(SCHEMA_ID, {
       type: 'object',
@@ -484,8 +483,6 @@
 
     expect(completion.items[1].insertText).to.be.equal('- item1: ');
   });
-=======
->>>>>>> 1f1d47d0
   describe('array indent on different index position', () => {
     const schema = {
       type: 'object',
@@ -834,8 +831,8 @@
       };
       it('1st item', async () => {
         languageService.addSchema(SCHEMA_ID, schema);
-        const content = 'arrayObj:\n  - | | '; // len: 16, pos: 14
-        const completion = await parseCaret(content);
+        const content = 'arrayObj:\n  -   ';
+        const completion = await parseSetup(content, 1, 4);
 
         expect(completion.items.length).equal(3);
         expect(completion.items[1].textEdit).to.be.deep.equal({
@@ -876,23 +873,6 @@
     expect(completion.items.length).equal(1);
     expect(completion.items[0].insertText).to.be.equal('test1');
   });
-  it('should suggest property of unknown object', async () => {
-    const schema: JSONSchema = {
-      type: 'object',
-      additionalProperties: true,
-      propertyNames: {
-        title: 'property',
-        description: 'Property Description',
-      },
-    };
-    languageService.addSchema(SCHEMA_ID, schema);
-    const content = '';
-    const completion = await parseSetup(content, 0, content.length);
-
-    expect(completion.items.length).equal(1);
-    expect(completion.items[0].insertText).to.be.equal('${1:property}: ');
-    expect(completion.items[0].documentation).to.be.equal('Property Description');
-  });
 
   describe('should suggest prop of the object (based on not completed prop name)', () => {
     const schema: JSONSchema = {
@@ -999,54 +979,6 @@
       );
     });
   });
-
-  describe('should suggest prop of the object (based on not completed prop name)', () => {
-    const schema: JSONSchema = {
-      definitions: {
-        Obj: {
-          anyOf: [
-            { type: 'string' },
-            {
-              type: 'object',
-              properties: {
-                prop1: { type: 'string' },
-              },
-              required: ['prop1'],
-            },
-          ],
-        },
-      },
-      properties: {
-        test1: {
-          properties: {
-            nested: { $ref: '#/definitions/Obj' },
-          },
-        },
-        test2: { $ref: '#/definitions/Obj' },
-      },
-    };
-    const content = `
-test2: 
-  pr
-test1:
-  nested: 
-    pr
-`;
-    it('nested object', async () => {
-      languageService.addSchema(SCHEMA_ID, schema);
-      const completion = await parseSetup(content, 5, 6);
-
-      expect(completion.items.length).equal(2);
-      expect(completion.items[0].label).to.be.equal('prop1');
-    });
-    it('root object', async () => {
-      languageService.addSchema(SCHEMA_ID, schema);
-      const completion = await parseSetup(content, 2, 4);
-
-      expect(completion.items.length).equal(2);
-      expect(completion.items[0].label).to.be.equal('prop1');
-    });
-  });
   it('should suggest property of unknown object', async () => {
     const schema: JSONSchema = {
       type: 'object',
