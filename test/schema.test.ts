--- conflicted
+++ resolved
@@ -510,8 +510,7 @@
     });
   });
 
-<<<<<<< HEAD
-  test('Deleting schemas', async () => {
+  it('Deleting schemas', async () => {
     const service = new SchemaService.YAMLSchemaService(requestServiceMock, workspaceContext);
     service.setSchemaContributions({
       schemas: {
@@ -528,10 +527,7 @@
     assert.equal(fs, undefined);
   });
 
-  test('Modifying schema works with kubernetes resolution', async () => {
-=======
   it('Modifying schema works with kubernetes resolution', async () => {
->>>>>>> 57024ea1
     const service = new SchemaService.YAMLSchemaService(schemaRequestServiceForURL, workspaceContext);
     service.registerExternalSchema(KUBERNETES_SCHEMA_URL);
 
