--- conflicted
+++ resolved
@@ -505,8 +505,7 @@
     });
   });
 
-<<<<<<< HEAD
-  test('Deleting schemas', async () => {
+  it('Deleting schemas', async () => {
     const service = new SchemaService.YAMLSchemaService(requestServiceMock, workspaceContext);
     service.setSchemaContributions({
       schemas: {
@@ -523,10 +522,7 @@
     assert.equal(fs, undefined);
   });
 
-  test('Modifying schema works with kubernetes resolution', async () => {
-=======
   it('Modifying schema works with kubernetes resolution', async () => {
->>>>>>> 57024ea1
     const service = new SchemaService.YAMLSchemaService(schemaRequestServiceForURL, workspaceContext);
     service.registerExternalSchema(KUBERNETES_SCHEMA_URL);
 
