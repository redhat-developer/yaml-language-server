--- conflicted
+++ resolved
@@ -162,12 +162,8 @@
           "type": "array",
           "body": {
             "key": ""
-<<<<<<< HEAD
-          }
-=======
           },
           "suggestionKind": 9
->>>>>>> a73a90f8
         }
       ]
     }
