/*---------------------------------------------------------------------------------------------
 *  Copyright (c) Red Hat, Inc. All rights reserved.
 *  Copyright (c) Microsoft Corporation. All rights reserved.
 *  Licensed under the MIT License. See License.txt in the project root for license information.
 *--------------------------------------------------------------------------------------------*/

import { JSONSchema, JSONSchemaRef } from '../jsonSchema';
import { isNumber, equals, isString, isDefined, isBoolean, isIterable, pushIfNotExist } from '../utils/objects';
import { getSchemaTypeName } from '../utils/schemaUtils';
import {
  ASTNode,
  ObjectASTNode,
  ArrayASTNode,
  BooleanASTNode,
  NumberASTNode,
  StringASTNode,
  NullASTNode,
  PropertyASTNode,
  YamlNode,
} from '../jsonASTTypes';
import { ErrorCode } from 'vscode-json-languageservice';
import * as nls from 'vscode-nls';
import { URI } from 'vscode-uri';
import { Diagnostic, DiagnosticSeverity, Range } from 'vscode-languageserver-types';
import { TextDocument } from 'vscode-languageserver-textdocument';
import { isArrayEqual } from '../utils/arrUtils';
import { Node, Pair } from 'yaml';
import { safeCreateUnicodeRegExp } from '../utils/strings';
import { FilePatternAssociation } from '../services/yamlSchemaService';
<<<<<<< HEAD

// jigx custom
import * as path from 'path';
import { prepareInlineCompletion } from '../utils/jigx/prepareInlineCompletion';
// end
=======
>>>>>>> 3c0e7b55

const localize = nls.loadMessageBundle();

export interface IRange {
  offset: number;
  length: number;
}

export const formats = {
  'color-hex': {
    errorMessage: localize('colorHexFormatWarning', 'Invalid color format. Use #RGB, #RGBA, #RRGGBB or #RRGGBBAA.'),
    pattern: /^#([0-9A-Fa-f]{3,4}|([0-9A-Fa-f]{2}){3,4})$/,
  },
  'date-time': {
    errorMessage: localize('dateTimeFormatWarning', 'String is not a RFC3339 date-time.'),
    pattern: /^(\d{4})-(0[1-9]|1[0-2])-(0[1-9]|[12][0-9]|3[01])T([01][0-9]|2[0-3]):([0-5][0-9]):([0-5][0-9]|60)(\.[0-9]+)?(Z|(\+|-)([01][0-9]|2[0-3]):([0-5][0-9]))$/i,
  },
  date: {
    errorMessage: localize('dateFormatWarning', 'String is not a RFC3339 date.'),
    pattern: /^(\d{4})-(0[1-9]|1[0-2])-(0[1-9]|[12][0-9]|3[01])$/i,
  },
  time: {
    errorMessage: localize('timeFormatWarning', 'String is not a RFC3339 time.'),
    pattern: /^([01][0-9]|2[0-3]):([0-5][0-9]):([0-5][0-9]|60)(\.[0-9]+)?(Z|(\+|-)([01][0-9]|2[0-3]):([0-5][0-9]))$/i,
  },
  email: {
    errorMessage: localize('emailFormatWarning', 'String is not an e-mail address.'),
    pattern: /^(([^<>()[\]\\.,;:\s@"]+(\.[^<>()[\]\\.,;:\s@"]+)*)|(".+"))@((\[[0-9]{1,3}\.[0-9]{1,3}\.[0-9]{1,3}\.[0-9]{1,3}])|(([a-zA-Z\-0-9]+\.)+[a-zA-Z]{2,}))$/,
  },
};

export const YAML_SOURCE = 'YAML';
const YAML_SCHEMA_PREFIX = 'yaml-schema: ';

export enum ProblemType {
  missingRequiredPropWarning = 'missingRequiredPropWarning',
  typeMismatchWarning = 'typeMismatchWarning',
  constWarning = 'constWarning',
}

export const ProblemTypeMessages: Record<ProblemType, string> = {
  [ProblemType.missingRequiredPropWarning]: 'Missing property "{0}".',
  [ProblemType.typeMismatchWarning]: 'Incorrect type. Expected "{0}".',
  [ProblemType.constWarning]: 'Value must be {0}.',
};
export interface IProblem {
  location: IRange;
  severity: DiagnosticSeverity;
  code?: ErrorCode;
  message: string;
  source?: string;
  problemType?: ProblemType;
  problemArgs?: string[];
  schemaUri?: string[];
  data?: Record<string, unknown>;
<<<<<<< HEAD
}

export interface JSONSchemaWithProblems extends JSONSchema {
  problems: IProblem[];
=======
>>>>>>> 3c0e7b55
}

export abstract class ASTNodeImpl {
  public abstract readonly type: 'object' | 'property' | 'array' | 'number' | 'boolean' | 'null' | 'string';

  public offset: number;
  public length: number;
  public readonly parent: ASTNode;
  public location: string;
  readonly internalNode: YamlNode;

  constructor(parent: ASTNode, internalNode: YamlNode, offset: number, length?: number) {
    this.offset = offset;
    this.length = length;
    this.parent = parent;
    this.internalNode = internalNode;
  }

  public getNodeFromOffsetEndInclusive(offset: number): ASTNode {
    const collector = [];
    const findNode = (node: ASTNode | ASTNodeImpl): ASTNode | ASTNodeImpl => {
      if (offset >= node.offset && offset <= node.offset + node.length) {
        const children = node.children;
        for (let i = 0; i < children.length && children[i].offset <= offset; i++) {
          const item = findNode(children[i]);
          if (item) {
            collector.push(item);
          }
        }
        return node;
      }
      return null;
    };
    const foundNode = findNode(this);
    let currMinDist = Number.MAX_VALUE;
    let currMinNode = null;
    for (const currNode of collector) {
      const minDist = currNode.length + currNode.offset - offset + (offset - currNode.offset);
      if (minDist < currMinDist) {
        currMinNode = currNode;
        currMinDist = minDist;
      }
    }
    return currMinNode || foundNode;
  }

  public get children(): ASTNode[] {
    return [];
  }

  public toString(): string {
    return (
      'type: ' +
      this.type +
      ' (' +
      this.offset +
      '/' +
      this.length +
      ')' +
      (this.parent ? ' parent: {' + this.parent.toString() + '}' : '')
    );
  }
}

export class NullASTNodeImpl extends ASTNodeImpl implements NullASTNode {
  public type: 'null' = 'null' as const;
  public value = null;
  constructor(parent: ASTNode, internalNode: Node, offset: number, length?: number) {
    super(parent, internalNode, offset, length);
  }
}

export class BooleanASTNodeImpl extends ASTNodeImpl implements BooleanASTNode {
  public type: 'boolean' = 'boolean' as const;
  public value: boolean;

  constructor(parent: ASTNode, internalNode: Node, boolValue: boolean, offset: number, length?: number) {
    super(parent, internalNode, offset, length);
    this.value = boolValue;
  }
}

export class ArrayASTNodeImpl extends ASTNodeImpl implements ArrayASTNode {
  public type: 'array' = 'array' as const;
  public items: ASTNode[];

  constructor(parent: ASTNode, internalNode: Node, offset: number, length?: number) {
    super(parent, internalNode, offset, length);
    this.items = [];
  }

  public get children(): ASTNode[] {
    return this.items;
  }
}

export class NumberASTNodeImpl extends ASTNodeImpl implements NumberASTNode {
  public type: 'number' = 'number' as const;
  public isInteger: boolean;
  public value: number;

  constructor(parent: ASTNode, internalNode: Node, offset: number, length?: number) {
    super(parent, internalNode, offset, length);
    this.isInteger = true;
    this.value = Number.NaN;
  }
}

export class StringASTNodeImpl extends ASTNodeImpl implements StringASTNode {
  public type: 'string' = 'string' as const;
  public value: string;

  constructor(parent: ASTNode, internalNode: Node, offset: number, length?: number) {
    super(parent, internalNode, offset, length);
    this.value = '';
  }
}

export class PropertyASTNodeImpl extends ASTNodeImpl implements PropertyASTNode {
  public type: 'property' = 'property' as const;
  public keyNode: StringASTNode;
  public valueNode: ASTNode;
  public colonOffset: number;

  constructor(parent: ObjectASTNode, internalNode: Pair, offset: number, length?: number) {
    super(parent, internalNode, offset, length);
    this.colonOffset = -1;
  }

  public get children(): ASTNode[] {
    return this.valueNode ? [this.keyNode, this.valueNode] : [this.keyNode];
  }
}

export class ObjectASTNodeImpl extends ASTNodeImpl implements ObjectASTNode {
  public type: 'object' = 'object' as const;
  public properties: PropertyASTNode[];

  constructor(parent: ASTNode, internalNode: Node, offset: number, length?: number) {
    super(parent, internalNode, offset, length);

    this.properties = [];
  }

  public get children(): ASTNode[] {
    return this.properties;
  }
}

export function asSchema(schema: JSONSchemaRef): JSONSchema | undefined {
  if (schema === undefined) {
    return undefined;
  }

  if (isBoolean(schema)) {
    return schema ? {} : { not: {} };
  }

  if (typeof schema !== 'object') {
    // we need to report this case as JSONSchemaRef MUST be an Object or Boolean
    console.warn(`Wrong schema: ${JSON.stringify(schema)}, it MUST be an Object or Boolean`);
    schema = {
      type: schema,
    };
  }
  return schema;
}

export interface JSONDocumentConfig {
  collectComments?: boolean;
}

export interface IApplicableSchema {
  node: ASTNode;
  inverted?: boolean;
  schema: JSONSchema;
}

export enum EnumMatch {
  Key,
  Enum,
}

export interface ISchemaCollector {
  schemas: IApplicableSchema[];
  add(schema: IApplicableSchema): void;
  merge(other: ISchemaCollector): void;
  include(node: ASTNode): boolean;
  newSub(): ISchemaCollector;
}

class SchemaCollector implements ISchemaCollector {
  schemas: IApplicableSchema[] = [];
  constructor(private focusOffset = -1, private exclude: ASTNode = null) {}
  add(schema: IApplicableSchema): void {
    this.schemas.push(schema);
  }
  merge(other: ISchemaCollector): void {
    this.schemas.push(...other.schemas);
  }
  include(node: ASTNode): boolean {
    return (this.focusOffset === -1 || contains(node, this.focusOffset)) && node !== this.exclude;
  }
  newSub(): ISchemaCollector {
    return new SchemaCollector(-1, this.exclude);
  }
}

class NoOpSchemaCollector implements ISchemaCollector {
  private constructor() {
    // ignore
  }
  // eslint-disable-next-line @typescript-eslint/no-explicit-any
  get schemas(): any[] {
    return [];
  }
  // eslint-disable-next-line @typescript-eslint/no-unused-vars
  add(schema: IApplicableSchema): void {
    // ignore
  }
  // eslint-disable-next-line @typescript-eslint/no-unused-vars
  merge(other: ISchemaCollector): void {
    // ignore
  }
  // eslint-disable-next-line @typescript-eslint/no-unused-vars
  include(node: ASTNode): boolean {
    return true;
  }
  newSub(): ISchemaCollector {
    return this;
  }

  static instance = new NoOpSchemaCollector();
}

export class ValidationResult {
  public problems: IProblem[];

  public propertiesMatches: number;
  public propertiesValueMatches: number;
  public primaryValueMatches: number;
  public enumValueMatch: boolean;
  // eslint-disable-next-line @typescript-eslint/no-explicit-any
  public enumValues: any[];

  constructor(isKubernetes: boolean) {
    this.problems = [];
    this.propertiesMatches = 0;
    this.propertiesValueMatches = 0;
    this.primaryValueMatches = 0;
    this.enumValueMatch = false;
    if (isKubernetes) {
      this.enumValues = [];
    } else {
      this.enumValues = null;
    }
  }

  public hasProblems(): boolean {
    return !!this.problems.length;
  }

  public mergeAll(validationResults: ValidationResult[]): void {
    for (const validationResult of validationResults) {
      this.merge(validationResult);
    }
  }

  public merge(validationResult: ValidationResult): void {
    this.problems = this.problems.concat(validationResult.problems);
  }

  public mergeEnumValues(validationResult: ValidationResult): void {
    if (!this.enumValueMatch && !validationResult.enumValueMatch && this.enumValues && validationResult.enumValues) {
      this.enumValues = this.enumValues.concat(validationResult.enumValues);
      for (const error of this.problems) {
        if (error.code === ErrorCode.EnumValueMismatch) {
          error.message = localize(
            'enumWarning',
            'Value is not accepted. Valid values: {0}.',
            [...new Set(this.enumValues)]
              .map((v) => {
                return JSON.stringify(v);
              })
              .join(', ')
          );
        }
      }
    }
  }

  /**
   * Merge multiple warnings with same problemType together
   * @param subValidationResult another possible result
   */
  public mergeWarningGeneric(subValidationResult: ValidationResult, problemTypesToMerge: ProblemType[]): void {
    if (this.problems?.length) {
      for (const problemType of problemTypesToMerge) {
        const bestResults = this.problems.filter((p) => p.problemType === problemType);
        for (const bestResult of bestResults) {
          const mergingResult = subValidationResult.problems?.find(
            (p) =>
              p.problemType === problemType &&
              bestResult.location.offset === p.location.offset &&
              (problemType !== ProblemType.missingRequiredPropWarning || isArrayEqual(p.problemArgs, bestResult.problemArgs)) // missingProp is merged only with same problemArg
          );
          if (mergingResult) {
            if (mergingResult.problemArgs.length) {
              mergingResult.problemArgs
                .filter((p) => !bestResult.problemArgs.includes(p))
                .forEach((p) => bestResult.problemArgs.push(p));
              bestResult.message = getWarningMessage(bestResult.problemType, bestResult.problemArgs);
            }
            this.mergeSources(mergingResult, bestResult);
          }
        }
      }
    }
  }

  public mergePropertyMatch(propertyValidationResult: ValidationResult): void {
    this.merge(propertyValidationResult);
    this.propertiesMatches++;
    if (
      propertyValidationResult.enumValueMatch ||
      (!propertyValidationResult.hasProblems() && propertyValidationResult.propertiesMatches)
    ) {
      this.propertiesValueMatches++;
    }
    if (propertyValidationResult.enumValueMatch && propertyValidationResult.enumValues) {
      this.primaryValueMatches++;
    }
  }

  private mergeSources(mergingResult: IProblem, bestResult: IProblem): void {
    const mergingSource = mergingResult.source.replace(YAML_SCHEMA_PREFIX, '');
    if (!bestResult.source.includes(mergingSource)) {
      bestResult.source = bestResult.source + ' | ' + mergingSource;
    }
    if (!bestResult.schemaUri.includes(mergingResult.schemaUri[0])) {
      bestResult.schemaUri = bestResult.schemaUri.concat(mergingResult.schemaUri);
    }
  }

  public compareGeneric(other: ValidationResult): number {
    const hasProblems = this.hasProblems();
    if (hasProblems !== other.hasProblems()) {
      return hasProblems ? -1 : 1;
    }
    if (this.enumValueMatch !== other.enumValueMatch) {
      return other.enumValueMatch ? -1 : 1;
    }
    if (this.propertiesValueMatches !== other.propertiesValueMatches) {
      return this.propertiesValueMatches - other.propertiesValueMatches;
    }
    if (this.primaryValueMatches !== other.primaryValueMatches) {
      return this.primaryValueMatches - other.primaryValueMatches;
    }
    return this.propertiesMatches - other.propertiesMatches;
  }

  public compareKubernetes(other: ValidationResult): number {
    const hasProblems = this.hasProblems();
    if (this.propertiesMatches !== other.propertiesMatches) {
      return this.propertiesMatches - other.propertiesMatches;
    }
    if (this.enumValueMatch !== other.enumValueMatch) {
      return other.enumValueMatch ? -1 : 1;
    }
    if (this.primaryValueMatches !== other.primaryValueMatches) {
      return this.primaryValueMatches - other.primaryValueMatches;
    }
    if (this.propertiesValueMatches !== other.propertiesValueMatches) {
      return this.propertiesValueMatches - other.propertiesValueMatches;
    }
    if (hasProblems !== other.hasProblems()) {
      return hasProblems ? -1 : 1;
    }
    return this.propertiesMatches - other.propertiesMatches;
  }
}

export function newJSONDocument(root: ASTNode, diagnostics: Diagnostic[] = []): JSONDocument {
  return new JSONDocument(root, diagnostics, []);
}

// eslint-disable-next-line @typescript-eslint/no-explicit-any
export function getNodeValue(node: ASTNode): any {
  switch (node.type) {
    case 'array':
      return node.children.map(getNodeValue);
    case 'object': {
      const obj = Object.create(null);
      for (let _i = 0, _a = node.children; _i < _a.length; _i++) {
        const prop = _a[_i];
        const valueNode = prop.children[1];
        if (valueNode) {
          obj[prop.children[0].value as string] = getNodeValue(valueNode);
        }
      }
      return obj;
    }
    case 'null':
    case 'string':
    case 'number':
    case 'boolean':
      return node.value;
    default:
      return undefined;
  }
}

export function contains(node: ASTNode, offset: number, includeRightBound = false): boolean {
  return (
    (offset >= node.offset && offset <= node.offset + node.length) || (includeRightBound && offset === node.offset + node.length)
  );
}

export function findNodeAtOffset(node: ASTNode, offset: number, includeRightBound: boolean): ASTNode {
  if (includeRightBound === void 0) {
    includeRightBound = false;
  }
  if (contains(node, offset, includeRightBound)) {
    const children = node.children;
    if (Array.isArray(children)) {
      for (let i = 0; i < children.length && children[i].offset <= offset; i++) {
        const item = findNodeAtOffset(children[i], offset, includeRightBound);
        if (item) {
          return item;
        }
      }
    }
    return node;
  }
  return undefined;
}

export class JSONDocument {
  public isKubernetes: boolean;
  public disableAdditionalProperties: boolean;
  public uri: string;

  constructor(
    public readonly root: ASTNode,
    public readonly syntaxErrors: Diagnostic[] = [],
    public readonly comments: Range[] = []
  ) {}

  public getNodeFromOffset(offset: number, includeRightBound = false): ASTNode | undefined {
    if (this.root) {
      return findNodeAtOffset(this.root, offset, includeRightBound);
    }
    return undefined;
  }

  public getNodeFromOffsetEndInclusive(offset: number): ASTNode {
    return this.root && this.root.getNodeFromOffsetEndInclusive(offset);
  }

  public visit(visitor: (node: ASTNode) => boolean): void {
    if (this.root) {
      const doVisit = (node: ASTNode): boolean => {
        let ctn = visitor(node);
        const children = node.children;
        if (Array.isArray(children)) {
          for (let i = 0; i < children.length && ctn; i++) {
            ctn = doVisit(children[i]);
          }
        }
        return ctn;
      };
      doVisit(this.root);
    }
  }

  public validate(textDocument: TextDocument, schema: JSONSchema): Diagnostic[] {
    if (this.root && schema) {
      const validationResult = new ValidationResult(this.isKubernetes);
      validate(this.root, schema, schema, validationResult, NoOpSchemaCollector.instance, {
        isKubernetes: this.isKubernetes,
        disableAdditionalProperties: this.disableAdditionalProperties,
        uri: this.uri,
      });
      return validationResult.problems.map((p) => {
        const range = Range.create(
          textDocument.positionAt(p.location.offset),
          textDocument.positionAt(p.location.offset + p.location.length)
        );
        const diagnostic: Diagnostic = Diagnostic.create(
          range,
          p.message,
          p.severity,
          p.code ? p.code : ErrorCode.Undefined,
          p.source
        );
        diagnostic.data = { schemaUri: p.schemaUri, ...p.data };
        return diagnostic;
      });
    }
    return null;
  }

  /**
   * This method returns the list of applicable schemas
   *
   * currently used @param didCallFromAutoComplete flag to differentiate the method call, when it is from auto complete
   * then user still types something and skip the validation for timebeing untill completed.
   * On https://github.com/redhat-developer/yaml-language-server/pull/719 the auto completes need to populate the list of enum string which matches to the enum
   * and on https://github.com/redhat-developer/vscode-yaml/issues/803 the validation should throw the error based on the enum string.
   *
   * @param schema schema
   * @param focusOffset  offsetValue
   * @param exclude excluded Node
   * @param didCallFromAutoComplete true if method called from AutoComplete
   * @returns array of applicable schemas
   */
  public getMatchingSchemas(
    schema: JSONSchema,
    focusOffset = -1,
    exclude: ASTNode = null,
    didCallFromAutoComplete?: boolean
  ): IApplicableSchema[] {
    const matchingSchemas = new SchemaCollector(focusOffset, exclude);
    if (this.root && schema) {
      validate(this.root, schema, schema, new ValidationResult(this.isKubernetes), matchingSchemas, {
        isKubernetes: this.isKubernetes,
        disableAdditionalProperties: this.disableAdditionalProperties,
        uri: this.uri,
        callFromAutoComplete: didCallFromAutoComplete,
      });
    }
    return matchingSchemas.schemas;
  }
}
interface Options {
  isKubernetes: boolean;
  disableAdditionalProperties: boolean;
  uri: string;
  callFromAutoComplete?: boolean;
}
function validate(
  node: ASTNode,
  schema: JSONSchema,
  originalSchema: JSONSchema,
  validationResult: ValidationResult,
  matchingSchemas: ISchemaCollector,
  options: Options
  // eslint-disable-next-line @typescript-eslint/no-explicit-any
): any {
  const { isKubernetes, callFromAutoComplete } = options;
  if (!node) {
    return;
  }

  // schema should be an Object
  if (typeof schema !== 'object') {
    return;
  }

  (<JSONSchemaWithProblems>schema).problems = undefined; //clear previous problems

  if (!schema.url) {
    schema.url = originalSchema.url;
  }

  schema.closestTitle = schema.title || originalSchema.closestTitle;

  switch (node.type) {
    case 'object':
      _validateObjectNode(node, schema, validationResult, matchingSchemas);
      break;
    case 'array':
      _validateArrayNode(node, schema, validationResult, matchingSchemas);
      break;
    case 'string':
      _validateStringNode(node, schema, validationResult);
      break;
    case 'number':
      _validateNumberNode(node, schema, validationResult);
      break;
    case 'property':
      return validate(node.valueNode, schema, schema, validationResult, matchingSchemas, options);
  }
  _validateNode();

  matchingSchemas.add({ node: node, schema: schema });

  function _validateNode(): void {
    function isExpression(type: string): boolean {
      return (
        type === 'object' && node.type === 'string' && node.value.startsWith('=') && getSchemaTypeName(schema) === 'Expression'
      );
    }

    function matchesType(type: string): boolean {
      // expression customization
      if (isExpression(type)) {
        return true;
      }
      return node.type === type || (type === 'integer' && node.type === 'number' && node.isInteger);
    }

    if (Array.isArray(schema.type)) {
      if (!schema.type.some(matchesType)) {
        validationResult.problems.push({
          location: { offset: node.offset, length: node.length },
          severity: DiagnosticSeverity.Warning,
          message:
            schema.errorMessage ||
            localize('typeArrayMismatchWarning', 'Incorrect type. Expected one of {0}.', (<string[]>schema.type).join(', ')),
          source: getSchemaSource(schema, originalSchema),
          schemaUri: getSchemaUri(schema, originalSchema),
        });
      }
    } else if (schema.type) {
      if (!matchesType(schema.type)) {
        //get more specific name than just object
        const schemaType = schema.type === 'object' ? getSchemaTypeName(schema) : schema.type;
        validationResult.problems.push({
          location: { offset: node.offset, length: node.length },
          severity: DiagnosticSeverity.Warning,
          message: schema.errorMessage || getWarningMessage(ProblemType.typeMismatchWarning, [schemaType]),
          source: getSchemaSource(schema, originalSchema),
          schemaUri: getSchemaUri(schema, originalSchema),
          problemType: ProblemType.typeMismatchWarning,
          problemArgs: [schemaType],
        });
      }
    }
    if (Array.isArray(schema.allOf)) {
      for (const subSchemaRef of schema.allOf) {
        validate(node, asSchema(subSchemaRef), schema, validationResult, matchingSchemas, options);
      }
    }
    const notSchema = asSchema(schema.not);
    if (notSchema) {
      const subValidationResult = new ValidationResult(isKubernetes);
      const subMatchingSchemas = matchingSchemas.newSub();
      validate(node, notSchema, schema, subValidationResult, subMatchingSchemas, options);
      if (!subValidationResult.hasProblems()) {
        validationResult.problems.push({
          location: { offset: node.offset, length: node.length },
          severity: DiagnosticSeverity.Warning,
          message: localize('notSchemaWarning', 'Matches a schema that is not allowed.'),
          source: getSchemaSource(schema, originalSchema),
          schemaUri: getSchemaUri(schema, originalSchema),
        });
      }
      for (const ms of subMatchingSchemas.schemas) {
        ms.inverted = !ms.inverted;
        matchingSchemas.add(ms);
      }
    }

    const testAlternatives = (alternatives: JSONSchemaRef[], maxOneMatch: boolean): number => {
      const matches = [];
      const subMatches = [];
      const noPropertyMatches = [];
      // remember the best match that is used for error messages
      let bestMatch: {
        schema: JSONSchema;
        validationResult: ValidationResult;
        matchingSchemas: ISchemaCollector;
      } = null;
      for (const subSchemaRef of alternatives) {
        /* jigx custom: creating new instance of schema doesn't make much sense
         * it loosing some props that are set inside validate
         * hoverDetail is missing `url` by this
         * so let's revert this back to previous functionality in jigx branch.
        const subSchema = { ...asSchema(subSchemaRef) };
        */
        const subSchema = asSchema(subSchemaRef);
        const subValidationResult = new ValidationResult(isKubernetes);
        const subMatchingSchemas = matchingSchemas.newSub();
        validate(node, subSchema, schema, subValidationResult, subMatchingSchemas, options);
        if (!subValidationResult.hasProblems() || callFromAutoComplete) {
          matches.push(subSchema);
          subMatches.push(subSchema);
          if (subValidationResult.propertiesMatches === 0) {
            noPropertyMatches.push(subSchema);
          }
          if (subSchema.format) {
            subMatches.pop();
          }
        }
        if (!bestMatch) {
          bestMatch = {
            schema: subSchema,
            validationResult: subValidationResult,
            matchingSchemas: subMatchingSchemas,
          };
        } else if (isKubernetes) {
          bestMatch = alternativeComparison(subValidationResult, bestMatch, subSchema, subMatchingSchemas);
        } else {
          bestMatch = genericComparison(node, maxOneMatch, subValidationResult, bestMatch, subSchema, subMatchingSchemas);
        }
      }

      if (subMatches.length > 1 && (subMatches.length > 1 || noPropertyMatches.length === 0) && maxOneMatch) {
        validationResult.problems.push({
          location: { offset: node.offset, length: 1 },
          severity: DiagnosticSeverity.Warning,
          message: localize('oneOfWarning', 'Matches multiple schemas when only one must validate.'),
          source: getSchemaSource(schema, originalSchema),
          schemaUri: getSchemaUri(schema, originalSchema),
        });
      }
      if (bestMatch !== null) {
        validationResult.merge(bestMatch.validationResult);
        validationResult.propertiesMatches += bestMatch.validationResult.propertiesMatches;
        validationResult.propertiesValueMatches += bestMatch.validationResult.propertiesValueMatches;
        matchingSchemas.merge(bestMatch.matchingSchemas);
      }
      return matches.length;
    };
    if (Array.isArray(schema.anyOf)) {
      testAlternatives(schema.anyOf, false);
    }
    if (Array.isArray(schema.oneOf)) {
      testAlternatives(schema.oneOf, true);
    }

    const testBranch = (schema: JSONSchemaRef, originalSchema: JSONSchema): void => {
      const subValidationResult = new ValidationResult(isKubernetes);
      const subMatchingSchemas = matchingSchemas.newSub();

      validate(node, asSchema(schema), originalSchema, subValidationResult, subMatchingSchemas, options);
      // jigx custom: mark schema as condition
      subMatchingSchemas.schemas.forEach((s) => (s.schema.$comment = 'then/else'));
      // end
      validationResult.merge(subValidationResult);
      validationResult.propertiesMatches += subValidationResult.propertiesMatches;
      validationResult.propertiesValueMatches += subValidationResult.propertiesValueMatches;
      matchingSchemas.merge(subMatchingSchemas);
    };

    const testCondition = (
      ifSchema: JSONSchemaRef,
      originalSchema: JSONSchema,
      thenSchema?: JSONSchemaRef,
      elseSchema?: JSONSchemaRef
    ): void => {
      const subSchema = asSchema(ifSchema);
      const subValidationResult = new ValidationResult(isKubernetes);
      const subMatchingSchemas = matchingSchemas.newSub();

      validate(node, subSchema, originalSchema, subValidationResult, subMatchingSchemas, options);
      // jigx custom: don't want to put `if schema` into regular valid schemas
      // matchingSchemas.merge(subMatchingSchemas);
      // end

      const { filePatternAssociation } = subSchema;
      if (filePatternAssociation) {
        const association = new FilePatternAssociation(filePatternAssociation);
        if (!association.matchesPattern(options.uri)) {
          subValidationResult.problems.push({
            location: { offset: node.offset, length: node.length },
            severity: DiagnosticSeverity.Warning,
            message: localize(
              'ifFilePatternAssociation',
              `filePatternAssociation '${filePatternAssociation}' does not match with doc uri '${options.uri}'.`
            ),
            source: getSchemaSource(schema, originalSchema),
            schemaUri: getSchemaUri(schema, originalSchema),
          });
          // don't want to expose the error up to code-completion results
          // validationResult.merge(subValidationResult);
        }
      }

      const { filePatternAssociation } = subSchema;
      if (filePatternAssociation) {
        const association = new FilePatternAssociation(filePatternAssociation);
        if (!association.matchesPattern(options.uri)) {
          subValidationResult.problems.push({
            location: { offset: node.offset, length: node.length },
            severity: DiagnosticSeverity.Warning,
            message: localize(
              'ifFilePatternAssociation',
              `filePatternAssociation '${filePatternAssociation}' does not match with doc uri '${options.uri}'.`
            ),
            source: getSchemaSource(schema, originalSchema),
            schemaUri: getSchemaUri(schema, originalSchema),
          });
          // don't want to expose the error up to code-completion results
          // validationResult.merge(subValidationResult);
        }
      }

      if (!subValidationResult.hasProblems()) {
        if (thenSchema) {
          testBranch(thenSchema, originalSchema);
        }
      } else if (elseSchema) {
        testBranch(elseSchema, originalSchema);
      }
    };

    const ifSchema = asSchema(schema.if);
    if (ifSchema) {
      testCondition(ifSchema, schema, asSchema(schema.then), asSchema(schema.else));
    }

    if (Array.isArray(schema.enum)) {
      const val = getNodeValue(node);
      let enumValueMatch = false;
      for (const e of schema.enum) {
        if (equals(val, e) || (callFromAutoComplete && isString(val) && isString(e) && val && e.startsWith(val))) {
          enumValueMatch = true;
          break;
        }
      }
      validationResult.enumValues = schema.enum;
      validationResult.enumValueMatch = enumValueMatch;
      if (!enumValueMatch) {
        validationResult.problems.push({
          location: { offset: node.offset, length: node.length },
          severity: DiagnosticSeverity.Warning,
          code: ErrorCode.EnumValueMismatch,
          message:
            schema.errorMessage ||
            localize(
              'enumWarning',
              'Value is not accepted. Valid values: {0}.',
              schema.enum
                .map((v) => {
                  return JSON.stringify(v);
                })
                .join(', ')
            ),
          source: getSchemaSource(schema, originalSchema),
          schemaUri: getSchemaUri(schema, originalSchema),
        });
      }
    }

    if (isDefined(schema.const)) {
      const val = getNodeValue(node);
      if (!equals(val, schema.const)) {
        validationResult.problems.push({
          location: { offset: node.offset, length: node.length },
          severity: DiagnosticSeverity.Warning,
          code: ErrorCode.EnumValueMismatch,
          problemType: ProblemType.constWarning,
          message: schema.errorMessage || getWarningMessage(ProblemType.constWarning, [JSON.stringify(schema.const)]),
          source: getSchemaSource(schema, originalSchema),
          schemaUri: getSchemaUri(schema, originalSchema),
          problemArgs: [JSON.stringify(schema.const)],
        });
        validationResult.enumValueMatch = false;
      } else {
        validationResult.enumValueMatch = true;
      }
      validationResult.enumValues = [schema.const];
    }

    if (schema.deprecationMessage && node.parent) {
      validationResult.problems.push({
        location: { offset: node.parent.offset, length: node.parent.length },
        severity: DiagnosticSeverity.Warning,
        message: schema.deprecationMessage,
        source: getSchemaSource(schema, originalSchema),
        schemaUri: getSchemaUri(schema, originalSchema),
      });
    }
  }

  function _validateNumberNode(node: NumberASTNode, schema: JSONSchema, validationResult: ValidationResult): void {
    const val = node.value;

    if (isNumber(schema.multipleOf)) {
      if (val % schema.multipleOf !== 0) {
        validationResult.problems.push({
          location: { offset: node.offset, length: node.length },
          severity: DiagnosticSeverity.Warning,
          message: localize('multipleOfWarning', 'Value is not divisible by {0}.', schema.multipleOf),
          source: getSchemaSource(schema, originalSchema),
          schemaUri: getSchemaUri(schema, originalSchema),
        });
      }
    }
    function getExclusiveLimit(limit: number | undefined, exclusive: boolean | number | undefined): number | undefined {
      if (isNumber(exclusive)) {
        return exclusive;
      }
      if (isBoolean(exclusive) && exclusive) {
        return limit;
      }
      return undefined;
    }
    function getLimit(limit: number | undefined, exclusive: boolean | number | undefined): number | undefined {
      if (!isBoolean(exclusive) || !exclusive) {
        return limit;
      }
      return undefined;
    }
    const exclusiveMinimum = getExclusiveLimit(schema.minimum, schema.exclusiveMinimum);
    if (isNumber(exclusiveMinimum) && val <= exclusiveMinimum) {
      validationResult.problems.push({
        location: { offset: node.offset, length: node.length },
        severity: DiagnosticSeverity.Warning,
        message: localize('exclusiveMinimumWarning', 'Value is below the exclusive minimum of {0}.', exclusiveMinimum),
        source: getSchemaSource(schema, originalSchema),
        schemaUri: getSchemaUri(schema, originalSchema),
      });
    }
    const exclusiveMaximum = getExclusiveLimit(schema.maximum, schema.exclusiveMaximum);
    if (isNumber(exclusiveMaximum) && val >= exclusiveMaximum) {
      validationResult.problems.push({
        location: { offset: node.offset, length: node.length },
        severity: DiagnosticSeverity.Warning,
        message: localize('exclusiveMaximumWarning', 'Value is above the exclusive maximum of {0}.', exclusiveMaximum),
        source: getSchemaSource(schema, originalSchema),
        schemaUri: getSchemaUri(schema, originalSchema),
      });
    }
    const minimum = getLimit(schema.minimum, schema.exclusiveMinimum);
    if (isNumber(minimum) && val < minimum) {
      validationResult.problems.push({
        location: { offset: node.offset, length: node.length },
        severity: DiagnosticSeverity.Warning,
        message: localize('minimumWarning', 'Value is below the minimum of {0}.', minimum),
        source: getSchemaSource(schema, originalSchema),
        schemaUri: getSchemaUri(schema, originalSchema),
      });
    }
    const maximum = getLimit(schema.maximum, schema.exclusiveMaximum);
    if (isNumber(maximum) && val > maximum) {
      validationResult.problems.push({
        location: { offset: node.offset, length: node.length },
        severity: DiagnosticSeverity.Warning,
        message: localize('maximumWarning', 'Value is above the maximum of {0}.', maximum),
        source: getSchemaSource(schema, originalSchema),
        schemaUri: getSchemaUri(schema, originalSchema),
      });
    }
  }

  function _validateStringNode(node: StringASTNode, schema: JSONSchema, validationResult: ValidationResult): void {
    if (isNumber(schema.minLength) && node.value.length < schema.minLength) {
      validationResult.problems.push({
        location: { offset: node.offset, length: node.length },
        severity: DiagnosticSeverity.Warning,
        message: localize('minLengthWarning', 'String is shorter than the minimum length of {0}.', schema.minLength),
        source: getSchemaSource(schema, originalSchema),
        schemaUri: getSchemaUri(schema, originalSchema),
      });
    }

    if (isNumber(schema.maxLength) && node.value.length > schema.maxLength) {
      validationResult.problems.push({
        location: { offset: node.offset, length: node.length },
        severity: DiagnosticSeverity.Warning,
        message: localize('maxLengthWarning', 'String is longer than the maximum length of {0}.', schema.maxLength),
        source: getSchemaSource(schema, originalSchema),
        schemaUri: getSchemaUri(schema, originalSchema),
      });
    }

    if (isString(schema.pattern)) {
      const regex = safeCreateUnicodeRegExp(schema.pattern);
      if (!regex.test(node.value)) {
        validationResult.problems.push({
          location: { offset: node.offset, length: node.length },
          severity: DiagnosticSeverity.Warning,
          message:
            schema.patternErrorMessage ||
            schema.errorMessage ||
            localize('patternWarning', 'String does not match the pattern of "{0}".', schema.pattern),
          source: getSchemaSource(schema, originalSchema),
          schemaUri: getSchemaUri(schema, originalSchema),
        });
      }
    }

    if (schema.format) {
      switch (schema.format) {
        case 'uri':
        case 'uri-reference':
          {
            let errorMessage;
            if (!node.value) {
              errorMessage = localize('uriEmpty', 'URI expected.');
            } else {
              try {
                const uri = URI.parse(node.value);
                if (!uri.scheme && schema.format === 'uri') {
                  errorMessage = localize('uriSchemeMissing', 'URI with a scheme is expected.');
                }
              } catch (e) {
                errorMessage = e.message;
              }
            }
            if (errorMessage) {
              validationResult.problems.push({
                location: { offset: node.offset, length: node.length },
                severity: DiagnosticSeverity.Warning,
                message:
                  schema.patternErrorMessage ||
                  schema.errorMessage ||
                  localize('uriFormatWarning', 'String is not a URI: {0}', errorMessage),
                source: getSchemaSource(schema, originalSchema),
                schemaUri: getSchemaUri(schema, originalSchema),
              });
            }
          }
          break;
        case 'color-hex':
        case 'date-time':
        case 'date':
        case 'time':
        case 'email':
          {
            const format = formats[schema.format];
            if (!node.value || !format.pattern.exec(node.value)) {
              validationResult.problems.push({
                location: { offset: node.offset, length: node.length },
                severity: DiagnosticSeverity.Warning,
                message: schema.patternErrorMessage || schema.errorMessage || format.errorMessage,
                source: getSchemaSource(schema, originalSchema),
                schemaUri: getSchemaUri(schema, originalSchema),
              });
            }
          }
          break;
        default:
      }
    }
  }
  function _validateArrayNode(
    node: ArrayASTNode,
    schema: JSONSchema,
    validationResult: ValidationResult,
    matchingSchemas: ISchemaCollector
  ): void {
    if (Array.isArray(schema.items)) {
      const subSchemas = schema.items;
      for (let index = 0; index < subSchemas.length; index++) {
        const subSchemaRef = subSchemas[index];
        const subSchema = asSchema(subSchemaRef);
        const itemValidationResult = new ValidationResult(isKubernetes);
        const item = node.items[index];
        if (item) {
          validate(item, subSchema, schema, itemValidationResult, matchingSchemas, options);
          validationResult.mergePropertyMatch(itemValidationResult);
          validationResult.mergeEnumValues(itemValidationResult);
        } else if (node.items.length >= subSchemas.length) {
          validationResult.propertiesValueMatches++;
        }
      }
      if (node.items.length > subSchemas.length) {
        if (typeof schema.additionalItems === 'object') {
          for (let i = subSchemas.length; i < node.items.length; i++) {
            const itemValidationResult = new ValidationResult(isKubernetes);
            // eslint-disable-next-line @typescript-eslint/no-explicit-any
            validate(node.items[i], <any>schema.additionalItems, schema, itemValidationResult, matchingSchemas, options);
            validationResult.mergePropertyMatch(itemValidationResult);
            validationResult.mergeEnumValues(itemValidationResult);
          }
        } else if (schema.additionalItems === false) {
          validationResult.problems.push({
            location: { offset: node.offset, length: node.length },
            severity: DiagnosticSeverity.Warning,
            message: localize(
              'additionalItemsWarning',
              'Array has too many items according to schema. Expected {0} or fewer.',
              subSchemas.length
            ),
            source: getSchemaSource(schema, originalSchema),
            schemaUri: getSchemaUri(schema, originalSchema),
          });
        }
      }
    } else {
      const itemSchema = asSchema(schema.items);
      if (itemSchema) {
        const itemValidationResult = new ValidationResult(isKubernetes);
        node.items.forEach((item) => {
          if (itemSchema.oneOf && itemSchema.oneOf.length === 1) {
            const subSchemaRef = itemSchema.oneOf[0];
            const subSchema = { ...asSchema(subSchemaRef) };
            subSchema.title = schema.title;
            subSchema.closestTitle = schema.closestTitle;
            validate(item, subSchema, schema, itemValidationResult, matchingSchemas, options);
            validationResult.mergePropertyMatch(itemValidationResult);
            validationResult.mergeEnumValues(itemValidationResult);
          } else {
            validate(item, itemSchema, schema, itemValidationResult, matchingSchemas, options);
            validationResult.mergePropertyMatch(itemValidationResult);
            validationResult.mergeEnumValues(itemValidationResult);
          }
        });
      }
    }

    const containsSchema = asSchema(schema.contains);
    if (containsSchema) {
      const doesContain = node.items.some((item) => {
        const itemValidationResult = new ValidationResult(isKubernetes);
        validate(item, containsSchema, schema, itemValidationResult, NoOpSchemaCollector.instance, options);
        return !itemValidationResult.hasProblems();
      });

      if (!doesContain) {
        validationResult.problems.push({
          location: { offset: node.offset, length: node.length },
          severity: DiagnosticSeverity.Warning,
          message: schema.errorMessage || localize('requiredItemMissingWarning', 'Array does not contain required item.'),
          source: getSchemaSource(schema, originalSchema),
          schemaUri: getSchemaUri(schema, originalSchema),
        });
      }
    }

    if (isNumber(schema.minItems) && node.items.length < schema.minItems) {
      validationResult.problems.push({
        location: { offset: node.offset, length: node.length },
        severity: DiagnosticSeverity.Warning,
        message: localize('minItemsWarning', 'Array has too few items. Expected {0} or more.', schema.minItems),
        source: getSchemaSource(schema, originalSchema),
        schemaUri: getSchemaUri(schema, originalSchema),
      });
    }

    if (isNumber(schema.maxItems) && node.items.length > schema.maxItems) {
      validationResult.problems.push({
        location: { offset: node.offset, length: node.length },
        severity: DiagnosticSeverity.Warning,
        message: localize('maxItemsWarning', 'Array has too many items. Expected {0} or fewer.', schema.maxItems),
        source: getSchemaSource(schema, originalSchema),
        schemaUri: getSchemaUri(schema, originalSchema),
      });
    }

    if (schema.uniqueItems === true) {
      const values = getNodeValue(node);
      const duplicates = values.some((value, index) => {
        return index !== values.lastIndexOf(value);
      });
      if (duplicates) {
        validationResult.problems.push({
          location: { offset: node.offset, length: node.length },
          severity: DiagnosticSeverity.Warning,
          message: localize('uniqueItemsWarning', 'Array has duplicate items.'),
          source: getSchemaSource(schema, originalSchema),
          schemaUri: getSchemaUri(schema, originalSchema),
        });
      }
    }
  }

  function _validateObjectNode(
    node: ObjectASTNode,
    schema: JSONSchema,
    validationResult: ValidationResult,
    matchingSchemas: ISchemaCollector
  ): void {
    const seenKeys: { [key: string]: ASTNode } = Object.create(null);
    const unprocessedProperties: string[] = [];
    const unprocessedNodes: PropertyASTNode[] = [...node.properties];

    while (unprocessedNodes.length > 0) {
      const propertyNode = unprocessedNodes.pop();
      const key = propertyNode.keyNode.value;

      //Replace the merge key with the actual values of what the node value points to in seen keys
      if (key === '<<' && propertyNode.valueNode) {
        switch (propertyNode.valueNode.type) {
          case 'object': {
            unprocessedNodes.push(...propertyNode.valueNode['properties']);
            break;
          }
          case 'array': {
            propertyNode.valueNode['items'].forEach((sequenceNode) => {
              if (sequenceNode && isIterable(sequenceNode['properties'])) {
                unprocessedNodes.push(...sequenceNode['properties']);
              }
            });
            break;
          }
          default: {
            break;
          }
        }
      } else {
        seenKeys[key] = propertyNode.valueNode;
        unprocessedProperties.push(key);
      }
    }

    if (Array.isArray(schema.required)) {
      for (const propertyName of schema.required) {
        if (seenKeys[propertyName] === undefined) {
          const keyNode = node.parent && node.parent.type === 'property' && node.parent.keyNode;
          const location = keyNode ? { offset: keyNode.offset, length: keyNode.length } : { offset: node.offset, length: 1 };
          const problem = {
            location: location,
            severity: DiagnosticSeverity.Warning,
            message: getWarningMessage(ProblemType.missingRequiredPropWarning, [propertyName]),
            source: getSchemaSource(schema, originalSchema),
            propertyName: propertyName,
            schemaUri: getSchemaUri(schema, originalSchema),
            problemArgs: [propertyName],
            problemType: ProblemType.missingRequiredPropWarning,
          };
          pushProblemToValidationResultAndSchema(schema, validationResult, problem);
        }
      }
    }

    const propertyProcessed = (prop: string): void => {
      let index = unprocessedProperties.indexOf(prop);
      while (index >= 0) {
        unprocessedProperties.splice(index, 1);
        index = unprocessedProperties.indexOf(prop);
      }
    };

    if (schema.properties) {
      for (const propertyName of Object.keys(schema.properties)) {
        propertyProcessed(propertyName);
        const propertySchema = schema.properties[propertyName];
        let child = seenKeys[propertyName];
        if (child) {
          if (isBoolean(propertySchema)) {
            if (!propertySchema) {
              const propertyNode = <PropertyASTNode>child.parent;
              validationResult.problems.push({
                location: {
                  offset: propertyNode.keyNode.offset,
                  length: propertyNode.keyNode.length,
                },
                severity: DiagnosticSeverity.Warning,
                message:
                  schema.errorMessage || localize('DisallowedExtraPropWarning', 'Property {0} is not allowed.', propertyName),
                source: getSchemaSource(schema, originalSchema),
                schemaUri: getSchemaUri(schema, originalSchema),
              });
            } else {
              validationResult.propertiesMatches++;
              validationResult.propertiesValueMatches++;
            }
          } else {
            if (propertySchema.inlineObject) {
              const newParams = prepareInlineCompletion(child.value?.toString() || '');
              child = newParams.node;
            }
            propertySchema.url = schema.url ?? originalSchema.url;
            const propertyValidationResult = new ValidationResult(isKubernetes);
            validate(child, propertySchema, schema, propertyValidationResult, matchingSchemas, options);
            validationResult.mergePropertyMatch(propertyValidationResult);
            validationResult.mergeEnumValues(propertyValidationResult);
          }
        }
      }
    }

    if (schema.patternProperties) {
      for (const propertyPattern of Object.keys(schema.patternProperties)) {
        const regex = safeCreateUnicodeRegExp(propertyPattern);
        for (const propertyName of unprocessedProperties.slice(0)) {
          if (regex.test(propertyName)) {
            propertyProcessed(propertyName);
            const child = seenKeys[propertyName];
            if (child) {
              const propertySchema = schema.patternProperties[propertyPattern];
              if (isBoolean(propertySchema)) {
                if (!propertySchema) {
                  const propertyNode = <PropertyASTNode>child.parent;
                  validationResult.problems.push({
                    location: {
                      offset: propertyNode.keyNode.offset,
                      length: propertyNode.keyNode.length,
                    },
                    severity: DiagnosticSeverity.Warning,
                    message:
                      schema.errorMessage || localize('DisallowedExtraPropWarning', 'Property {0} is not allowed.', propertyName),
                    source: getSchemaSource(schema, originalSchema),
                    schemaUri: getSchemaUri(schema, originalSchema),
                  });
                } else {
                  validationResult.propertiesMatches++;
                  validationResult.propertiesValueMatches++;
                }
              } else {
                const propertyValidationResult = new ValidationResult(isKubernetes);
                validate(child, propertySchema, schema, propertyValidationResult, matchingSchemas, options);
                validationResult.mergePropertyMatch(propertyValidationResult);
                validationResult.mergeEnumValues(propertyValidationResult);
              }
            }
          }
        }
      }
    }
    if (typeof schema.additionalProperties === 'object') {
      for (const propertyName of unprocessedProperties) {
        const child = seenKeys[propertyName];
        if (child) {
          const propertyValidationResult = new ValidationResult(isKubernetes);
          // eslint-disable-next-line @typescript-eslint/no-explicit-any
          validate(child, <any>schema.additionalProperties, schema, propertyValidationResult, matchingSchemas, options);
          validationResult.mergePropertyMatch(propertyValidationResult);
          validationResult.mergeEnumValues(propertyValidationResult);
        }
      }
    } else if (
      schema.additionalProperties === false ||
      (schema.type === 'object' && schema.additionalProperties === undefined && options.disableAdditionalProperties === true)
    ) {
      if (unprocessedProperties.length > 0) {
        const possibleProperties = schema.properties && Object.keys(schema.properties).filter((prop) => !seenKeys[prop]);

        for (const propertyName of unprocessedProperties) {
          const child = seenKeys[propertyName];
          if (child) {
            let propertyNode = null;
            if (child.type !== 'property') {
              propertyNode = <PropertyASTNode>child.parent;
              if (propertyNode.type === 'object') {
                propertyNode = propertyNode.properties[0];
              }
            } else {
              propertyNode = child;
            }
            const problem: IProblem = {
              location: {
                offset: propertyNode.keyNode.offset,
                length: propertyNode.keyNode.length,
              },
              severity: DiagnosticSeverity.Warning,
              message:
                schema.errorMessage || localize('DisallowedExtraPropWarning', 'Property {0} is not allowed.', propertyName),
              source: getSchemaSource(schema, originalSchema),
              schemaUri: getSchemaUri(schema, originalSchema),
            };
            if (possibleProperties?.length) {
              problem.data = { properties: possibleProperties };
            }
            validationResult.problems.push(problem);
          }
        }
      }
    }

    if (isNumber(schema.maxProperties)) {
      if (node.properties.length > schema.maxProperties) {
        validationResult.problems.push({
          location: { offset: node.offset, length: node.length },
          severity: DiagnosticSeverity.Warning,
          message: localize('MaxPropWarning', 'Object has more properties than limit of {0}.', schema.maxProperties),
          source: getSchemaSource(schema, originalSchema),
          schemaUri: getSchemaUri(schema, originalSchema),
        });
      }
    }

    if (isNumber(schema.minProperties)) {
      if (node.properties.length < schema.minProperties) {
        validationResult.problems.push({
          location: { offset: node.offset, length: node.length },
          severity: DiagnosticSeverity.Warning,
          message: localize(
            'MinPropWarning',
            'Object has fewer properties than the required number of {0}',
            schema.minProperties
          ),
          source: getSchemaSource(schema, originalSchema),
          schemaUri: getSchemaUri(schema, originalSchema),
        });
      }
    }

    if (schema.dependencies) {
      for (const key of Object.keys(schema.dependencies)) {
        const prop = seenKeys[key];
        if (prop) {
          const propertyDep = schema.dependencies[key];
          if (Array.isArray(propertyDep)) {
            for (const requiredProp of propertyDep) {
              if (!seenKeys[requiredProp]) {
                validationResult.problems.push({
                  location: { offset: node.offset, length: node.length },
                  severity: DiagnosticSeverity.Warning,
                  message: localize(
                    'RequiredDependentPropWarning',
                    'Object is missing property {0} required by property {1}.',
                    requiredProp,
                    key
                  ),
                  source: getSchemaSource(schema, originalSchema),
                  schemaUri: getSchemaUri(schema, originalSchema),
                });
              } else {
                validationResult.propertiesValueMatches++;
              }
            }
          } else {
            const propertySchema = asSchema(propertyDep);
            if (propertySchema) {
              const propertyValidationResult = new ValidationResult(isKubernetes);
              validate(node, propertySchema, schema, propertyValidationResult, matchingSchemas, options);
              validationResult.mergePropertyMatch(propertyValidationResult);
              validationResult.mergeEnumValues(propertyValidationResult);
            }
          }
        }
      }
    }

    const propertyNames = asSchema(schema.propertyNames);
    if (propertyNames) {
      for (const f of node.properties) {
        const key = f.keyNode;
        if (key) {
          validate(key, propertyNames, schema, validationResult, NoOpSchemaCollector.instance, options);
        }
      }
    }
  }

  //Alternative comparison is specifically used by the kubernetes/openshift schema but may lead to better results then genericComparison depending on the schema
  // eslint-disable-next-line @typescript-eslint/no-explicit-any
  function alternativeComparison(subValidationResult, bestMatch, subSchema, subMatchingSchemas): any {
    const compareResult = subValidationResult.compareKubernetes(bestMatch.validationResult);
    if (compareResult > 0) {
      // our node is the best matching so far
      bestMatch = {
        schema: subSchema,
        validationResult: subValidationResult,
        matchingSchemas: subMatchingSchemas,
      };
    } else if (compareResult === 0) {
      // there's already a best matching but we are as good
      bestMatch.matchingSchemas.merge(subMatchingSchemas);
      bestMatch.validationResult.mergeEnumValues(subValidationResult);
    }
    return bestMatch;
  }

  //genericComparison tries to find the best matching schema using a generic comparison
  function genericComparison(
    node: ASTNode,
    maxOneMatch,
    subValidationResult: ValidationResult,
    bestMatch: {
      schema: JSONSchema;
      validationResult: ValidationResult;
      matchingSchemas: ISchemaCollector;
    },
    subSchema,
    subMatchingSchemas
  ): {
    schema: JSONSchema;
    validationResult: ValidationResult;
    matchingSchemas: ISchemaCollector;
  } {
    if (
      !maxOneMatch &&
      !subValidationResult.hasProblems() &&
      (!bestMatch.validationResult.hasProblems() || callFromAutoComplete)
    ) {
      // no errors, both are equally good matches
      bestMatch.matchingSchemas.merge(subMatchingSchemas);
      bestMatch.validationResult.propertiesMatches += subValidationResult.propertiesMatches;
      bestMatch.validationResult.propertiesValueMatches += subValidationResult.propertiesValueMatches;
    } else {
      const compareResult = subValidationResult.compareGeneric(bestMatch.validationResult);
      if (
        compareResult > 0 ||
        (compareResult === 0 &&
          maxOneMatch &&
          bestMatch.schema.type === 'object' &&
          node.type !== 'null' &&
          node.type !== bestMatch.schema.type)
      ) {
        // our node is the best matching so far
        bestMatch = {
          schema: subSchema,
          validationResult: subValidationResult,
          matchingSchemas: subMatchingSchemas,
        };
      } else if (compareResult === 0) {
        // there's already a best matching but we are as good
        bestMatch.matchingSchemas.merge(subMatchingSchemas);
        bestMatch.validationResult.mergeEnumValues(subValidationResult);
        bestMatch.validationResult.mergeWarningGeneric(subValidationResult, [
          ProblemType.missingRequiredPropWarning,
          ProblemType.typeMismatchWarning,
          ProblemType.constWarning,
        ]);
      }
    }
    return bestMatch;
  }

  function pushProblemToValidationResultAndSchema(
    schema: JSONSchema,
    validationResult: ValidationResult,
    problem: IProblem
  ): void {
    validationResult.problems.push(problem);
    (<JSONSchemaWithProblems>schema).problems = (<JSONSchemaWithProblems>schema).problems || [];
    pushIfNotExist((<JSONSchemaWithProblems>schema).problems, problem, (val, index, arr) => {
      return arr.some((i) => isArrayEqual(i.problemArgs, val.problemArgs));
    });
  }
}

function getSchemaSource(schema: JSONSchema, originalSchema: JSONSchema): string | undefined {
  if (schema) {
    let label: string;
    if (schema.title) {
      label = schema.title;
    } else if (schema.closestTitle) {
      label = schema.closestTitle;
    } else if (originalSchema.closestTitle) {
      label = originalSchema.closestTitle;
    } else {
      const uriString = schema.url ?? originalSchema.url;
      if (uriString) {
        const url = URI.parse(uriString);
        if (url.scheme === 'file') {
          // label = url.fsPath; //don't want to show full path
          label = path.basename(url.fsPath);
        } else {
          label = url.toString();
        }
      }
    }
    if (label) {
      return `${YAML_SCHEMA_PREFIX}${label}`;
    }
  }

  return YAML_SOURCE;
}

function getSchemaUri(schema: JSONSchema, originalSchema: JSONSchema): string[] {
  const uriString = schema.url ?? originalSchema.url;
  return uriString ? [uriString] : [];
}

function getWarningMessage(problemType: ProblemType, args: string[]): string {
  return localize(problemType, ProblemTypeMessages[problemType], args.join(' | '));
}<|MERGE_RESOLUTION|>--- conflicted
+++ resolved
@@ -27,14 +27,11 @@
 import { Node, Pair } from 'yaml';
 import { safeCreateUnicodeRegExp } from '../utils/strings';
 import { FilePatternAssociation } from '../services/yamlSchemaService';
-<<<<<<< HEAD
 
 // jigx custom
 import * as path from 'path';
 import { prepareInlineCompletion } from '../utils/jigx/prepareInlineCompletion';
 // end
-=======
->>>>>>> 3c0e7b55
 
 const localize = nls.loadMessageBundle();
 
@@ -90,13 +87,10 @@
   problemArgs?: string[];
   schemaUri?: string[];
   data?: Record<string, unknown>;
-<<<<<<< HEAD
 }
 
 export interface JSONSchemaWithProblems extends JSONSchema {
   problems: IProblem[];
-=======
->>>>>>> 3c0e7b55
 }
 
 export abstract class ASTNodeImpl {
@@ -847,25 +841,6 @@
       // jigx custom: don't want to put `if schema` into regular valid schemas
       // matchingSchemas.merge(subMatchingSchemas);
       // end
-
-      const { filePatternAssociation } = subSchema;
-      if (filePatternAssociation) {
-        const association = new FilePatternAssociation(filePatternAssociation);
-        if (!association.matchesPattern(options.uri)) {
-          subValidationResult.problems.push({
-            location: { offset: node.offset, length: node.length },
-            severity: DiagnosticSeverity.Warning,
-            message: localize(
-              'ifFilePatternAssociation',
-              `filePatternAssociation '${filePatternAssociation}' does not match with doc uri '${options.uri}'.`
-            ),
-            source: getSchemaSource(schema, originalSchema),
-            schemaUri: getSchemaUri(schema, originalSchema),
-          });
-          // don't want to expose the error up to code-completion results
-          // validationResult.merge(subValidationResult);
-        }
-      }
 
       const { filePatternAssociation } = subSchema;
       if (filePatternAssociation) {
