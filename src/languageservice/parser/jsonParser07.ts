/*---------------------------------------------------------------------------------------------
 *  Copyright (c) Red Hat, Inc. All rights reserved.
 *  Copyright (c) Microsoft Corporation. All rights reserved.
 *  Licensed under the MIT License. See License.txt in the project root for license information.
 *--------------------------------------------------------------------------------------------*/

import * as Json from 'jsonc-parser';
import { JSONSchema, JSONSchemaRef } from '../jsonSchema';
<<<<<<< HEAD
import { isNumber, equals, isString, isDefined, isBoolean, pushIfNotExist } from '../utils/objects';
=======
import { isNumber, equals, isString, isDefined, isBoolean, isIterable } from '../utils/objects';
import { getSchemaTypeName } from '../utils/schemaUtils';
>>>>>>> fcfe397a
import {
  ASTNode,
  ObjectASTNode,
  ArrayASTNode,
  BooleanASTNode,
  NumberASTNode,
  StringASTNode,
  NullASTNode,
  PropertyASTNode,
} from '../jsonASTTypes';
import { ErrorCode, JSONPath } from 'vscode-json-languageservice';
import * as nls from 'vscode-nls';
import { URI } from 'vscode-uri';
import { DiagnosticSeverity, Range } from 'vscode-languageserver-types';
import { TextDocument } from 'vscode-languageserver-textdocument';
import { Schema_Object } from '../utils/jigx/schema-type';
import * as path from 'path';
import { prepareInlineCompletion } from '../services/yamlCompletion';
import { Diagnostic } from 'vscode-languageserver';
import { isArrayEqual } from '../utils/arrUtils';
import { Node } from 'yaml';
import { safeCreateUnicodeRegExp } from '../utils/strings';

const localize = nls.loadMessageBundle();

export interface IRange {
  offset: number;
  length: number;
}

export const formats = {
  'color-hex': {
    errorMessage: localize('colorHexFormatWarning', 'Invalid color format. Use #RGB, #RGBA, #RRGGBB or #RRGGBBAA.'),
    pattern: /^#([0-9A-Fa-f]{3,4}|([0-9A-Fa-f]{2}){3,4})$/,
  },
  'date-time': {
    errorMessage: localize('dateTimeFormatWarning', 'String is not a RFC3339 date-time.'),
    pattern: /^(\d{4})-(0[1-9]|1[0-2])-(0[1-9]|[12][0-9]|3[01])T([01][0-9]|2[0-3]):([0-5][0-9]):([0-5][0-9]|60)(\.[0-9]+)?(Z|(\+|-)([01][0-9]|2[0-3]):([0-5][0-9]))$/i,
  },
  date: {
    errorMessage: localize('dateFormatWarning', 'String is not a RFC3339 date.'),
    pattern: /^(\d{4})-(0[1-9]|1[0-2])-(0[1-9]|[12][0-9]|3[01])$/i,
  },
  time: {
    errorMessage: localize('timeFormatWarning', 'String is not a RFC3339 time.'),
    pattern: /^([01][0-9]|2[0-3]):([0-5][0-9]):([0-5][0-9]|60)(\.[0-9]+)?(Z|(\+|-)([01][0-9]|2[0-3]):([0-5][0-9]))$/i,
  },
  email: {
    errorMessage: localize('emailFormatWarning', 'String is not an e-mail address.'),
    pattern: /^(([^<>()[\]\\.,;:\s@"]+(\.[^<>()[\]\\.,;:\s@"]+)*)|(".+"))@((\[[0-9]{1,3}\.[0-9]{1,3}\.[0-9]{1,3}\.[0-9]{1,3}])|(([a-zA-Z\-0-9]+\.)+[a-zA-Z]{2,}))$/,
  },
};

export const YAML_SOURCE = 'YAML';
const YAML_SCHEMA_PREFIX = 'yaml-schema: ';

export enum ProblemType {
  missingRequiredPropWarning = 'missingRequiredPropWarning',
  typeMismatchWarning = 'typeMismatchWarning',
  constWarning = 'constWarning',
}

export const ProblemTypeMessages: Record<ProblemType, string> = {
  [ProblemType.missingRequiredPropWarning]: 'Missing property "{0}".',
  [ProblemType.typeMismatchWarning]: 'Incorrect type. Expected "{0}".',
  [ProblemType.constWarning]: 'Value must be {0}.',
};
export interface IProblem {
  location: IRange;
  severity: DiagnosticSeverity;
  code?: ErrorCode;
  message: string;
  source?: string;
  problemType?: ProblemType;
  problemArgs?: string[];
  schemaUri?: string[];
}

export interface JSONSchemaWithProblems extends JSONSchema {
  problems: IProblem[];
}

interface DiagnosticExt extends Diagnostic {
  schemaUri?: string[];
}

export abstract class ASTNodeImpl {
  public abstract readonly type: 'object' | 'property' | 'array' | 'number' | 'boolean' | 'null' | 'string';

  public offset: number;
  public length: number;
  public readonly parent: ASTNode;
  public location: string;
  readonly internalNode: Node;

  constructor(parent: ASTNode, internalNode: Node, offset: number, length?: number) {
    this.offset = offset;
    this.length = length;
    this.parent = parent;
    this.internalNode = internalNode;
  }

  public getNodeFromOffsetEndInclusive(offset: number): ASTNode {
    const collector = [];
    const findNode = (node: ASTNode | ASTNodeImpl): ASTNode | ASTNodeImpl => {
      if (offset >= node.offset && offset <= node.offset + node.length) {
        const children = node.children;
        for (let i = 0; i < children.length && children[i].offset <= offset; i++) {
          const item = findNode(children[i]);
          if (item) {
            collector.push(item);
          }
        }
        return node;
      }
      return null;
    };
    const foundNode = findNode(this);
    let currMinDist = Number.MAX_VALUE;
    let currMinNode = null;
    for (const currNode of collector) {
      const minDist = currNode.length + currNode.offset - offset + (offset - currNode.offset);
      if (minDist < currMinDist) {
        currMinNode = currNode;
        currMinDist = minDist;
      }
    }
    return currMinNode || foundNode;
  }

  public get children(): ASTNode[] {
    return [];
  }

  public toString(): string {
    return (
      'type: ' +
      this.type +
      ' (' +
      this.offset +
      '/' +
      this.length +
      ')' +
      (this.parent ? ' parent: {' + this.parent.toString() + '}' : '')
    );
  }
}

export class NullASTNodeImpl extends ASTNodeImpl implements NullASTNode {
  public type: 'null' = 'null';
  public value = null;
  constructor(parent: ASTNode, internalNode: Node, offset: number, length?: number) {
    super(parent, internalNode, offset, length);
  }
}

export class BooleanASTNodeImpl extends ASTNodeImpl implements BooleanASTNode {
  public type: 'boolean' = 'boolean';
  public value: boolean;

  constructor(parent: ASTNode, internalNode: Node, boolValue: boolean, offset: number, length?: number) {
    super(parent, internalNode, offset, length);
    this.value = boolValue;
  }
}

export class ArrayASTNodeImpl extends ASTNodeImpl implements ArrayASTNode {
  public type: 'array' = 'array';
  public items: ASTNode[];

  constructor(parent: ASTNode, internalNode: Node, offset: number, length?: number) {
    super(parent, internalNode, offset, length);
    this.items = [];
  }

  public get children(): ASTNode[] {
    return this.items;
  }
}

export class NumberASTNodeImpl extends ASTNodeImpl implements NumberASTNode {
  public type: 'number' = 'number';
  public isInteger: boolean;
  public value: number;

  constructor(parent: ASTNode, internalNode: Node, offset: number, length?: number) {
    super(parent, internalNode, offset, length);
    this.isInteger = true;
    this.value = Number.NaN;
  }
}

export class StringASTNodeImpl extends ASTNodeImpl implements StringASTNode {
  public type: 'string' = 'string';
  public value: string;

  constructor(parent: ASTNode, internalNode: Node, offset: number, length?: number) {
    super(parent, internalNode, offset, length);
    this.value = '';
  }
}

export class PropertyASTNodeImpl extends ASTNodeImpl implements PropertyASTNode {
  public type: 'property' = 'property';
  public keyNode: StringASTNode;
  public valueNode: ASTNode;
  public colonOffset: number;

  constructor(parent: ObjectASTNode, internalNode: Node, offset: number, length?: number) {
    super(parent, internalNode, offset, length);
    this.colonOffset = -1;
  }

  public get children(): ASTNode[] {
    return this.valueNode ? [this.keyNode, this.valueNode] : [this.keyNode];
  }
}

export class ObjectASTNodeImpl extends ASTNodeImpl implements ObjectASTNode {
  public type: 'object' = 'object';
  public properties: PropertyASTNode[];

  constructor(parent: ASTNode, internalNode: Node, offset: number, length?: number) {
    super(parent, internalNode, offset, length);

    this.properties = [];
  }

  public get children(): ASTNode[] {
    return this.properties;
  }
}

export function asSchema(schema: JSONSchemaRef): JSONSchema {
  if (isBoolean(schema)) {
    return schema ? {} : { not: {} };
  }
  return schema;
}

export interface JSONDocumentConfig {
  collectComments?: boolean;
}

export interface IApplicableSchema {
  node: ASTNode;
  inverted?: boolean;
  schema: JSONSchema;
}

export enum EnumMatch {
  Key,
  Enum,
}

export interface ISchemaCollector {
  schemas: IApplicableSchema[];
  add(schema: IApplicableSchema): void;
  merge(other: ISchemaCollector): void;
  include(node: ASTNode): boolean;
  newSub(): ISchemaCollector;
}

class SchemaCollector implements ISchemaCollector {
  schemas: IApplicableSchema[] = [];
  constructor(private focusOffset = -1, private exclude: ASTNode = null) {
    //solve prettier vs autoFormat problem
  }
  add(schema: IApplicableSchema): void {
    this.schemas.push(schema);
  }
  merge(other: ISchemaCollector): void {
    this.schemas.push(...other.schemas);
  }
  include(node: ASTNode): boolean {
    return (this.focusOffset === -1 || contains(node, this.focusOffset)) && node !== this.exclude;
  }
  newSub(): ISchemaCollector {
    return new SchemaCollector(-1, this.exclude);
  }
}

class NoOpSchemaCollector implements ISchemaCollector {
  private constructor() {
    // ignore
  }
  // eslint-disable-next-line @typescript-eslint/no-explicit-any
  get schemas(): any[] {
    return [];
  }
  // eslint-disable-next-line @typescript-eslint/no-unused-vars
  add(schema: IApplicableSchema): void {
    // ignore
  }
  // eslint-disable-next-line @typescript-eslint/no-unused-vars
  merge(other: ISchemaCollector): void {
    // ignore
  }
  // eslint-disable-next-line @typescript-eslint/no-unused-vars
  include(node: ASTNode): boolean {
    return true;
  }
  newSub(): ISchemaCollector {
    return this;
  }

  static instance = new NoOpSchemaCollector();
}

export class ValidationResult {
  public problems: IProblem[];

  public propertiesMatches: number;
  public propertiesValueMatches: number;
  public primaryValueMatches: number;
  public enumValueMatch: boolean;
  // eslint-disable-next-line @typescript-eslint/no-explicit-any
  public enumValues: any[];

  constructor(isKubernetes: boolean) {
    this.problems = [];
    this.propertiesMatches = 0;
    this.propertiesValueMatches = 0;
    this.primaryValueMatches = 0;
    this.enumValueMatch = false;
    if (isKubernetes) {
      this.enumValues = [];
    } else {
      this.enumValues = null;
    }
  }

  public hasProblems(): boolean {
    return !!this.problems.length;
  }

  public mergeAll(validationResults: ValidationResult[]): void {
    for (const validationResult of validationResults) {
      this.merge(validationResult);
    }
  }

  public merge(validationResult: ValidationResult): void {
    this.problems = this.problems.concat(validationResult.problems);
  }

  public mergeEnumValues(validationResult: ValidationResult): void {
    if (!this.enumValueMatch && !validationResult.enumValueMatch && this.enumValues && validationResult.enumValues) {
      this.enumValues = this.enumValues.concat(validationResult.enumValues);
      for (const error of this.problems) {
        if (error.code === ErrorCode.EnumValueMismatch) {
          error.message = localize(
            'enumWarning',
            'Value is not accepted. Valid values: {0}.',
            [...new Set(this.enumValues)]
              .map((v) => {
                return JSON.stringify(v);
              })
              .join(', ')
          );
        }
      }
    }
  }

  /**
   * Merge multiple warnings with same problemType together
   * @param subValidationResult another possible result
   */
  public mergeWarningGeneric(subValidationResult: ValidationResult, problemTypesToMerge: ProblemType[]): void {
    if (this.problems?.length) {
      for (const problemType of problemTypesToMerge) {
        const bestResults = this.problems.filter((p) => p.problemType === problemType);
        for (const bestResult of bestResults) {
          const mergingResult = subValidationResult.problems?.find(
            (p) =>
              p.problemType === problemType &&
              bestResult.location.offset === p.location.offset &&
              (problemType !== ProblemType.missingRequiredPropWarning || isArrayEqual(p.problemArgs, bestResult.problemArgs)) // missingProp is merged only with same problemArg
          );
          if (mergingResult) {
            if (mergingResult.problemArgs.length) {
              mergingResult.problemArgs
                .filter((p) => !bestResult.problemArgs.includes(p))
                .forEach((p) => bestResult.problemArgs.push(p));
              bestResult.message = getWarningMessage(bestResult.problemType, bestResult.problemArgs);
            }
            this.mergeSources(mergingResult, bestResult);
          }
        }
      }
    }
  }

  public mergePropertyMatch(propertyValidationResult: ValidationResult): void {
    this.merge(propertyValidationResult);
    this.propertiesMatches++;
    if (
      propertyValidationResult.enumValueMatch ||
      (!propertyValidationResult.hasProblems() && propertyValidationResult.propertiesMatches)
    ) {
      this.propertiesValueMatches++;
    }
    if (propertyValidationResult.enumValueMatch && propertyValidationResult.enumValues) {
      this.primaryValueMatches++;
    }
  }

  private mergeSources(mergingResult: IProblem, bestResult: IProblem): void {
    const mergingSource = mergingResult.source.replace(YAML_SCHEMA_PREFIX, '');
    if (!bestResult.source.includes(mergingSource)) {
      bestResult.source = bestResult.source + ' | ' + mergingSource;
    }
    if (!bestResult.schemaUri.includes(mergingResult.schemaUri[0])) {
      bestResult.schemaUri = bestResult.schemaUri.concat(mergingResult.schemaUri);
    }
  }

  public compareGeneric(other: ValidationResult): number {
    const hasProblems = this.hasProblems();
    if (hasProblems !== other.hasProblems()) {
      return hasProblems ? -1 : 1;
    }
    if (this.enumValueMatch !== other.enumValueMatch) {
      return other.enumValueMatch ? -1 : 1;
    }
    if (this.propertiesValueMatches !== other.propertiesValueMatches) {
      return this.propertiesValueMatches - other.propertiesValueMatches;
    }
    if (this.primaryValueMatches !== other.primaryValueMatches) {
      return this.primaryValueMatches - other.primaryValueMatches;
    }
    return this.propertiesMatches - other.propertiesMatches;
  }

  public compareKubernetes(other: ValidationResult): number {
    const hasProblems = this.hasProblems();
    if (this.propertiesMatches !== other.propertiesMatches) {
      return this.propertiesMatches - other.propertiesMatches;
    }
    if (this.enumValueMatch !== other.enumValueMatch) {
      return other.enumValueMatch ? -1 : 1;
    }
    if (this.primaryValueMatches !== other.primaryValueMatches) {
      return this.primaryValueMatches - other.primaryValueMatches;
    }
    if (this.propertiesValueMatches !== other.propertiesValueMatches) {
      return this.propertiesValueMatches - other.propertiesValueMatches;
    }
    if (hasProblems !== other.hasProblems()) {
      return hasProblems ? -1 : 1;
    }
    return this.propertiesMatches - other.propertiesMatches;
  }
}

export function newJSONDocument(root: ASTNode, diagnostics: Diagnostic[] = []): JSONDocument {
  return new JSONDocument(root, diagnostics, []);
}

// eslint-disable-next-line @typescript-eslint/no-explicit-any
export function getNodeValue(node: ASTNode): any {
  return Json.getNodeValue(node);
}

export function getNodePath(node: ASTNode): JSONPath {
  return Json.getNodePath(node);
}

export function contains(node: ASTNode, offset: number, includeRightBound = false): boolean {
  return (
    (offset >= node.offset && offset <= node.offset + node.length) || (includeRightBound && offset === node.offset + node.length)
  );
}

export class JSONDocument {
  public isKubernetes: boolean;
  public disableAdditionalProperties: boolean;

  constructor(
    public readonly root: ASTNode,
    public readonly syntaxErrors: Diagnostic[] = [],
    public readonly comments: Range[] = []
  ) {
    //solve prettier vs autoFormat problem
  }

  public getNodeFromOffset(offset: number, includeRightBound = false): ASTNode | undefined {
    if (this.root) {
      return <ASTNode>Json.findNodeAtOffset(this.root, offset, includeRightBound);
    }
    return undefined;
  }

  public getNodeFromOffsetEndInclusive(offset: number): ASTNode {
    return this.root && this.root.getNodeFromOffsetEndInclusive(offset);
  }

  public visit(visitor: (node: ASTNode) => boolean): void {
    if (this.root) {
      const doVisit = (node: ASTNode): boolean => {
        let ctn = visitor(node);
        const children = node.children;
        if (Array.isArray(children)) {
          for (let i = 0; i < children.length && ctn; i++) {
            ctn = doVisit(children[i]);
          }
        }
        return ctn;
      };
      doVisit(this.root);
    }
  }

  public validate(textDocument: TextDocument, schema: JSONSchema): Diagnostic[] {
    if (this.root && schema) {
      const validationResult = new ValidationResult(this.isKubernetes);
      validate(this.root, schema, schema, validationResult, NoOpSchemaCollector.instance, {
        isKubernetes: this.isKubernetes,
        disableAdditionalProperties: this.disableAdditionalProperties,
      });
      return validationResult.problems.map((p) => {
        const range = Range.create(
          textDocument.positionAt(p.location.offset),
          textDocument.positionAt(p.location.offset + p.location.length)
        );
        const diagnostic: Diagnostic = Diagnostic.create(
          range,
          p.message,
          p.severity,
          p.code ? p.code : ErrorCode.Undefined,
          p.source
        );
        diagnostic.data = { schemaUri: p.schemaUri };
        return diagnostic;
      });
    }
    return null;
  }

  public getMatchingSchemas(schema: JSONSchema, focusOffset = -1, exclude: ASTNode = null): IApplicableSchema[] {
    const matchingSchemas = new SchemaCollector(focusOffset, exclude);
    if (this.root && schema) {
      validate(this.root, schema, schema, new ValidationResult(this.isKubernetes), matchingSchemas, {
        isKubernetes: this.isKubernetes,
        disableAdditionalProperties: this.disableAdditionalProperties,
      });
    }
    return matchingSchemas.schemas;
  }
}
interface Options {
  isKubernetes: boolean;
  disableAdditionalProperties: boolean;
}
function validate(
  node: ASTNode,
  schema: JSONSchema,
  originalSchema: JSONSchema,
  validationResult: ValidationResult,
  matchingSchemas: ISchemaCollector,
  options: Options
  // eslint-disable-next-line @typescript-eslint/no-explicit-any
): any {
  const { isKubernetes } = options;
  if (!node || !matchingSchemas.include(node)) {
    return;
  }

  (<JSONSchemaWithProblems>schema).problems = undefined; //clear previous problems

  if (!schema.url) {
    schema.url = originalSchema.url;
  }
  if (!schema.title) {
    schema.title = originalSchema.title;
  }

  switch (node.type) {
    case 'object':
      _validateObjectNode(node, schema, validationResult, matchingSchemas);
      break;
    case 'array':
      _validateArrayNode(node, schema, validationResult, matchingSchemas);
      break;
    case 'string':
      _validateStringNode(node, schema, validationResult);
      break;
    case 'number':
      _validateNumberNode(node, schema, validationResult);
      break;
    case 'property':
      return validate(node.valueNode, schema, schema, validationResult, matchingSchemas, options);
  }
  _validateNode();

  matchingSchemas.add({ node: node, schema: schema });

  function _validateNode(): void {
    function matchesType(type: string): boolean {
      return node.type === type || (type === 'integer' && node.type === 'number' && node.isInteger);
    }

    if (Array.isArray(schema.type)) {
      if (!schema.type.some(matchesType)) {
        validationResult.problems.push({
          location: { offset: node.offset, length: node.length },
          severity: DiagnosticSeverity.Warning,
          message:
            schema.errorMessage ||
            localize('typeArrayMismatchWarning', 'Incorrect type. Expected one of {0}.', (<string[]>schema.type).join(', ')),
          source: getSchemaSource(schema, originalSchema),
          schemaUri: getSchemaUri(schema, originalSchema),
        });
      }
    } else if (schema.type) {
      if (!matchesType(schema.type)) {
        //get more specific name than just object
        const schemaType = schema.type === 'object' ? Schema_Object.getSchemaType(schema) : schema.type;
        validationResult.problems.push({
          location: { offset: node.offset, length: node.length },
          severity: DiagnosticSeverity.Warning,
          message: schema.errorMessage || getWarningMessage(ProblemType.typeMismatchWarning, [schemaType]),
          source: getSchemaSource(schema, originalSchema),
          schemaUri: getSchemaUri(schema, originalSchema),
          problemType: ProblemType.typeMismatchWarning,
          problemArgs: [schemaType],
        });
      }
    }
    if (Array.isArray(schema.allOf)) {
      for (const subSchemaRef of schema.allOf) {
        validate(node, asSchema(subSchemaRef), schema, validationResult, matchingSchemas, options);
      }
    }
    const notSchema = asSchema(schema.not);
    if (notSchema) {
      const subValidationResult = new ValidationResult(isKubernetes);
      const subMatchingSchemas = matchingSchemas.newSub();
      validate(node, notSchema, schema, subValidationResult, subMatchingSchemas, options);
      if (!subValidationResult.hasProblems()) {
        validationResult.problems.push({
          location: { offset: node.offset, length: node.length },
          severity: DiagnosticSeverity.Warning,
          message: localize('notSchemaWarning', 'Matches a schema that is not allowed.'),
          source: getSchemaSource(schema, originalSchema),
          schemaUri: getSchemaUri(schema, originalSchema),
        });
      }
      for (const ms of subMatchingSchemas.schemas) {
        ms.inverted = !ms.inverted;
        matchingSchemas.add(ms);
      }
    }

    const testAlternatives = (alternatives: JSONSchemaRef[], maxOneMatch: boolean): number => {
      const matches = [];

      // remember the best match that is used for error messages
      let bestMatch: {
        schema: JSONSchema;
        validationResult: ValidationResult;
        matchingSchemas: ISchemaCollector;
      } = null;
      for (const subSchemaRef of alternatives) {
        const subSchema = asSchema(subSchemaRef);
        const subValidationResult = new ValidationResult(isKubernetes);
        const subMatchingSchemas = matchingSchemas.newSub();
        validate(node, subSchema, schema, subValidationResult, subMatchingSchemas, options);
        if (!subValidationResult.hasProblems()) {
          matches.push(subSchema);
        }
        if (!bestMatch) {
          bestMatch = {
            schema: subSchema,
            validationResult: subValidationResult,
            matchingSchemas: subMatchingSchemas,
          };
        } else if (isKubernetes) {
          bestMatch = alternativeComparison(subValidationResult, bestMatch, subSchema, subMatchingSchemas);
        } else {
          bestMatch = genericComparison(maxOneMatch, subValidationResult, bestMatch, subSchema, subMatchingSchemas);
        }
      }

      if (matches.length > 1 && maxOneMatch) {
        validationResult.problems.push({
          location: { offset: node.offset, length: 1 },
          severity: DiagnosticSeverity.Warning,
          message: localize('oneOfWarning', 'Matches multiple schemas when only one must validate.'),
          source: getSchemaSource(schema, originalSchema),
          schemaUri: getSchemaUri(schema, originalSchema),
        });
      }
      if (bestMatch !== null) {
        validationResult.merge(bestMatch.validationResult);
        validationResult.propertiesMatches += bestMatch.validationResult.propertiesMatches;
        validationResult.propertiesValueMatches += bestMatch.validationResult.propertiesValueMatches;
        matchingSchemas.merge(bestMatch.matchingSchemas);
      }
      return matches.length;
    };
    if (Array.isArray(schema.anyOf)) {
      testAlternatives(schema.anyOf, false);
    }
    if (Array.isArray(schema.oneOf)) {
      testAlternatives(schema.oneOf, true);
    }

    const testBranch = (schema: JSONSchemaRef, originalSchema: JSONSchema): void => {
      const subValidationResult = new ValidationResult(isKubernetes);
      const subMatchingSchemas = matchingSchemas.newSub();

      validate(node, asSchema(schema), originalSchema, subValidationResult, subMatchingSchemas, options);

      validationResult.merge(subValidationResult);
      validationResult.propertiesMatches += subValidationResult.propertiesMatches;
      validationResult.propertiesValueMatches += subValidationResult.propertiesValueMatches;
      matchingSchemas.merge(subMatchingSchemas);
    };

    const testCondition = (
      ifSchema: JSONSchemaRef,
      originalSchema: JSONSchema,
      thenSchema?: JSONSchemaRef,
      elseSchema?: JSONSchemaRef
    ): void => {
      const subSchema = asSchema(ifSchema);
      const subValidationResult = new ValidationResult(isKubernetes);
      const subMatchingSchemas = matchingSchemas.newSub();

      validate(node, subSchema, originalSchema, subValidationResult, subMatchingSchemas, options);
      matchingSchemas.merge(subMatchingSchemas);

      if (!subValidationResult.hasProblems()) {
        if (thenSchema) {
          testBranch(thenSchema, originalSchema);
        }
      } else if (elseSchema) {
        testBranch(elseSchema, originalSchema);
      }
    };

    const ifSchema = asSchema(schema.if);
    if (ifSchema) {
      testCondition(ifSchema, schema, asSchema(schema.then), asSchema(schema.else));
    }

    if (Array.isArray(schema.enum)) {
      const val = getNodeValue(node);
      let enumValueMatch = false;
      for (const e of schema.enum) {
        if (equals(val, e)) {
          enumValueMatch = true;
          break;
        }
      }
      validationResult.enumValues = schema.enum;
      validationResult.enumValueMatch = enumValueMatch;
      if (!enumValueMatch) {
        validationResult.problems.push({
          location: { offset: node.offset, length: node.length },
          severity: DiagnosticSeverity.Warning,
          code: ErrorCode.EnumValueMismatch,
          message:
            schema.errorMessage ||
            localize(
              'enumWarning',
              'Value is not accepted. Valid values: {0}.',
              schema.enum
                .map((v) => {
                  return JSON.stringify(v);
                })
                .join(', ')
            ),
          source: getSchemaSource(schema, originalSchema),
          schemaUri: getSchemaUri(schema, originalSchema),
        });
      }
    }

    if (isDefined(schema.const)) {
      const val = getNodeValue(node);
      if (!equals(val, schema.const)) {
        validationResult.problems.push({
          location: { offset: node.offset, length: node.length },
          severity: DiagnosticSeverity.Warning,
          code: ErrorCode.EnumValueMismatch,
          problemType: ProblemType.constWarning,
          message: schema.errorMessage || getWarningMessage(ProblemType.constWarning, [JSON.stringify(schema.const)]),
          source: getSchemaSource(schema, originalSchema),
          schemaUri: getSchemaUri(schema, originalSchema),
          problemArgs: [JSON.stringify(schema.const)],
        });
        validationResult.enumValueMatch = false;
      } else {
        validationResult.enumValueMatch = true;
      }
      validationResult.enumValues = [schema.const];
    }

    if (schema.deprecationMessage && node.parent) {
      validationResult.problems.push({
        location: { offset: node.parent.offset, length: node.parent.length },
        severity: DiagnosticSeverity.Warning,
        message: schema.deprecationMessage,
        source: getSchemaSource(schema, originalSchema),
        schemaUri: getSchemaUri(schema, originalSchema),
      });
    }
  }

  function _validateNumberNode(node: NumberASTNode, schema: JSONSchema, validationResult: ValidationResult): void {
    const val = node.value;

    if (isNumber(schema.multipleOf)) {
      if (val % schema.multipleOf !== 0) {
        validationResult.problems.push({
          location: { offset: node.offset, length: node.length },
          severity: DiagnosticSeverity.Warning,
          message: localize('multipleOfWarning', 'Value is not divisible by {0}.', schema.multipleOf),
          source: getSchemaSource(schema, originalSchema),
          schemaUri: getSchemaUri(schema, originalSchema),
        });
      }
    }
    function getExclusiveLimit(limit: number | undefined, exclusive: boolean | number | undefined): number | undefined {
      if (isNumber(exclusive)) {
        return exclusive;
      }
      if (isBoolean(exclusive) && exclusive) {
        return limit;
      }
      return undefined;
    }
    function getLimit(limit: number | undefined, exclusive: boolean | number | undefined): number | undefined {
      if (!isBoolean(exclusive) || !exclusive) {
        return limit;
      }
      return undefined;
    }
    const exclusiveMinimum = getExclusiveLimit(schema.minimum, schema.exclusiveMinimum);
    if (isNumber(exclusiveMinimum) && val <= exclusiveMinimum) {
      validationResult.problems.push({
        location: { offset: node.offset, length: node.length },
        severity: DiagnosticSeverity.Warning,
        message: localize('exclusiveMinimumWarning', 'Value is below the exclusive minimum of {0}.', exclusiveMinimum),
        source: getSchemaSource(schema, originalSchema),
        schemaUri: getSchemaUri(schema, originalSchema),
      });
    }
    const exclusiveMaximum = getExclusiveLimit(schema.maximum, schema.exclusiveMaximum);
    if (isNumber(exclusiveMaximum) && val >= exclusiveMaximum) {
      validationResult.problems.push({
        location: { offset: node.offset, length: node.length },
        severity: DiagnosticSeverity.Warning,
        message: localize('exclusiveMaximumWarning', 'Value is above the exclusive maximum of {0}.', exclusiveMaximum),
        source: getSchemaSource(schema, originalSchema),
        schemaUri: getSchemaUri(schema, originalSchema),
      });
    }
    const minimum = getLimit(schema.minimum, schema.exclusiveMinimum);
    if (isNumber(minimum) && val < minimum) {
      validationResult.problems.push({
        location: { offset: node.offset, length: node.length },
        severity: DiagnosticSeverity.Warning,
        message: localize('minimumWarning', 'Value is below the minimum of {0}.', minimum),
        source: getSchemaSource(schema, originalSchema),
        schemaUri: getSchemaUri(schema, originalSchema),
      });
    }
    const maximum = getLimit(schema.maximum, schema.exclusiveMaximum);
    if (isNumber(maximum) && val > maximum) {
      validationResult.problems.push({
        location: { offset: node.offset, length: node.length },
        severity: DiagnosticSeverity.Warning,
        message: localize('maximumWarning', 'Value is above the maximum of {0}.', maximum),
        source: getSchemaSource(schema, originalSchema),
        schemaUri: getSchemaUri(schema, originalSchema),
      });
    }
  }

  function _validateStringNode(node: StringASTNode, schema: JSONSchema, validationResult: ValidationResult): void {
    if (isNumber(schema.minLength) && node.value.length < schema.minLength) {
      validationResult.problems.push({
        location: { offset: node.offset, length: node.length },
        severity: DiagnosticSeverity.Warning,
        message: localize('minLengthWarning', 'String is shorter than the minimum length of {0}.', schema.minLength),
        source: getSchemaSource(schema, originalSchema),
        schemaUri: getSchemaUri(schema, originalSchema),
      });
    }

    if (isNumber(schema.maxLength) && node.value.length > schema.maxLength) {
      validationResult.problems.push({
        location: { offset: node.offset, length: node.length },
        severity: DiagnosticSeverity.Warning,
        message: localize('maxLengthWarning', 'String is longer than the maximum length of {0}.', schema.maxLength),
        source: getSchemaSource(schema, originalSchema),
        schemaUri: getSchemaUri(schema, originalSchema),
      });
    }

    if (isString(schema.pattern)) {
      const regex = safeCreateUnicodeRegExp(schema.pattern);
      if (!regex.test(node.value)) {
        validationResult.problems.push({
          location: { offset: node.offset, length: node.length },
          severity: DiagnosticSeverity.Warning,
          message:
            schema.patternErrorMessage ||
            schema.errorMessage ||
            localize('patternWarning', 'String does not match the pattern of "{0}".', schema.pattern),
          source: getSchemaSource(schema, originalSchema),
          schemaUri: getSchemaUri(schema, originalSchema),
        });
      }
    }

    if (schema.format) {
      switch (schema.format) {
        case 'uri':
        case 'uri-reference':
          {
            let errorMessage;
            if (!node.value) {
              errorMessage = localize('uriEmpty', 'URI expected.');
            } else {
              try {
                const uri = URI.parse(node.value);
                if (!uri.scheme && schema.format === 'uri') {
                  errorMessage = localize('uriSchemeMissing', 'URI with a scheme is expected.');
                }
              } catch (e) {
                errorMessage = e.message;
              }
            }
            if (errorMessage) {
              validationResult.problems.push({
                location: { offset: node.offset, length: node.length },
                severity: DiagnosticSeverity.Warning,
                message:
                  schema.patternErrorMessage ||
                  schema.errorMessage ||
                  localize('uriFormatWarning', 'String is not a URI: {0}', errorMessage),
                source: getSchemaSource(schema, originalSchema),
                schemaUri: getSchemaUri(schema, originalSchema),
              });
            }
          }
          break;
        case 'color-hex':
        case 'date-time':
        case 'date':
        case 'time':
        case 'email':
          {
            const format = formats[schema.format];
            if (!node.value || !format.pattern.exec(node.value)) {
              validationResult.problems.push({
                location: { offset: node.offset, length: node.length },
                severity: DiagnosticSeverity.Warning,
                message: schema.patternErrorMessage || schema.errorMessage || format.errorMessage,
                source: getSchemaSource(schema, originalSchema),
                schemaUri: getSchemaUri(schema, originalSchema),
              });
            }
          }
          break;
        default:
      }
    }
  }
  function _validateArrayNode(
    node: ArrayASTNode,
    schema: JSONSchema,
    validationResult: ValidationResult,
    matchingSchemas: ISchemaCollector
  ): void {
    if (Array.isArray(schema.items)) {
      const subSchemas = schema.items;
      for (let index = 0; index < subSchemas.length; index++) {
        const subSchemaRef = subSchemas[index];
        const subSchema = asSchema(subSchemaRef);
        const itemValidationResult = new ValidationResult(isKubernetes);
        const item = node.items[index];
        if (item) {
          validate(item, subSchema, schema, itemValidationResult, matchingSchemas, options);
          validationResult.mergePropertyMatch(itemValidationResult);
          validationResult.mergeEnumValues(itemValidationResult);
        } else if (node.items.length >= subSchemas.length) {
          validationResult.propertiesValueMatches++;
        }
      }
      if (node.items.length > subSchemas.length) {
        if (typeof schema.additionalItems === 'object') {
          for (let i = subSchemas.length; i < node.items.length; i++) {
            const itemValidationResult = new ValidationResult(isKubernetes);
            // eslint-disable-next-line @typescript-eslint/no-explicit-any
            validate(node.items[i], <any>schema.additionalItems, schema, itemValidationResult, matchingSchemas, options);
            validationResult.mergePropertyMatch(itemValidationResult);
            validationResult.mergeEnumValues(itemValidationResult);
          }
        } else if (schema.additionalItems === false) {
          validationResult.problems.push({
            location: { offset: node.offset, length: node.length },
            severity: DiagnosticSeverity.Warning,
            message: localize(
              'additionalItemsWarning',
              'Array has too many items according to schema. Expected {0} or fewer.',
              subSchemas.length
            ),
            source: getSchemaSource(schema, originalSchema),
            schemaUri: getSchemaUri(schema, originalSchema),
          });
        }
      }
    } else {
      const itemSchema = asSchema(schema.items);
      if (itemSchema) {
        for (const item of node.items) {
          const itemValidationResult = new ValidationResult(isKubernetes);
          validate(item, itemSchema, schema, itemValidationResult, matchingSchemas, options);
          validationResult.mergePropertyMatch(itemValidationResult);
          validationResult.mergeEnumValues(itemValidationResult);
        }
      }
    }

    const containsSchema = asSchema(schema.contains);
    if (containsSchema) {
      const doesContain = node.items.some((item) => {
        const itemValidationResult = new ValidationResult(isKubernetes);
        validate(item, containsSchema, schema, itemValidationResult, NoOpSchemaCollector.instance, options);
        return !itemValidationResult.hasProblems();
      });

      if (!doesContain) {
        validationResult.problems.push({
          location: { offset: node.offset, length: node.length },
          severity: DiagnosticSeverity.Warning,
          message: schema.errorMessage || localize('requiredItemMissingWarning', 'Array does not contain required item.'),
          source: getSchemaSource(schema, originalSchema),
          schemaUri: getSchemaUri(schema, originalSchema),
        });
      }
    }

    if (isNumber(schema.minItems) && node.items.length < schema.minItems) {
      validationResult.problems.push({
        location: { offset: node.offset, length: node.length },
        severity: DiagnosticSeverity.Warning,
        message: localize('minItemsWarning', 'Array has too few items. Expected {0} or more.', schema.minItems),
        source: getSchemaSource(schema, originalSchema),
        schemaUri: getSchemaUri(schema, originalSchema),
      });
    }

    if (isNumber(schema.maxItems) && node.items.length > schema.maxItems) {
      validationResult.problems.push({
        location: { offset: node.offset, length: node.length },
        severity: DiagnosticSeverity.Warning,
        message: localize('maxItemsWarning', 'Array has too many items. Expected {0} or fewer.', schema.maxItems),
        source: getSchemaSource(schema, originalSchema),
        schemaUri: getSchemaUri(schema, originalSchema),
      });
    }

    if (schema.uniqueItems === true) {
      const values = getNodeValue(node);
      const duplicates = values.some((value, index) => {
        return index !== values.lastIndexOf(value);
      });
      if (duplicates) {
        validationResult.problems.push({
          location: { offset: node.offset, length: node.length },
          severity: DiagnosticSeverity.Warning,
          message: localize('uniqueItemsWarning', 'Array has duplicate items.'),
          source: getSchemaSource(schema, originalSchema),
          schemaUri: getSchemaUri(schema, originalSchema),
        });
      }
    }
  }

  function _validateObjectNode(
    node: ObjectASTNode,
    schema: JSONSchema,
    validationResult: ValidationResult,
    matchingSchemas: ISchemaCollector
  ): void {
    const seenKeys: { [key: string]: ASTNode } = Object.create(null);
    const unprocessedProperties: string[] = [];
    const unprocessedNodes: PropertyASTNode[] = [...node.properties];

    while (unprocessedNodes.length > 0) {
      const propertyNode = unprocessedNodes.pop();
      const key = propertyNode.keyNode.value;

      //Replace the merge key with the actual values of what the node value points to in seen keys
      if (key === '<<' && propertyNode.valueNode) {
        switch (propertyNode.valueNode.type) {
          case 'object': {
            unprocessedNodes.push(...propertyNode.valueNode['properties']);
            break;
          }
          case 'array': {
            propertyNode.valueNode['items'].forEach((sequenceNode) => {
              if (sequenceNode && isIterable(sequenceNode['properties'])) {
                unprocessedNodes.push(...sequenceNode['properties']);
              }
            });
            break;
          }
          default: {
            break;
          }
        }
      } else {
        seenKeys[key] = propertyNode.valueNode;
        unprocessedProperties.push(key);
      }
    }

    if (Array.isArray(schema.required)) {
      for (const propertyName of schema.required) {
        if (!seenKeys[propertyName]) {
          const keyNode = node.parent && node.parent.type === 'property' && node.parent.keyNode;
          const location = keyNode ? { offset: keyNode.offset, length: keyNode.length } : { offset: node.offset, length: 1 };
          const problem = {
            location: location,
            severity: DiagnosticSeverity.Warning,
            message: getWarningMessage(ProblemType.missingRequiredPropWarning, [propertyName]),
            source: getSchemaSource(schema, originalSchema),
            propertyName: propertyName,
            schemaUri: getSchemaUri(schema, originalSchema),
            problemArgs: [propertyName],
            problemType: ProblemType.missingRequiredPropWarning,
          };
          pushProblemToValidationResultAndSchema(schema, validationResult, problem);
        }
      }
    }

    const propertyProcessed = (prop: string): void => {
      let index = unprocessedProperties.indexOf(prop);
      while (index >= 0) {
        unprocessedProperties.splice(index, 1);
        index = unprocessedProperties.indexOf(prop);
      }
    };

    if (schema.properties) {
      for (const propertyName of Object.keys(schema.properties)) {
        propertyProcessed(propertyName);
        const propertySchema = schema.properties[propertyName];
        let child = seenKeys[propertyName];
        if (child) {
          if (isBoolean(propertySchema)) {
            if (!propertySchema) {
              const propertyNode = <PropertyASTNode>child.parent;
              validationResult.problems.push({
                location: {
                  offset: propertyNode.keyNode.offset,
                  length: propertyNode.keyNode.length,
                },
                severity: DiagnosticSeverity.Warning,
                message:
                  schema.errorMessage || localize('DisallowedExtraPropWarning', 'Property {0} is not allowed.', propertyName),
                source: getSchemaSource(schema, originalSchema),
                schemaUri: getSchemaUri(schema, originalSchema),
              });
            } else {
              validationResult.propertiesMatches++;
              validationResult.propertiesValueMatches++;
            }
          } else {
            if (propertySchema.inlineObject) {
              const newParams = prepareInlineCompletion(child.value?.toString() || '');
              child = newParams.node;
            }
            propertySchema.url = schema.url ?? originalSchema.url;
            const propertyValidationResult = new ValidationResult(isKubernetes);
            validate(child, propertySchema, schema, propertyValidationResult, matchingSchemas, options);
            validationResult.mergePropertyMatch(propertyValidationResult);
            validationResult.mergeEnumValues(propertyValidationResult);
          }
        }
      }
    }

    if (schema.patternProperties) {
      for (const propertyPattern of Object.keys(schema.patternProperties)) {
        const regex = safeCreateUnicodeRegExp(propertyPattern);
        for (const propertyName of unprocessedProperties.slice(0)) {
          if (regex.test(propertyName)) {
            propertyProcessed(propertyName);
            const child = seenKeys[propertyName];
            if (child) {
              const propertySchema = schema.patternProperties[propertyPattern];
              if (isBoolean(propertySchema)) {
                if (!propertySchema) {
                  const propertyNode = <PropertyASTNode>child.parent;
                  validationResult.problems.push({
                    location: {
                      offset: propertyNode.keyNode.offset,
                      length: propertyNode.keyNode.length,
                    },
                    severity: DiagnosticSeverity.Warning,
                    message:
                      schema.errorMessage || localize('DisallowedExtraPropWarning', 'Property {0} is not allowed.', propertyName),
                    source: getSchemaSource(schema, originalSchema),
                    schemaUri: getSchemaUri(schema, originalSchema),
                  });
                } else {
                  validationResult.propertiesMatches++;
                  validationResult.propertiesValueMatches++;
                }
              } else {
                const propertyValidationResult = new ValidationResult(isKubernetes);
                validate(child, propertySchema, schema, propertyValidationResult, matchingSchemas, options);
                validationResult.mergePropertyMatch(propertyValidationResult);
                validationResult.mergeEnumValues(propertyValidationResult);
              }
            }
          }
        }
      }
    }
    if (typeof schema.additionalProperties === 'object') {
      for (const propertyName of unprocessedProperties) {
        const child = seenKeys[propertyName];
        if (child) {
          const propertyValidationResult = new ValidationResult(isKubernetes);
          // eslint-disable-next-line @typescript-eslint/no-explicit-any
          validate(child, <any>schema.additionalProperties, schema, propertyValidationResult, matchingSchemas, options);
          validationResult.mergePropertyMatch(propertyValidationResult);
          validationResult.mergeEnumValues(propertyValidationResult);
        }
      }
    } else if (
      schema.additionalProperties === false ||
      (schema.type === 'object' && schema.additionalProperties === undefined && options.disableAdditionalProperties === true)
    ) {
      if (unprocessedProperties.length > 0) {
        for (const propertyName of unprocessedProperties) {
          const child = seenKeys[propertyName];
          if (child) {
            let propertyNode = null;
            if (child.type !== 'property') {
              propertyNode = <PropertyASTNode>child.parent;
              if (propertyNode.type === 'object') {
                propertyNode = propertyNode.properties[0];
              }
            } else {
              propertyNode = child;
            }
            validationResult.problems.push({
              location: {
                offset: propertyNode.keyNode.offset,
                length: propertyNode.keyNode.length,
              },
              severity: DiagnosticSeverity.Warning,
              message:
                schema.errorMessage || localize('DisallowedExtraPropWarning', 'Property {0} is not allowed.', propertyName),
              source: getSchemaSource(schema, originalSchema),
              schemaUri: getSchemaUri(schema, originalSchema),
            });
          }
        }
      }
    }

    if (isNumber(schema.maxProperties)) {
      if (node.properties.length > schema.maxProperties) {
        validationResult.problems.push({
          location: { offset: node.offset, length: node.length },
          severity: DiagnosticSeverity.Warning,
          message: localize('MaxPropWarning', 'Object has more properties than limit of {0}.', schema.maxProperties),
          source: getSchemaSource(schema, originalSchema),
          schemaUri: getSchemaUri(schema, originalSchema),
        });
      }
    }

    if (isNumber(schema.minProperties)) {
      if (node.properties.length < schema.minProperties) {
        validationResult.problems.push({
          location: { offset: node.offset, length: node.length },
          severity: DiagnosticSeverity.Warning,
          message: localize(
            'MinPropWarning',
            'Object has fewer properties than the required number of {0}',
            schema.minProperties
          ),
          source: getSchemaSource(schema, originalSchema),
          schemaUri: getSchemaUri(schema, originalSchema),
        });
      }
    }

    if (schema.dependencies) {
      for (const key of Object.keys(schema.dependencies)) {
        const prop = seenKeys[key];
        if (prop) {
          const propertyDep = schema.dependencies[key];
          if (Array.isArray(propertyDep)) {
            for (const requiredProp of propertyDep) {
              if (!seenKeys[requiredProp]) {
                validationResult.problems.push({
                  location: { offset: node.offset, length: node.length },
                  severity: DiagnosticSeverity.Warning,
                  message: localize(
                    'RequiredDependentPropWarning',
                    'Object is missing property {0} required by property {1}.',
                    requiredProp,
                    key
                  ),
                  source: getSchemaSource(schema, originalSchema),
                  schemaUri: getSchemaUri(schema, originalSchema),
                });
              } else {
                validationResult.propertiesValueMatches++;
              }
            }
          } else {
            const propertySchema = asSchema(propertyDep);
            if (propertySchema) {
              const propertyValidationResult = new ValidationResult(isKubernetes);
              validate(node, propertySchema, schema, propertyValidationResult, matchingSchemas, options);
              validationResult.mergePropertyMatch(propertyValidationResult);
              validationResult.mergeEnumValues(propertyValidationResult);
            }
          }
        }
      }
    }

    const propertyNames = asSchema(schema.propertyNames);
    if (propertyNames) {
      for (const f of node.properties) {
        const key = f.keyNode;
        if (key) {
          validate(key, propertyNames, schema, validationResult, NoOpSchemaCollector.instance, options);
        }
      }
    }
  }

  //Alternative comparison is specifically used by the kubernetes/openshift schema but may lead to better results then genericComparison depending on the schema
  // eslint-disable-next-line @typescript-eslint/no-explicit-any
  function alternativeComparison(subValidationResult, bestMatch, subSchema, subMatchingSchemas): any {
    const compareResult = subValidationResult.compareKubernetes(bestMatch.validationResult);
    if (compareResult > 0) {
      // our node is the best matching so far
      bestMatch = {
        schema: subSchema,
        validationResult: subValidationResult,
        matchingSchemas: subMatchingSchemas,
      };
    } else if (compareResult === 0) {
      // there's already a best matching but we are as good
      bestMatch.matchingSchemas.merge(subMatchingSchemas);
      bestMatch.validationResult.mergeEnumValues(subValidationResult);
    }
    return bestMatch;
  }

  //genericComparison tries to find the best matching schema using a generic comparison
  function genericComparison(
    maxOneMatch,
    subValidationResult: ValidationResult,
    bestMatch: {
      schema: JSONSchema;
      validationResult: ValidationResult;
      matchingSchemas: ISchemaCollector;
    },
    subSchema,
    subMatchingSchemas
  ): {
    schema: JSONSchema;
    validationResult: ValidationResult;
    matchingSchemas: ISchemaCollector;
  } {
    if (!maxOneMatch && !subValidationResult.hasProblems() && !bestMatch.validationResult.hasProblems()) {
      // no errors, both are equally good matches
      bestMatch.matchingSchemas.merge(subMatchingSchemas);
      bestMatch.validationResult.propertiesMatches += subValidationResult.propertiesMatches;
      bestMatch.validationResult.propertiesValueMatches += subValidationResult.propertiesValueMatches;
    } else {
      const compareResult = subValidationResult.compareGeneric(bestMatch.validationResult);
      if (compareResult > 0) {
        // our node is the best matching so far
        bestMatch = {
          schema: subSchema,
          validationResult: subValidationResult,
          matchingSchemas: subMatchingSchemas,
        };
      } else if (compareResult === 0) {
        // there's already a best matching but we are as good
        bestMatch.matchingSchemas.merge(subMatchingSchemas);
        bestMatch.validationResult.mergeEnumValues(subValidationResult);
        bestMatch.validationResult.mergeWarningGeneric(subValidationResult, [
          ProblemType.missingRequiredPropWarning,
          ProblemType.typeMismatchWarning,
          ProblemType.constWarning,
        ]);
      }
    }
    return bestMatch;
  }

  function pushProblemToValidationResultAndSchema(
    schema: JSONSchema,
    validationResult: ValidationResult,
    problem: IProblem
  ): void {
    validationResult.problems.push(problem);
    (<JSONSchemaWithProblems>schema).problems = (<JSONSchemaWithProblems>schema).problems || [];
    pushIfNotExist((<JSONSchemaWithProblems>schema).problems, problem, (val, index, arr) => {
      return arr.some((i) => isArrayEqual(i.problemArgs, val.problemArgs));
    });
  }
}

function getSchemaSource(schema: JSONSchema, originalSchema: JSONSchema): string | undefined {
  if (schema) {
    let label: string;
    if (schema.title) {
      label = schema.title;
    } else if (originalSchema.title) {
      label = originalSchema.title;
    } else {
      const uriString = schema.url ?? originalSchema.url;
      if (uriString) {
        const url = URI.parse(uriString);
        if (url.scheme === 'file') {
          // label = url.fsPath; //don't want to show full path
          label = path.basename(url.fsPath);
        } else {
          label = url.toString();
        }
      }
    }
    if (label) {
      return `${YAML_SCHEMA_PREFIX}${label}`;
    }
  }

  return YAML_SOURCE;
}

function getSchemaUri(schema: JSONSchema, originalSchema: JSONSchema): string[] {
  const uriString = schema.url ?? originalSchema.url;
  return uriString ? [uriString] : [];
}

function getWarningMessage(problemType: ProblemType, args: string[]): string {
  return localize(problemType, ProblemTypeMessages[problemType], args.join(' | '));
}<|MERGE_RESOLUTION|>--- conflicted
+++ resolved
@@ -6,12 +6,7 @@
 
 import * as Json from 'jsonc-parser';
 import { JSONSchema, JSONSchemaRef } from '../jsonSchema';
-<<<<<<< HEAD
-import { isNumber, equals, isString, isDefined, isBoolean, pushIfNotExist } from '../utils/objects';
-=======
-import { isNumber, equals, isString, isDefined, isBoolean, isIterable } from '../utils/objects';
-import { getSchemaTypeName } from '../utils/schemaUtils';
->>>>>>> fcfe397a
+import { isNumber, equals, isString, isDefined, isBoolean, isIterable, pushIfNotExist } from '../utils/objects';
 import {
   ASTNode,
   ObjectASTNode,
@@ -29,7 +24,7 @@
 import { TextDocument } from 'vscode-languageserver-textdocument';
 import { Schema_Object } from '../utils/jigx/schema-type';
 import * as path from 'path';
-import { prepareInlineCompletion } from '../services/yamlCompletion';
+import { prepareInlineCompletion } from '../services/yamlCompletion jigx';
 import { Diagnostic } from 'vscode-languageserver';
 import { isArrayEqual } from '../utils/arrUtils';
 import { Node } from 'yaml';
@@ -277,9 +272,7 @@
 
 class SchemaCollector implements ISchemaCollector {
   schemas: IApplicableSchema[] = [];
-  constructor(private focusOffset = -1, private exclude: ASTNode = null) {
-    //solve prettier vs autoFormat problem
-  }
+  constructor(private focusOffset = -1, private exclude: ASTNode = null) {}
   add(schema: IApplicableSchema): void {
     this.schemas.push(schema);
   }
@@ -495,9 +488,7 @@
     public readonly root: ASTNode,
     public readonly syntaxErrors: Diagnostic[] = [],
     public readonly comments: Range[] = []
-  ) {
-    //solve prettier vs autoFormat problem
-  }
+  ) {}
 
   public getNodeFromOffset(offset: number, includeRightBound = false): ASTNode | undefined {
     if (this.root) {
