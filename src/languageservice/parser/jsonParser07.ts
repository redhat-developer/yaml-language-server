--- conflicted
+++ resolved
@@ -20,14 +20,10 @@
 import { ErrorCode, JSONPath } from 'vscode-json-languageservice';
 import * as nls from 'vscode-nls';
 import { URI } from 'vscode-uri';
-<<<<<<< HEAD
-import { TextDocument, Diagnostic, DiagnosticSeverity, Range } from 'vscode-languageserver-types';
+import { Diagnostic, DiagnosticSeverity, Range } from 'vscode-languageserver-types';
+import { TextDocument } from 'vscode-languageserver-textdocument';
 import { Schema_Object } from '../utils/jigx/schema-type';
 import * as path from 'path';
-=======
-import { Diagnostic, DiagnosticSeverity, Range } from 'vscode-languageserver-types';
-import { TextDocument } from 'vscode-languageserver-textdocument';
->>>>>>> 8b803c1e
 
 const localize = nls.loadMessageBundle();
 
