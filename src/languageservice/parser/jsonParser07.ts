/*---------------------------------------------------------------------------------------------
 *  Copyright (c) Red Hat, Inc. All rights reserved.
 *  Copyright (c) Microsoft Corporation. All rights reserved.
 *  Licensed under the MIT License. See License.txt in the project root for license information.
 *--------------------------------------------------------------------------------------------*/

import { JSONSchema, JSONSchemaRef } from '../jsonSchema';
import { isNumber, equals, isString, isDefined, isBoolean, isIterable, pushIfNotExist } from '../utils/objects';
import { getSchemaTypeName } from '../utils/schemaUtils';
import {
  ASTNode,
  ObjectASTNode,
  ArrayASTNode,
  BooleanASTNode,
  NumberASTNode,
  StringASTNode,
  NullASTNode,
  PropertyASTNode,
  YamlNode,
} from '../jsonASTTypes';
import { ErrorCode } from 'vscode-json-languageservice';
import * as nls from 'vscode-nls';
import { URI } from 'vscode-uri';
import { Diagnostic, DiagnosticSeverity, Range } from 'vscode-languageserver-types';
import { TextDocument } from 'vscode-languageserver-textdocument';
import { isArrayEqual } from '../utils/arrUtils';
import { Node, Pair } from 'yaml';
import { safeCreateUnicodeRegExp } from '../utils/strings';
<<<<<<< HEAD
// jigx custom
import * as path from 'path';
import { prepareInlineCompletion } from '../utils/jigx/prepareInlineCompletion';
// end
=======
import { FilePatternAssociation } from '../services/yamlSchemaService';
>>>>>>> b4d5225a

const localize = nls.loadMessageBundle();

export interface IRange {
  offset: number;
  length: number;
}

export const formats = {
  'color-hex': {
    errorMessage: localize('colorHexFormatWarning', 'Invalid color format. Use #RGB, #RGBA, #RRGGBB or #RRGGBBAA.'),
    pattern: /^#([0-9A-Fa-f]{3,4}|([0-9A-Fa-f]{2}){3,4})$/,
  },
  'date-time': {
    errorMessage: localize('dateTimeFormatWarning', 'String is not a RFC3339 date-time.'),
    pattern: /^(\d{4})-(0[1-9]|1[0-2])-(0[1-9]|[12][0-9]|3[01])T([01][0-9]|2[0-3]):([0-5][0-9]):([0-5][0-9]|60)(\.[0-9]+)?(Z|(\+|-)([01][0-9]|2[0-3]):([0-5][0-9]))$/i,
  },
  date: {
    errorMessage: localize('dateFormatWarning', 'String is not a RFC3339 date.'),
    pattern: /^(\d{4})-(0[1-9]|1[0-2])-(0[1-9]|[12][0-9]|3[01])$/i,
  },
  time: {
    errorMessage: localize('timeFormatWarning', 'String is not a RFC3339 time.'),
    pattern: /^([01][0-9]|2[0-3]):([0-5][0-9]):([0-5][0-9]|60)(\.[0-9]+)?(Z|(\+|-)([01][0-9]|2[0-3]):([0-5][0-9]))$/i,
  },
  email: {
    errorMessage: localize('emailFormatWarning', 'String is not an e-mail address.'),
    pattern: /^(([^<>()[\]\\.,;:\s@"]+(\.[^<>()[\]\\.,;:\s@"]+)*)|(".+"))@((\[[0-9]{1,3}\.[0-9]{1,3}\.[0-9]{1,3}\.[0-9]{1,3}])|(([a-zA-Z\-0-9]+\.)+[a-zA-Z]{2,}))$/,
  },
};

export const YAML_SOURCE = 'YAML';
const YAML_SCHEMA_PREFIX = 'yaml-schema: ';

export enum ProblemType {
  missingRequiredPropWarning = 'missingRequiredPropWarning',
  typeMismatchWarning = 'typeMismatchWarning',
  constWarning = 'constWarning',
}

export const ProblemTypeMessages: Record<ProblemType, string> = {
  [ProblemType.missingRequiredPropWarning]: 'Missing property "{0}".',
  [ProblemType.typeMismatchWarning]: 'Incorrect type. Expected "{0}".',
  [ProblemType.constWarning]: 'Value must be {0}.',
};
export interface IProblem {
  location: IRange;
  severity: DiagnosticSeverity;
  code?: ErrorCode;
  message: string;
  source?: string;
  problemType?: ProblemType;
  problemArgs?: string[];
  schemaUri?: string[];
}

export interface JSONSchemaWithProblems extends JSONSchema {
  problems: IProblem[];
}

export abstract class ASTNodeImpl {
  public abstract readonly type: 'object' | 'property' | 'array' | 'number' | 'boolean' | 'null' | 'string';

  public offset: number;
  public length: number;
  public readonly parent: ASTNode;
  public location: string;
  readonly internalNode: YamlNode;

  constructor(parent: ASTNode, internalNode: YamlNode, offset: number, length?: number) {
    this.offset = offset;
    this.length = length;
    this.parent = parent;
    this.internalNode = internalNode;
  }

  public getNodeFromOffsetEndInclusive(offset: number): ASTNode {
    const collector = [];
    const findNode = (node: ASTNode | ASTNodeImpl): ASTNode | ASTNodeImpl => {
      if (offset >= node.offset && offset <= node.offset + node.length) {
        const children = node.children;
        for (let i = 0; i < children.length && children[i].offset <= offset; i++) {
          const item = findNode(children[i]);
          if (item) {
            collector.push(item);
          }
        }
        return node;
      }
      return null;
    };
    const foundNode = findNode(this);
    let currMinDist = Number.MAX_VALUE;
    let currMinNode = null;
    for (const currNode of collector) {
      const minDist = currNode.length + currNode.offset - offset + (offset - currNode.offset);
      if (minDist < currMinDist) {
        currMinNode = currNode;
        currMinDist = minDist;
      }
    }
    return currMinNode || foundNode;
  }

  public get children(): ASTNode[] {
    return [];
  }

  public toString(): string {
    return (
      'type: ' +
      this.type +
      ' (' +
      this.offset +
      '/' +
      this.length +
      ')' +
      (this.parent ? ' parent: {' + this.parent.toString() + '}' : '')
    );
  }
}

export class NullASTNodeImpl extends ASTNodeImpl implements NullASTNode {
  public type: 'null' = 'null';
  public value = null;
  constructor(parent: ASTNode, internalNode: Node, offset: number, length?: number) {
    super(parent, internalNode, offset, length);
  }
}

export class BooleanASTNodeImpl extends ASTNodeImpl implements BooleanASTNode {
  public type: 'boolean' = 'boolean';
  public value: boolean;

  constructor(parent: ASTNode, internalNode: Node, boolValue: boolean, offset: number, length?: number) {
    super(parent, internalNode, offset, length);
    this.value = boolValue;
  }
}

export class ArrayASTNodeImpl extends ASTNodeImpl implements ArrayASTNode {
  public type: 'array' = 'array';
  public items: ASTNode[];

  constructor(parent: ASTNode, internalNode: Node, offset: number, length?: number) {
    super(parent, internalNode, offset, length);
    this.items = [];
  }

  public get children(): ASTNode[] {
    return this.items;
  }
}

export class NumberASTNodeImpl extends ASTNodeImpl implements NumberASTNode {
  public type: 'number' = 'number';
  public isInteger: boolean;
  public value: number;

  constructor(parent: ASTNode, internalNode: Node, offset: number, length?: number) {
    super(parent, internalNode, offset, length);
    this.isInteger = true;
    this.value = Number.NaN;
  }
}

export class StringASTNodeImpl extends ASTNodeImpl implements StringASTNode {
  public type: 'string' = 'string';
  public value: string;

  constructor(parent: ASTNode, internalNode: Node, offset: number, length?: number) {
    super(parent, internalNode, offset, length);
    this.value = '';
  }
}

export class PropertyASTNodeImpl extends ASTNodeImpl implements PropertyASTNode {
  public type: 'property' = 'property';
  public keyNode: StringASTNode;
  public valueNode: ASTNode;
  public colonOffset: number;

  constructor(parent: ObjectASTNode, internalNode: Pair, offset: number, length?: number) {
    super(parent, internalNode, offset, length);
    this.colonOffset = -1;
  }

  public get children(): ASTNode[] {
    return this.valueNode ? [this.keyNode, this.valueNode] : [this.keyNode];
  }
}

export class ObjectASTNodeImpl extends ASTNodeImpl implements ObjectASTNode {
  public type: 'object' = 'object';
  public properties: PropertyASTNode[];

  constructor(parent: ASTNode, internalNode: Node, offset: number, length?: number) {
    super(parent, internalNode, offset, length);

    this.properties = [];
  }

  public get children(): ASTNode[] {
    return this.properties;
  }
}

export function asSchema(schema: JSONSchemaRef): JSONSchema | undefined {
  if (schema === undefined) {
    return undefined;
  }

  if (isBoolean(schema)) {
    return schema ? {} : { not: {} };
  }

  if (typeof schema !== 'object') {
    // we need to report this case as JSONSchemaRef MUST be an Object or Boolean
    console.warn(`Wrong schema: ${JSON.stringify(schema)}, it MUST be an Object or Boolean`);
    schema = {
      type: schema,
    };
  }
  return schema;
}

export interface JSONDocumentConfig {
  collectComments?: boolean;
}

export interface IApplicableSchema {
  node: ASTNode;
  inverted?: boolean;
  schema: JSONSchema;
}

export enum EnumMatch {
  Key,
  Enum,
}

export interface ISchemaCollector {
  schemas: IApplicableSchema[];
  add(schema: IApplicableSchema): void;
  merge(other: ISchemaCollector): void;
  include(node: ASTNode): boolean;
  newSub(): ISchemaCollector;
}

class SchemaCollector implements ISchemaCollector {
  schemas: IApplicableSchema[] = [];
  constructor(private focusOffset = -1, private exclude: ASTNode = null) {}
  add(schema: IApplicableSchema): void {
    this.schemas.push(schema);
  }
  merge(other: ISchemaCollector): void {
    this.schemas.push(...other.schemas);
  }
  include(node: ASTNode): boolean {
    return (this.focusOffset === -1 || contains(node, this.focusOffset)) && node !== this.exclude;
  }
  newSub(): ISchemaCollector {
    return new SchemaCollector(-1, this.exclude);
  }
}

class NoOpSchemaCollector implements ISchemaCollector {
  private constructor() {
    // ignore
  }
  // eslint-disable-next-line @typescript-eslint/no-explicit-any
  get schemas(): any[] {
    return [];
  }
  // eslint-disable-next-line @typescript-eslint/no-unused-vars
  add(schema: IApplicableSchema): void {
    // ignore
  }
  // eslint-disable-next-line @typescript-eslint/no-unused-vars
  merge(other: ISchemaCollector): void {
    // ignore
  }
  // eslint-disable-next-line @typescript-eslint/no-unused-vars
  include(node: ASTNode): boolean {
    return true;
  }
  newSub(): ISchemaCollector {
    return this;
  }

  static instance = new NoOpSchemaCollector();
}

export class ValidationResult {
  public problems: IProblem[];

  public propertiesMatches: number;
  public propertiesValueMatches: number;
  public primaryValueMatches: number;
  public enumValueMatch: boolean;
  // eslint-disable-next-line @typescript-eslint/no-explicit-any
  public enumValues: any[];

  constructor(isKubernetes: boolean) {
    this.problems = [];
    this.propertiesMatches = 0;
    this.propertiesValueMatches = 0;
    this.primaryValueMatches = 0;
    this.enumValueMatch = false;
    if (isKubernetes) {
      this.enumValues = [];
    } else {
      this.enumValues = null;
    }
  }

  public hasProblems(): boolean {
    return !!this.problems.length;
  }

  public mergeAll(validationResults: ValidationResult[]): void {
    for (const validationResult of validationResults) {
      this.merge(validationResult);
    }
  }

  public merge(validationResult: ValidationResult): void {
    this.problems = this.problems.concat(validationResult.problems);
  }

  public mergeEnumValues(validationResult: ValidationResult): void {
    if (!this.enumValueMatch && !validationResult.enumValueMatch && this.enumValues && validationResult.enumValues) {
      this.enumValues = this.enumValues.concat(validationResult.enumValues);
      for (const error of this.problems) {
        if (error.code === ErrorCode.EnumValueMismatch) {
          error.message = localize(
            'enumWarning',
            'Value is not accepted. Valid values: {0}.',
            [...new Set(this.enumValues)]
              .map((v) => {
                return JSON.stringify(v);
              })
              .join(', ')
          );
        }
      }
    }
  }

  /**
   * Merge multiple warnings with same problemType together
   * @param subValidationResult another possible result
   */
  public mergeWarningGeneric(subValidationResult: ValidationResult, problemTypesToMerge: ProblemType[]): void {
    if (this.problems?.length) {
      for (const problemType of problemTypesToMerge) {
        const bestResults = this.problems.filter((p) => p.problemType === problemType);
        for (const bestResult of bestResults) {
          const mergingResult = subValidationResult.problems?.find(
            (p) =>
              p.problemType === problemType &&
              bestResult.location.offset === p.location.offset &&
              (problemType !== ProblemType.missingRequiredPropWarning || isArrayEqual(p.problemArgs, bestResult.problemArgs)) // missingProp is merged only with same problemArg
          );
          if (mergingResult) {
            if (mergingResult.problemArgs.length) {
              mergingResult.problemArgs
                .filter((p) => !bestResult.problemArgs.includes(p))
                .forEach((p) => bestResult.problemArgs.push(p));
              bestResult.message = getWarningMessage(bestResult.problemType, bestResult.problemArgs);
            }
            this.mergeSources(mergingResult, bestResult);
          }
        }
      }
    }
  }

  public mergePropertyMatch(propertyValidationResult: ValidationResult): void {
    this.merge(propertyValidationResult);
    this.propertiesMatches++;
    if (
      propertyValidationResult.enumValueMatch ||
      (!propertyValidationResult.hasProblems() && propertyValidationResult.propertiesMatches)
    ) {
      this.propertiesValueMatches++;
    }
    if (propertyValidationResult.enumValueMatch && propertyValidationResult.enumValues) {
      this.primaryValueMatches++;
    }
  }

  private mergeSources(mergingResult: IProblem, bestResult: IProblem): void {
    const mergingSource = mergingResult.source.replace(YAML_SCHEMA_PREFIX, '');
    if (!bestResult.source.includes(mergingSource)) {
      bestResult.source = bestResult.source + ' | ' + mergingSource;
    }
    if (!bestResult.schemaUri.includes(mergingResult.schemaUri[0])) {
      bestResult.schemaUri = bestResult.schemaUri.concat(mergingResult.schemaUri);
    }
  }

  public compareGeneric(other: ValidationResult): number {
    const hasProblems = this.hasProblems();
    if (hasProblems !== other.hasProblems()) {
      return hasProblems ? -1 : 1;
    }
    if (this.enumValueMatch !== other.enumValueMatch) {
      return other.enumValueMatch ? -1 : 1;
    }
    if (this.propertiesValueMatches !== other.propertiesValueMatches) {
      return this.propertiesValueMatches - other.propertiesValueMatches;
    }
    if (this.primaryValueMatches !== other.primaryValueMatches) {
      return this.primaryValueMatches - other.primaryValueMatches;
    }
    return this.propertiesMatches - other.propertiesMatches;
  }

  public compareKubernetes(other: ValidationResult): number {
    const hasProblems = this.hasProblems();
    if (this.propertiesMatches !== other.propertiesMatches) {
      return this.propertiesMatches - other.propertiesMatches;
    }
    if (this.enumValueMatch !== other.enumValueMatch) {
      return other.enumValueMatch ? -1 : 1;
    }
    if (this.primaryValueMatches !== other.primaryValueMatches) {
      return this.primaryValueMatches - other.primaryValueMatches;
    }
    if (this.propertiesValueMatches !== other.propertiesValueMatches) {
      return this.propertiesValueMatches - other.propertiesValueMatches;
    }
    if (hasProblems !== other.hasProblems()) {
      return hasProblems ? -1 : 1;
    }
    return this.propertiesMatches - other.propertiesMatches;
  }
}

export function newJSONDocument(root: ASTNode, diagnostics: Diagnostic[] = []): JSONDocument {
  return new JSONDocument(root, diagnostics, []);
}

// eslint-disable-next-line @typescript-eslint/no-explicit-any
export function getNodeValue(node: ASTNode): any {
  switch (node.type) {
    case 'array':
      return node.children.map(getNodeValue);
    case 'object': {
      const obj = Object.create(null);
      for (let _i = 0, _a = node.children; _i < _a.length; _i++) {
        const prop = _a[_i];
        const valueNode = prop.children[1];
        if (valueNode) {
          obj[prop.children[0].value as string] = getNodeValue(valueNode);
        }
      }
      return obj;
    }
    case 'null':
    case 'string':
    case 'number':
    case 'boolean':
      return node.value;
    default:
      return undefined;
  }
}

export function contains(node: ASTNode, offset: number, includeRightBound = false): boolean {
  return (
    (offset >= node.offset && offset <= node.offset + node.length) || (includeRightBound && offset === node.offset + node.length)
  );
}

export function findNodeAtOffset(node: ASTNode, offset: number, includeRightBound: boolean): ASTNode {
  if (includeRightBound === void 0) {
    includeRightBound = false;
  }
  if (contains(node, offset, includeRightBound)) {
    const children = node.children;
    if (Array.isArray(children)) {
      for (let i = 0; i < children.length && children[i].offset <= offset; i++) {
        const item = findNodeAtOffset(children[i], offset, includeRightBound);
        if (item) {
          return item;
        }
      }
    }
    return node;
  }
  return undefined;
}

export class JSONDocument {
  public isKubernetes: boolean;
  public disableAdditionalProperties: boolean;
  public uri: string;

  constructor(
    public readonly root: ASTNode,
    public readonly syntaxErrors: Diagnostic[] = [],
    public readonly comments: Range[] = []
  ) {}

  public getNodeFromOffset(offset: number, includeRightBound = false): ASTNode | undefined {
    if (this.root) {
      return findNodeAtOffset(this.root, offset, includeRightBound);
    }
    return undefined;
  }

  public getNodeFromOffsetEndInclusive(offset: number): ASTNode {
    return this.root && this.root.getNodeFromOffsetEndInclusive(offset);
  }

  public visit(visitor: (node: ASTNode) => boolean): void {
    if (this.root) {
      const doVisit = (node: ASTNode): boolean => {
        let ctn = visitor(node);
        const children = node.children;
        if (Array.isArray(children)) {
          for (let i = 0; i < children.length && ctn; i++) {
            ctn = doVisit(children[i]);
          }
        }
        return ctn;
      };
      doVisit(this.root);
    }
  }

  public validate(textDocument: TextDocument, schema: JSONSchema): Diagnostic[] {
    if (this.root && schema) {
      const validationResult = new ValidationResult(this.isKubernetes);
      validate(this.root, schema, schema, validationResult, NoOpSchemaCollector.instance, {
        isKubernetes: this.isKubernetes,
        disableAdditionalProperties: this.disableAdditionalProperties,
        uri: this.uri,
      });
      return validationResult.problems.map((p) => {
        const range = Range.create(
          textDocument.positionAt(p.location.offset),
          textDocument.positionAt(p.location.offset + p.location.length)
        );
        const diagnostic: Diagnostic = Diagnostic.create(
          range,
          p.message,
          p.severity,
          p.code ? p.code : ErrorCode.Undefined,
          p.source
        );
        diagnostic.data = { schemaUri: p.schemaUri };
        return diagnostic;
      });
    }
    return null;
  }

  /**
   * This method returns the list of applicable schemas
   *
   * currently used @param didCallFromAutoComplete flag to differentiate the method call, when it is from auto complete
   * then user still types something and skip the validation for timebeing untill completed.
   * On https://github.com/redhat-developer/yaml-language-server/pull/719 the auto completes need to populate the list of enum string which matches to the enum
   * and on https://github.com/redhat-developer/vscode-yaml/issues/803 the validation should throw the error based on the enum string.
   *
   * @param schema schema
   * @param focusOffset  offsetValue
   * @param exclude excluded Node
   * @param didCallFromAutoComplete true if method called from AutoComplete
   * @returns array of applicable schemas
   */
  public getMatchingSchemas(
    schema: JSONSchema,
    focusOffset = -1,
    exclude: ASTNode = null,
    didCallFromAutoComplete?: boolean
  ): IApplicableSchema[] {
    const matchingSchemas = new SchemaCollector(focusOffset, exclude);
    if (this.root && schema) {
      validate(this.root, schema, schema, new ValidationResult(this.isKubernetes), matchingSchemas, {
        isKubernetes: this.isKubernetes,
        disableAdditionalProperties: this.disableAdditionalProperties,
        uri: this.uri,
        callFromAutoComplete: didCallFromAutoComplete,
      });
    }
    return matchingSchemas.schemas;
  }
}
interface Options {
  isKubernetes: boolean;
  disableAdditionalProperties: boolean;
  uri: string;
  callFromAutoComplete?: boolean;
}
function validate(
  node: ASTNode,
  schema: JSONSchema,
  originalSchema: JSONSchema,
  validationResult: ValidationResult,
  matchingSchemas: ISchemaCollector,
  options: Options
  // eslint-disable-next-line @typescript-eslint/no-explicit-any
): any {
  const { isKubernetes, callFromAutoComplete } = options;
  if (!node) {
    return;
  }

  // schema should be an Object
  if (typeof schema !== 'object') {
    return;
  }

  (<JSONSchemaWithProblems>schema).problems = undefined; //clear previous problems

  if (!schema.url) {
    schema.url = originalSchema.url;
  }

  schema.closestTitle = schema.title || originalSchema.closestTitle;

  switch (node.type) {
    case 'object':
      _validateObjectNode(node, schema, validationResult, matchingSchemas);
      break;
    case 'array':
      _validateArrayNode(node, schema, validationResult, matchingSchemas);
      break;
    case 'string':
      _validateStringNode(node, schema, validationResult);
      break;
    case 'number':
      _validateNumberNode(node, schema, validationResult);
      break;
    case 'property':
      return validate(node.valueNode, schema, schema, validationResult, matchingSchemas, options);
  }
  _validateNode();

  matchingSchemas.add({ node: node, schema: schema });

  function _validateNode(): void {
    function isExpression(type: string): boolean {
      return (
        type === 'object' && node.type === 'string' && node.value.startsWith('=') && getSchemaTypeName(schema) === 'Expression'
      );
    }

    function matchesType(type: string): boolean {
      // expression customization
      if (isExpression(type)) {
        return true;
      }
      return node.type === type || (type === 'integer' && node.type === 'number' && node.isInteger);
    }

    if (Array.isArray(schema.type)) {
      if (!schema.type.some(matchesType)) {
        validationResult.problems.push({
          location: { offset: node.offset, length: node.length },
          severity: DiagnosticSeverity.Warning,
          message:
            schema.errorMessage ||
            localize('typeArrayMismatchWarning', 'Incorrect type. Expected one of {0}.', (<string[]>schema.type).join(', ')),
          source: getSchemaSource(schema, originalSchema),
          schemaUri: getSchemaUri(schema, originalSchema),
        });
      }
    } else if (schema.type) {
      if (!matchesType(schema.type)) {
        //get more specific name than just object
        const schemaType = schema.type === 'object' ? getSchemaTypeName(schema) : schema.type;
        validationResult.problems.push({
          location: { offset: node.offset, length: node.length },
          severity: DiagnosticSeverity.Warning,
          message: schema.errorMessage || getWarningMessage(ProblemType.typeMismatchWarning, [schemaType]),
          source: getSchemaSource(schema, originalSchema),
          schemaUri: getSchemaUri(schema, originalSchema),
          problemType: ProblemType.typeMismatchWarning,
          problemArgs: [schemaType],
        });
      }
    }
    if (Array.isArray(schema.allOf)) {
      for (const subSchemaRef of schema.allOf) {
        validate(node, asSchema(subSchemaRef), schema, validationResult, matchingSchemas, options);
      }
    }
    const notSchema = asSchema(schema.not);
    if (notSchema) {
      const subValidationResult = new ValidationResult(isKubernetes);
      const subMatchingSchemas = matchingSchemas.newSub();
      validate(node, notSchema, schema, subValidationResult, subMatchingSchemas, options);
      if (!subValidationResult.hasProblems()) {
        validationResult.problems.push({
          location: { offset: node.offset, length: node.length },
          severity: DiagnosticSeverity.Warning,
          message: localize('notSchemaWarning', 'Matches a schema that is not allowed.'),
          source: getSchemaSource(schema, originalSchema),
          schemaUri: getSchemaUri(schema, originalSchema),
        });
      }
      for (const ms of subMatchingSchemas.schemas) {
        ms.inverted = !ms.inverted;
        matchingSchemas.add(ms);
      }
    }

    const testAlternatives = (alternatives: JSONSchemaRef[], maxOneMatch: boolean): number => {
      const matches = [];
      const noPropertyMatches = [];
      // remember the best match that is used for error messages
      let bestMatch: {
        schema: JSONSchema;
        validationResult: ValidationResult;
        matchingSchemas: ISchemaCollector;
      } = null;
      for (const subSchemaRef of alternatives) {
        const subSchema = asSchema(subSchemaRef);
        const subValidationResult = new ValidationResult(isKubernetes);
        const subMatchingSchemas = matchingSchemas.newSub();
        validate(node, subSchema, schema, subValidationResult, subMatchingSchemas, options);
        if (!subValidationResult.hasProblems()) {
          matches.push(subSchema);
          if (subValidationResult.propertiesMatches === 0) {
            noPropertyMatches.push(subSchema);
          }
        }
        if (!bestMatch) {
          bestMatch = {
            schema: subSchema,
            validationResult: subValidationResult,
            matchingSchemas: subMatchingSchemas,
          };
        } else if (isKubernetes) {
          bestMatch = alternativeComparison(subValidationResult, bestMatch, subSchema, subMatchingSchemas);
        } else {
          bestMatch = genericComparison(node, maxOneMatch, subValidationResult, bestMatch, subSchema, subMatchingSchemas);
        }
      }

      if (matches.length > 1 && noPropertyMatches.length === 0 && maxOneMatch) {
        validationResult.problems.push({
          location: { offset: node.offset, length: 1 },
          severity: DiagnosticSeverity.Warning,
          message: localize('oneOfWarning', 'Minimum one schema should validate.'),
          source: getSchemaSource(schema, originalSchema),
          schemaUri: getSchemaUri(schema, originalSchema),
        });
      }
      if (bestMatch !== null) {
        validationResult.merge(bestMatch.validationResult);
        validationResult.propertiesMatches += bestMatch.validationResult.propertiesMatches;
        validationResult.propertiesValueMatches += bestMatch.validationResult.propertiesValueMatches;
        matchingSchemas.merge(bestMatch.matchingSchemas);
      }
      return matches.length;
    };
    if (Array.isArray(schema.anyOf)) {
      testAlternatives(schema.anyOf, false);
    }
    if (Array.isArray(schema.oneOf)) {
      testAlternatives(schema.oneOf, true);
    }

    const testBranch = (schema: JSONSchemaRef, originalSchema: JSONSchema): void => {
      const subValidationResult = new ValidationResult(isKubernetes);
      const subMatchingSchemas = matchingSchemas.newSub();

      validate(node, asSchema(schema), originalSchema, subValidationResult, subMatchingSchemas, options);
      // jigx custom: mark schema as condition
      subMatchingSchemas.schemas.forEach((s) => (s.schema.$comment = 'then/else'));
      // end
      validationResult.merge(subValidationResult);
      validationResult.propertiesMatches += subValidationResult.propertiesMatches;
      validationResult.propertiesValueMatches += subValidationResult.propertiesValueMatches;
      matchingSchemas.merge(subMatchingSchemas);
    };

    const testCondition = (
      ifSchema: JSONSchemaRef,
      originalSchema: JSONSchema,
      thenSchema?: JSONSchemaRef,
      elseSchema?: JSONSchemaRef
    ): void => {
      const subSchema = asSchema(ifSchema);
      const subValidationResult = new ValidationResult(isKubernetes);
      const subMatchingSchemas = matchingSchemas.newSub();

      validate(node, subSchema, originalSchema, subValidationResult, subMatchingSchemas, options);
<<<<<<< HEAD
      // jigx custom: don't want to put `if schema` into regular valid schemas
      // matchingSchemas.merge(subMatchingSchemas);
      // end
=======
      matchingSchemas.merge(subMatchingSchemas);

      const { filePatternAssociation } = subSchema;
      if (filePatternAssociation) {
        const association = new FilePatternAssociation(filePatternAssociation);
        if (!association.matchesPattern(options.uri)) {
          subValidationResult.problems.push({
            location: { offset: node.offset, length: node.length },
            severity: DiagnosticSeverity.Warning,
            message: localize(
              'ifFilePatternAssociation',
              `filePatternAssociation '${filePatternAssociation}' does not match with doc uri '${options.uri}'.`
            ),
            source: getSchemaSource(schema, originalSchema),
            schemaUri: getSchemaUri(schema, originalSchema),
          });
          validationResult.merge(subValidationResult);
        }
      }

>>>>>>> b4d5225a
      if (!subValidationResult.hasProblems()) {
        if (thenSchema) {
          testBranch(thenSchema, originalSchema);
        }
      } else if (elseSchema) {
        testBranch(elseSchema, originalSchema);
      }
    };

    const ifSchema = asSchema(schema.if);
    if (ifSchema) {
      testCondition(ifSchema, schema, asSchema(schema.then), asSchema(schema.else));
    }

    if (Array.isArray(schema.enum)) {
      const val = getNodeValue(node);
      let enumValueMatch = false;
      for (const e of schema.enum) {
        if (equals(val, e) || (callFromAutoComplete && isString(val) && isString(e) && val && e.startsWith(val))) {
          enumValueMatch = true;
          break;
        }
      }
      validationResult.enumValues = schema.enum;
      validationResult.enumValueMatch = enumValueMatch;
      if (!enumValueMatch) {
        validationResult.problems.push({
          location: { offset: node.offset, length: node.length },
          severity: DiagnosticSeverity.Warning,
          code: ErrorCode.EnumValueMismatch,
          message:
            schema.errorMessage ||
            localize(
              'enumWarning',
              'Value is not accepted. Valid values: {0}.',
              schema.enum
                .map((v) => {
                  return JSON.stringify(v);
                })
                .join(', ')
            ),
          source: getSchemaSource(schema, originalSchema),
          schemaUri: getSchemaUri(schema, originalSchema),
        });
      }
    }

    if (isDefined(schema.const)) {
      const val = getNodeValue(node);
      if (!equals(val, schema.const)) {
        validationResult.problems.push({
          location: { offset: node.offset, length: node.length },
          severity: DiagnosticSeverity.Warning,
          code: ErrorCode.EnumValueMismatch,
          problemType: ProblemType.constWarning,
          message: schema.errorMessage || getWarningMessage(ProblemType.constWarning, [JSON.stringify(schema.const)]),
          source: getSchemaSource(schema, originalSchema),
          schemaUri: getSchemaUri(schema, originalSchema),
          problemArgs: [JSON.stringify(schema.const)],
        });
        validationResult.enumValueMatch = false;
      } else {
        validationResult.enumValueMatch = true;
      }
      validationResult.enumValues = [schema.const];
    }

    if (schema.deprecationMessage && node.parent) {
      validationResult.problems.push({
        location: { offset: node.parent.offset, length: node.parent.length },
        severity: DiagnosticSeverity.Warning,
        message: schema.deprecationMessage,
        source: getSchemaSource(schema, originalSchema),
        schemaUri: getSchemaUri(schema, originalSchema),
      });
    }
  }

  function _validateNumberNode(node: NumberASTNode, schema: JSONSchema, validationResult: ValidationResult): void {
    const val = node.value;

    if (isNumber(schema.multipleOf)) {
      if (val % schema.multipleOf !== 0) {
        validationResult.problems.push({
          location: { offset: node.offset, length: node.length },
          severity: DiagnosticSeverity.Warning,
          message: localize('multipleOfWarning', 'Value is not divisible by {0}.', schema.multipleOf),
          source: getSchemaSource(schema, originalSchema),
          schemaUri: getSchemaUri(schema, originalSchema),
        });
      }
    }
    function getExclusiveLimit(limit: number | undefined, exclusive: boolean | number | undefined): number | undefined {
      if (isNumber(exclusive)) {
        return exclusive;
      }
      if (isBoolean(exclusive) && exclusive) {
        return limit;
      }
      return undefined;
    }
    function getLimit(limit: number | undefined, exclusive: boolean | number | undefined): number | undefined {
      if (!isBoolean(exclusive) || !exclusive) {
        return limit;
      }
      return undefined;
    }
    const exclusiveMinimum = getExclusiveLimit(schema.minimum, schema.exclusiveMinimum);
    if (isNumber(exclusiveMinimum) && val <= exclusiveMinimum) {
      validationResult.problems.push({
        location: { offset: node.offset, length: node.length },
        severity: DiagnosticSeverity.Warning,
        message: localize('exclusiveMinimumWarning', 'Value is below the exclusive minimum of {0}.', exclusiveMinimum),
        source: getSchemaSource(schema, originalSchema),
        schemaUri: getSchemaUri(schema, originalSchema),
      });
    }
    const exclusiveMaximum = getExclusiveLimit(schema.maximum, schema.exclusiveMaximum);
    if (isNumber(exclusiveMaximum) && val >= exclusiveMaximum) {
      validationResult.problems.push({
        location: { offset: node.offset, length: node.length },
        severity: DiagnosticSeverity.Warning,
        message: localize('exclusiveMaximumWarning', 'Value is above the exclusive maximum of {0}.', exclusiveMaximum),
        source: getSchemaSource(schema, originalSchema),
        schemaUri: getSchemaUri(schema, originalSchema),
      });
    }
    const minimum = getLimit(schema.minimum, schema.exclusiveMinimum);
    if (isNumber(minimum) && val < minimum) {
      validationResult.problems.push({
        location: { offset: node.offset, length: node.length },
        severity: DiagnosticSeverity.Warning,
        message: localize('minimumWarning', 'Value is below the minimum of {0}.', minimum),
        source: getSchemaSource(schema, originalSchema),
        schemaUri: getSchemaUri(schema, originalSchema),
      });
    }
    const maximum = getLimit(schema.maximum, schema.exclusiveMaximum);
    if (isNumber(maximum) && val > maximum) {
      validationResult.problems.push({
        location: { offset: node.offset, length: node.length },
        severity: DiagnosticSeverity.Warning,
        message: localize('maximumWarning', 'Value is above the maximum of {0}.', maximum),
        source: getSchemaSource(schema, originalSchema),
        schemaUri: getSchemaUri(schema, originalSchema),
      });
    }
  }

  function _validateStringNode(node: StringASTNode, schema: JSONSchema, validationResult: ValidationResult): void {
    if (isNumber(schema.minLength) && node.value.length < schema.minLength) {
      validationResult.problems.push({
        location: { offset: node.offset, length: node.length },
        severity: DiagnosticSeverity.Warning,
        message: localize('minLengthWarning', 'String is shorter than the minimum length of {0}.', schema.minLength),
        source: getSchemaSource(schema, originalSchema),
        schemaUri: getSchemaUri(schema, originalSchema),
      });
    }

    if (isNumber(schema.maxLength) && node.value.length > schema.maxLength) {
      validationResult.problems.push({
        location: { offset: node.offset, length: node.length },
        severity: DiagnosticSeverity.Warning,
        message: localize('maxLengthWarning', 'String is longer than the maximum length of {0}.', schema.maxLength),
        source: getSchemaSource(schema, originalSchema),
        schemaUri: getSchemaUri(schema, originalSchema),
      });
    }

    if (isString(schema.pattern)) {
      const regex = safeCreateUnicodeRegExp(schema.pattern);
      if (!regex.test(node.value)) {
        validationResult.problems.push({
          location: { offset: node.offset, length: node.length },
          severity: DiagnosticSeverity.Warning,
          message:
            schema.patternErrorMessage ||
            schema.errorMessage ||
            localize('patternWarning', 'String does not match the pattern of "{0}".', schema.pattern),
          source: getSchemaSource(schema, originalSchema),
          schemaUri: getSchemaUri(schema, originalSchema),
        });
      }
    }

    if (schema.format) {
      switch (schema.format) {
        case 'uri':
        case 'uri-reference':
          {
            let errorMessage;
            if (!node.value) {
              errorMessage = localize('uriEmpty', 'URI expected.');
            } else {
              try {
                const uri = URI.parse(node.value);
                if (!uri.scheme && schema.format === 'uri') {
                  errorMessage = localize('uriSchemeMissing', 'URI with a scheme is expected.');
                }
              } catch (e) {
                errorMessage = e.message;
              }
            }
            if (errorMessage) {
              validationResult.problems.push({
                location: { offset: node.offset, length: node.length },
                severity: DiagnosticSeverity.Warning,
                message:
                  schema.patternErrorMessage ||
                  schema.errorMessage ||
                  localize('uriFormatWarning', 'String is not a URI: {0}', errorMessage),
                source: getSchemaSource(schema, originalSchema),
                schemaUri: getSchemaUri(schema, originalSchema),
              });
            }
          }
          break;
        case 'color-hex':
        case 'date-time':
        case 'date':
        case 'time':
        case 'email':
          {
            const format = formats[schema.format];
            if (!node.value || !format.pattern.exec(node.value)) {
              validationResult.problems.push({
                location: { offset: node.offset, length: node.length },
                severity: DiagnosticSeverity.Warning,
                message: schema.patternErrorMessage || schema.errorMessage || format.errorMessage,
                source: getSchemaSource(schema, originalSchema),
                schemaUri: getSchemaUri(schema, originalSchema),
              });
            }
          }
          break;
        default:
      }
    }
  }
  function _validateArrayNode(
    node: ArrayASTNode,
    schema: JSONSchema,
    validationResult: ValidationResult,
    matchingSchemas: ISchemaCollector
  ): void {
    if (Array.isArray(schema.items)) {
      const subSchemas = schema.items;
      for (let index = 0; index < subSchemas.length; index++) {
        const subSchemaRef = subSchemas[index];
        const subSchema = asSchema(subSchemaRef);
        const itemValidationResult = new ValidationResult(isKubernetes);
        const item = node.items[index];
        if (item) {
          validate(item, subSchema, schema, itemValidationResult, matchingSchemas, options);
          validationResult.mergePropertyMatch(itemValidationResult);
          validationResult.mergeEnumValues(itemValidationResult);
        } else if (node.items.length >= subSchemas.length) {
          validationResult.propertiesValueMatches++;
        }
      }
      if (node.items.length > subSchemas.length) {
        if (typeof schema.additionalItems === 'object') {
          for (let i = subSchemas.length; i < node.items.length; i++) {
            const itemValidationResult = new ValidationResult(isKubernetes);
            // eslint-disable-next-line @typescript-eslint/no-explicit-any
            validate(node.items[i], <any>schema.additionalItems, schema, itemValidationResult, matchingSchemas, options);
            validationResult.mergePropertyMatch(itemValidationResult);
            validationResult.mergeEnumValues(itemValidationResult);
          }
        } else if (schema.additionalItems === false) {
          validationResult.problems.push({
            location: { offset: node.offset, length: node.length },
            severity: DiagnosticSeverity.Warning,
            message: localize(
              'additionalItemsWarning',
              'Array has too many items according to schema. Expected {0} or fewer.',
              subSchemas.length
            ),
            source: getSchemaSource(schema, originalSchema),
            schemaUri: getSchemaUri(schema, originalSchema),
          });
        }
      }
    } else {
      const itemSchema = asSchema(schema.items);
      if (itemSchema) {
        const itemValidationResult = new ValidationResult(isKubernetes);
        node.items.forEach((item) => {
          if (itemSchema.oneOf && itemSchema.oneOf.length === 1) {
            const subSchemaRef = itemSchema.oneOf[0];
            const subSchema = { ...asSchema(subSchemaRef) };
            subSchema.title = schema.title;
            subSchema.closestTitle = schema.closestTitle;
            validate(item, subSchema, schema, itemValidationResult, matchingSchemas, options);
            validationResult.mergePropertyMatch(itemValidationResult);
            validationResult.mergeEnumValues(itemValidationResult);
          } else {
            validate(item, itemSchema, schema, itemValidationResult, matchingSchemas, options);
            validationResult.mergePropertyMatch(itemValidationResult);
            validationResult.mergeEnumValues(itemValidationResult);
          }
        });
      }
    }

    const containsSchema = asSchema(schema.contains);
    if (containsSchema) {
      const doesContain = node.items.some((item) => {
        const itemValidationResult = new ValidationResult(isKubernetes);
        validate(item, containsSchema, schema, itemValidationResult, NoOpSchemaCollector.instance, options);
        return !itemValidationResult.hasProblems();
      });

      if (!doesContain) {
        validationResult.problems.push({
          location: { offset: node.offset, length: node.length },
          severity: DiagnosticSeverity.Warning,
          message: schema.errorMessage || localize('requiredItemMissingWarning', 'Array does not contain required item.'),
          source: getSchemaSource(schema, originalSchema),
          schemaUri: getSchemaUri(schema, originalSchema),
        });
      }
    }

    if (isNumber(schema.minItems) && node.items.length < schema.minItems) {
      validationResult.problems.push({
        location: { offset: node.offset, length: node.length },
        severity: DiagnosticSeverity.Warning,
        message: localize('minItemsWarning', 'Array has too few items. Expected {0} or more.', schema.minItems),
        source: getSchemaSource(schema, originalSchema),
        schemaUri: getSchemaUri(schema, originalSchema),
      });
    }

    if (isNumber(schema.maxItems) && node.items.length > schema.maxItems) {
      validationResult.problems.push({
        location: { offset: node.offset, length: node.length },
        severity: DiagnosticSeverity.Warning,
        message: localize('maxItemsWarning', 'Array has too many items. Expected {0} or fewer.', schema.maxItems),
        source: getSchemaSource(schema, originalSchema),
        schemaUri: getSchemaUri(schema, originalSchema),
      });
    }

    if (schema.uniqueItems === true) {
      const values = getNodeValue(node);
      const duplicates = values.some((value, index) => {
        return index !== values.lastIndexOf(value);
      });
      if (duplicates) {
        validationResult.problems.push({
          location: { offset: node.offset, length: node.length },
          severity: DiagnosticSeverity.Warning,
          message: localize('uniqueItemsWarning', 'Array has duplicate items.'),
          source: getSchemaSource(schema, originalSchema),
          schemaUri: getSchemaUri(schema, originalSchema),
        });
      }
    }
  }

  function _validateObjectNode(
    node: ObjectASTNode,
    schema: JSONSchema,
    validationResult: ValidationResult,
    matchingSchemas: ISchemaCollector
  ): void {
    const seenKeys: { [key: string]: ASTNode } = Object.create(null);
    const unprocessedProperties: string[] = [];
    const unprocessedNodes: PropertyASTNode[] = [...node.properties];

    while (unprocessedNodes.length > 0) {
      const propertyNode = unprocessedNodes.pop();
      const key = propertyNode.keyNode.value;

      //Replace the merge key with the actual values of what the node value points to in seen keys
      if (key === '<<' && propertyNode.valueNode) {
        switch (propertyNode.valueNode.type) {
          case 'object': {
            unprocessedNodes.push(...propertyNode.valueNode['properties']);
            break;
          }
          case 'array': {
            propertyNode.valueNode['items'].forEach((sequenceNode) => {
              if (sequenceNode && isIterable(sequenceNode['properties'])) {
                unprocessedNodes.push(...sequenceNode['properties']);
              }
            });
            break;
          }
          default: {
            break;
          }
        }
      } else {
        seenKeys[key] = propertyNode.valueNode;
        unprocessedProperties.push(key);
      }
    }

    if (Array.isArray(schema.required)) {
      for (const propertyName of schema.required) {
        if (seenKeys[propertyName] === undefined) {
          const keyNode = node.parent && node.parent.type === 'property' && node.parent.keyNode;
          const location = keyNode ? { offset: keyNode.offset, length: keyNode.length } : { offset: node.offset, length: 1 };
          const problem = {
            location: location,
            severity: DiagnosticSeverity.Warning,
            message: getWarningMessage(ProblemType.missingRequiredPropWarning, [propertyName]),
            source: getSchemaSource(schema, originalSchema),
            propertyName: propertyName,
            schemaUri: getSchemaUri(schema, originalSchema),
            problemArgs: [propertyName],
            problemType: ProblemType.missingRequiredPropWarning,
          };
          pushProblemToValidationResultAndSchema(schema, validationResult, problem);
        }
      }
    }

    const propertyProcessed = (prop: string): void => {
      let index = unprocessedProperties.indexOf(prop);
      while (index >= 0) {
        unprocessedProperties.splice(index, 1);
        index = unprocessedProperties.indexOf(prop);
      }
    };

    if (schema.properties) {
      for (const propertyName of Object.keys(schema.properties)) {
        propertyProcessed(propertyName);
        const propertySchema = schema.properties[propertyName];
        let child = seenKeys[propertyName];
        if (child) {
          if (isBoolean(propertySchema)) {
            if (!propertySchema) {
              const propertyNode = <PropertyASTNode>child.parent;
              validationResult.problems.push({
                location: {
                  offset: propertyNode.keyNode.offset,
                  length: propertyNode.keyNode.length,
                },
                severity: DiagnosticSeverity.Warning,
                message:
                  schema.errorMessage || localize('DisallowedExtraPropWarning', 'Property {0} is not allowed.', propertyName),
                source: getSchemaSource(schema, originalSchema),
                schemaUri: getSchemaUri(schema, originalSchema),
              });
            } else {
              validationResult.propertiesMatches++;
              validationResult.propertiesValueMatches++;
            }
          } else {
            if (propertySchema.inlineObject) {
              const newParams = prepareInlineCompletion(child.value?.toString() || '');
              child = newParams.node;
            }
            propertySchema.url = schema.url ?? originalSchema.url;
            const propertyValidationResult = new ValidationResult(isKubernetes);
            validate(child, propertySchema, schema, propertyValidationResult, matchingSchemas, options);
            validationResult.mergePropertyMatch(propertyValidationResult);
            validationResult.mergeEnumValues(propertyValidationResult);
          }
        }
      }
    }

    if (schema.patternProperties) {
      for (const propertyPattern of Object.keys(schema.patternProperties)) {
        const regex = safeCreateUnicodeRegExp(propertyPattern);
        for (const propertyName of unprocessedProperties.slice(0)) {
          if (regex.test(propertyName)) {
            propertyProcessed(propertyName);
            const child = seenKeys[propertyName];
            if (child) {
              const propertySchema = schema.patternProperties[propertyPattern];
              if (isBoolean(propertySchema)) {
                if (!propertySchema) {
                  const propertyNode = <PropertyASTNode>child.parent;
                  validationResult.problems.push({
                    location: {
                      offset: propertyNode.keyNode.offset,
                      length: propertyNode.keyNode.length,
                    },
                    severity: DiagnosticSeverity.Warning,
                    message:
                      schema.errorMessage || localize('DisallowedExtraPropWarning', 'Property {0} is not allowed.', propertyName),
                    source: getSchemaSource(schema, originalSchema),
                    schemaUri: getSchemaUri(schema, originalSchema),
                  });
                } else {
                  validationResult.propertiesMatches++;
                  validationResult.propertiesValueMatches++;
                }
              } else {
                const propertyValidationResult = new ValidationResult(isKubernetes);
                validate(child, propertySchema, schema, propertyValidationResult, matchingSchemas, options);
                validationResult.mergePropertyMatch(propertyValidationResult);
                validationResult.mergeEnumValues(propertyValidationResult);
              }
            }
          }
        }
      }
    }
    if (typeof schema.additionalProperties === 'object') {
      for (const propertyName of unprocessedProperties) {
        const child = seenKeys[propertyName];
        if (child) {
          const propertyValidationResult = new ValidationResult(isKubernetes);
          // eslint-disable-next-line @typescript-eslint/no-explicit-any
          validate(child, <any>schema.additionalProperties, schema, propertyValidationResult, matchingSchemas, options);
          validationResult.mergePropertyMatch(propertyValidationResult);
          validationResult.mergeEnumValues(propertyValidationResult);
        }
      }
    } else if (
      schema.additionalProperties === false ||
      (schema.type === 'object' && schema.additionalProperties === undefined && options.disableAdditionalProperties === true)
    ) {
      if (unprocessedProperties.length > 0) {
        for (const propertyName of unprocessedProperties) {
          const child = seenKeys[propertyName];
          if (child) {
            let propertyNode = null;
            if (child.type !== 'property') {
              propertyNode = <PropertyASTNode>child.parent;
              if (propertyNode.type === 'object') {
                propertyNode = propertyNode.properties[0];
              }
            } else {
              propertyNode = child;
            }
            validationResult.problems.push({
              location: {
                offset: propertyNode.keyNode.offset,
                length: propertyNode.keyNode.length,
              },
              severity: DiagnosticSeverity.Warning,
              message:
                schema.errorMessage || localize('DisallowedExtraPropWarning', 'Property {0} is not allowed.', propertyName),
              source: getSchemaSource(schema, originalSchema),
              schemaUri: getSchemaUri(schema, originalSchema),
            });
          }
        }
      }
    }

    if (isNumber(schema.maxProperties)) {
      if (node.properties.length > schema.maxProperties) {
        validationResult.problems.push({
          location: { offset: node.offset, length: node.length },
          severity: DiagnosticSeverity.Warning,
          message: localize('MaxPropWarning', 'Object has more properties than limit of {0}.', schema.maxProperties),
          source: getSchemaSource(schema, originalSchema),
          schemaUri: getSchemaUri(schema, originalSchema),
        });
      }
    }

    if (isNumber(schema.minProperties)) {
      if (node.properties.length < schema.minProperties) {
        validationResult.problems.push({
          location: { offset: node.offset, length: node.length },
          severity: DiagnosticSeverity.Warning,
          message: localize(
            'MinPropWarning',
            'Object has fewer properties than the required number of {0}',
            schema.minProperties
          ),
          source: getSchemaSource(schema, originalSchema),
          schemaUri: getSchemaUri(schema, originalSchema),
        });
      }
    }

    if (schema.dependencies) {
      for (const key of Object.keys(schema.dependencies)) {
        const prop = seenKeys[key];
        if (prop) {
          const propertyDep = schema.dependencies[key];
          if (Array.isArray(propertyDep)) {
            for (const requiredProp of propertyDep) {
              if (!seenKeys[requiredProp]) {
                validationResult.problems.push({
                  location: { offset: node.offset, length: node.length },
                  severity: DiagnosticSeverity.Warning,
                  message: localize(
                    'RequiredDependentPropWarning',
                    'Object is missing property {0} required by property {1}.',
                    requiredProp,
                    key
                  ),
                  source: getSchemaSource(schema, originalSchema),
                  schemaUri: getSchemaUri(schema, originalSchema),
                });
              } else {
                validationResult.propertiesValueMatches++;
              }
            }
          } else {
            const propertySchema = asSchema(propertyDep);
            if (propertySchema) {
              const propertyValidationResult = new ValidationResult(isKubernetes);
              validate(node, propertySchema, schema, propertyValidationResult, matchingSchemas, options);
              validationResult.mergePropertyMatch(propertyValidationResult);
              validationResult.mergeEnumValues(propertyValidationResult);
            }
          }
        }
      }
    }

    const propertyNames = asSchema(schema.propertyNames);
    if (propertyNames) {
      for (const f of node.properties) {
        const key = f.keyNode;
        if (key) {
          validate(key, propertyNames, schema, validationResult, NoOpSchemaCollector.instance, options);
        }
      }
    }
  }

  //Alternative comparison is specifically used by the kubernetes/openshift schema but may lead to better results then genericComparison depending on the schema
  // eslint-disable-next-line @typescript-eslint/no-explicit-any
  function alternativeComparison(subValidationResult, bestMatch, subSchema, subMatchingSchemas): any {
    const compareResult = subValidationResult.compareKubernetes(bestMatch.validationResult);
    if (compareResult > 0) {
      // our node is the best matching so far
      bestMatch = {
        schema: subSchema,
        validationResult: subValidationResult,
        matchingSchemas: subMatchingSchemas,
      };
    } else if (compareResult === 0) {
      // there's already a best matching but we are as good
      bestMatch.matchingSchemas.merge(subMatchingSchemas);
      bestMatch.validationResult.mergeEnumValues(subValidationResult);
    }
    return bestMatch;
  }

  //genericComparison tries to find the best matching schema using a generic comparison
  function genericComparison(
    node: ASTNode,
    maxOneMatch,
    subValidationResult: ValidationResult,
    bestMatch: {
      schema: JSONSchema;
      validationResult: ValidationResult;
      matchingSchemas: ISchemaCollector;
    },
    subSchema,
    subMatchingSchemas
  ): {
    schema: JSONSchema;
    validationResult: ValidationResult;
    matchingSchemas: ISchemaCollector;
  } {
    if (!maxOneMatch && !subValidationResult.hasProblems() && !bestMatch.validationResult.hasProblems()) {
      // no errors, both are equally good matches
      bestMatch.matchingSchemas.merge(subMatchingSchemas);
      bestMatch.validationResult.propertiesMatches += subValidationResult.propertiesMatches;
      bestMatch.validationResult.propertiesValueMatches += subValidationResult.propertiesValueMatches;
    } else {
      const compareResult = subValidationResult.compareGeneric(bestMatch.validationResult);
      if (
        compareResult > 0 ||
        (compareResult === 0 &&
          maxOneMatch &&
          bestMatch.schema.type === 'object' &&
          node.type !== 'null' &&
          node.type !== bestMatch.schema.type)
      ) {
        // our node is the best matching so far
        bestMatch = {
          schema: subSchema,
          validationResult: subValidationResult,
          matchingSchemas: subMatchingSchemas,
        };
      } else if (compareResult === 0) {
        // there's already a best matching but we are as good
        bestMatch.matchingSchemas.merge(subMatchingSchemas);
        bestMatch.validationResult.mergeEnumValues(subValidationResult);
        bestMatch.validationResult.mergeWarningGeneric(subValidationResult, [
          ProblemType.missingRequiredPropWarning,
          ProblemType.typeMismatchWarning,
          ProblemType.constWarning,
        ]);
      }
    }
    return bestMatch;
  }

  function pushProblemToValidationResultAndSchema(
    schema: JSONSchema,
    validationResult: ValidationResult,
    problem: IProblem
  ): void {
    validationResult.problems.push(problem);
    (<JSONSchemaWithProblems>schema).problems = (<JSONSchemaWithProblems>schema).problems || [];
    pushIfNotExist((<JSONSchemaWithProblems>schema).problems, problem, (val, index, arr) => {
      return arr.some((i) => isArrayEqual(i.problemArgs, val.problemArgs));
    });
  }
}

function getSchemaSource(schema: JSONSchema, originalSchema: JSONSchema): string | undefined {
  if (schema) {
    let label: string;
    if (schema.title) {
      label = schema.title;
    } else if (schema.closestTitle) {
      label = schema.closestTitle;
    } else if (originalSchema.closestTitle) {
      label = originalSchema.closestTitle;
    } else {
      const uriString = schema.url ?? originalSchema.url;
      if (uriString) {
        const url = URI.parse(uriString);
        if (url.scheme === 'file') {
          // label = url.fsPath; //don't want to show full path
          label = path.basename(url.fsPath);
        } else {
          label = url.toString();
        }
      }
    }
    if (label) {
      return `${YAML_SCHEMA_PREFIX}${label}`;
    }
  }

  return YAML_SOURCE;
}

function getSchemaUri(schema: JSONSchema, originalSchema: JSONSchema): string[] {
  const uriString = schema.url ?? originalSchema.url;
  return uriString ? [uriString] : [];
}

function getWarningMessage(problemType: ProblemType, args: string[]): string {
  return localize(problemType, ProblemTypeMessages[problemType], args.join(' | '));
}<|MERGE_RESOLUTION|>--- conflicted
+++ resolved
@@ -26,14 +26,12 @@
 import { isArrayEqual } from '../utils/arrUtils';
 import { Node, Pair } from 'yaml';
 import { safeCreateUnicodeRegExp } from '../utils/strings';
-<<<<<<< HEAD
+import { FilePatternAssociation } from '../services/yamlSchemaService';
+
 // jigx custom
 import * as path from 'path';
 import { prepareInlineCompletion } from '../utils/jigx/prepareInlineCompletion';
 // end
-=======
-import { FilePatternAssociation } from '../services/yamlSchemaService';
->>>>>>> b4d5225a
 
 const localize = nls.loadMessageBundle();
 
@@ -828,12 +826,9 @@
       const subMatchingSchemas = matchingSchemas.newSub();
 
       validate(node, subSchema, originalSchema, subValidationResult, subMatchingSchemas, options);
-<<<<<<< HEAD
       // jigx custom: don't want to put `if schema` into regular valid schemas
       // matchingSchemas.merge(subMatchingSchemas);
       // end
-=======
-      matchingSchemas.merge(subMatchingSchemas);
 
       const { filePatternAssociation } = subSchema;
       if (filePatternAssociation) {
@@ -853,7 +848,6 @@
         }
       }
 
->>>>>>> b4d5225a
       if (!subValidationResult.hasProblems()) {
         if (thenSchema) {
           testBranch(thenSchema, originalSchema);
