--- conflicted
+++ resolved
@@ -616,14 +616,12 @@
     return;
   }
 
-<<<<<<< HEAD
-  (<JSONSchemaWithProblems>schema).problems = undefined; //clear previous problems
-=======
   // schema should be an Object
   if (typeof schema !== 'object') {
     return;
   }
->>>>>>> 95431539
+
+  (<JSONSchemaWithProblems>schema).problems = undefined; //clear previous problems
 
   if (!schema.url) {
     schema.url = originalSchema.url;
