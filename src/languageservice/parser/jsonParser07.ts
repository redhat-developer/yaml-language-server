/*---------------------------------------------------------------------------------------------
 *  Copyright (c) Red Hat, Inc. All rights reserved.
 *  Copyright (c) Microsoft Corporation. All rights reserved.
 *  Licensed under the MIT License. See License.txt in the project root for license information.
 *--------------------------------------------------------------------------------------------*/

import { JSONSchema, JSONSchemaRef } from '../jsonSchema';
import { isNumber, equals, isString, isDefined, isBoolean, isIterable, pushIfNotExist } from '../utils/objects';
import { getSchemaTypeName } from '../utils/schemaUtils';
import {
  ASTNode,
  ObjectASTNode,
  ArrayASTNode,
  BooleanASTNode,
  NumberASTNode,
  StringASTNode,
  NullASTNode,
  PropertyASTNode,
  YamlNode,
} from '../jsonASTTypes';
import { ErrorCode } from 'vscode-json-languageservice';
import * as nls from 'vscode-nls';
import { URI } from 'vscode-uri';
import { Diagnostic, DiagnosticSeverity, Range } from 'vscode-languageserver-types';
import { TextDocument } from 'vscode-languageserver-textdocument';
import { isArrayEqual } from '../utils/arrUtils';
import { Node, Pair } from 'yaml';
import { safeCreateUnicodeRegExp } from '../utils/strings';
import { FilePatternAssociation } from '../services/yamlSchemaService';
import { floatSafeRemainder } from '../utils/math';

// jigx custom
import * as path from 'path';
import { prepareInlineCompletion } from '../utils/jigx/prepareInlineCompletion';
// end

const localize = nls.loadMessageBundle();
const MSG_PROPERTY_NOT_ALLOWED = 'Property {0} is not allowed.';

export interface IRange {
  offset: number;
  length: number;
}

export const formats = {
  'color-hex': {
    errorMessage: localize('colorHexFormatWarning', 'Invalid color format. Use #RGB, #RGBA, #RRGGBB or #RRGGBBAA.'),
    pattern: /^#([0-9A-Fa-f]{3,4}|([0-9A-Fa-f]{2}){3,4})$/,
  },
  'date-time': {
    errorMessage: localize('dateTimeFormatWarning', 'String is not a RFC3339 date-time.'),
    pattern:
      /^(\d{4})-(0[1-9]|1[0-2])-(0[1-9]|[12][0-9]|3[01])T([01][0-9]|2[0-3]):([0-5][0-9]):([0-5][0-9]|60)(\.[0-9]+)?(Z|(\+|-)([01][0-9]|2[0-3]):([0-5][0-9]))$/i,
  },
  date: {
    errorMessage: localize('dateFormatWarning', 'String is not a RFC3339 date.'),
    pattern: /^(\d{4})-(0[1-9]|1[0-2])-(0[1-9]|[12][0-9]|3[01])$/i,
  },
  time: {
    errorMessage: localize('timeFormatWarning', 'String is not a RFC3339 time.'),
    pattern: /^([01][0-9]|2[0-3]):([0-5][0-9]):([0-5][0-9]|60)(\.[0-9]+)?(Z|(\+|-)([01][0-9]|2[0-3]):([0-5][0-9]))$/i,
  },
  email: {
    errorMessage: localize('emailFormatWarning', 'String is not an e-mail address.'),
    pattern:
      /^(([^<>()[\]\\.,;:\s@"]+(\.[^<>()[\]\\.,;:\s@"]+)*)|(".+"))@((\[[0-9]{1,3}\.[0-9]{1,3}\.[0-9]{1,3}\.[0-9]{1,3}])|(([a-zA-Z\-0-9]+\.)+[a-zA-Z]{2,}))$/,
  },
  ipv4: {
    errorMessage: localize('ipv4FormatWarning', 'String does not match IPv4 format.'),
    pattern: /^((25[0-5]|(2[0-4]|1\d|[1-9]|)\d)\.?\b){4}$/,
  },
  ipv6: {
    errorMessage: localize('ipv6FormatWarning', 'String does not match IPv6 format.'),
    pattern: /^([0-9a-f]|:){1,4}(:([0-9a-f]{0,4})*){1,7}$/i,
  },
};

export const YAML_SOURCE = 'YAML';
const YAML_SCHEMA_PREFIX = 'yaml-schema: ';

export enum ProblemType {
  missingRequiredPropWarning = 'missingRequiredPropWarning',
  typeMismatchWarning = 'typeMismatchWarning',
  constWarning = 'constWarning',
}

export const ProblemTypeMessages: Record<ProblemType, string> = {
  [ProblemType.missingRequiredPropWarning]: 'Missing property "{0}".',
  [ProblemType.typeMismatchWarning]: 'Incorrect type. Expected "{0}".',
  [ProblemType.constWarning]: 'Value must be {0}.',
};
export interface IProblem {
  location: IRange;
  severity: DiagnosticSeverity;
  code?: ErrorCode;
  message: string;
  source?: string;
  problemType?: ProblemType;
  problemArgs?: string[];
  schemaUri?: string[];
  data?: Record<string, unknown>;
}

export interface JSONSchemaWithProblems extends JSONSchema {
  problems: IProblem[];
}

export abstract class ASTNodeImpl {
  public abstract readonly type: 'object' | 'property' | 'array' | 'number' | 'boolean' | 'null' | 'string';

  public offset: number;
  public length: number;
  public readonly parent: ASTNode;
  public location: string;
  readonly internalNode: YamlNode;

  constructor(parent: ASTNode, internalNode: YamlNode, offset: number, length?: number) {
    this.offset = offset;
    this.length = length;
    this.parent = parent;
    this.internalNode = internalNode;
  }

  public getNodeFromOffsetEndInclusive(offset: number): ASTNode {
    const collector = [];
    const findNode = (node: ASTNode | ASTNodeImpl): ASTNode | ASTNodeImpl => {
      if (offset >= node.offset && offset <= node.offset + node.length) {
        const children = node.children;
        for (let i = 0; i < children.length && children[i].offset <= offset; i++) {
          const item = findNode(children[i]);
          if (item) {
            collector.push(item);
          }
        }
        return node;
      }
      return null;
    };
    const foundNode = findNode(this);
    let currMinDist = Number.MAX_VALUE;
    let currMinNode = null;
    for (const currNode of collector) {
      const minDist = currNode.length + currNode.offset - offset + (offset - currNode.offset);
      if (minDist < currMinDist) {
        currMinNode = currNode;
        currMinDist = minDist;
      }
    }
    return currMinNode || foundNode;
  }

  public get children(): ASTNode[] {
    return [];
  }

  public toString(): string {
    return (
      'type: ' +
      this.type +
      ' (' +
      this.offset +
      '/' +
      this.length +
      ')' +
      (this.parent ? ' parent: {' + this.parent.toString() + '}' : '')
    );
  }
}

export class NullASTNodeImpl extends ASTNodeImpl implements NullASTNode {
  public type: 'null' = 'null' as const;
  public value = null;
  constructor(parent: ASTNode, internalNode: Node, offset: number, length?: number) {
    super(parent, internalNode, offset, length);
  }
}

export class BooleanASTNodeImpl extends ASTNodeImpl implements BooleanASTNode {
  public type: 'boolean' = 'boolean' as const;
  public value: boolean;
  public source: string;

  constructor(parent: ASTNode, internalNode: Node, boolValue: boolean, boolSource: string, offset: number, length?: number) {
    super(parent, internalNode, offset, length);
    this.value = boolValue;
    this.source = boolSource;
  }
}

export class ArrayASTNodeImpl extends ASTNodeImpl implements ArrayASTNode {
  public type: 'array' = 'array' as const;
  public items: ASTNode[];

  constructor(parent: ASTNode, internalNode: Node, offset: number, length?: number) {
    super(parent, internalNode, offset, length);
    this.items = [];
  }

  public get children(): ASTNode[] {
    return this.items;
  }
}

export class NumberASTNodeImpl extends ASTNodeImpl implements NumberASTNode {
  public type: 'number' = 'number' as const;
  public isInteger: boolean;
  public value: number;

  constructor(parent: ASTNode, internalNode: Node, offset: number, length?: number) {
    super(parent, internalNode, offset, length);
    this.isInteger = true;
    this.value = Number.NaN;
  }
}

export class StringASTNodeImpl extends ASTNodeImpl implements StringASTNode {
  public type: 'string' = 'string' as const;
  public value: string;

  constructor(parent: ASTNode, internalNode: Node, offset: number, length?: number) {
    super(parent, internalNode, offset, length);
    this.value = '';
  }
}

export class PropertyASTNodeImpl extends ASTNodeImpl implements PropertyASTNode {
  public type: 'property' = 'property' as const;
  public keyNode: StringASTNode;
  public valueNode: ASTNode;
  public colonOffset: number;

  constructor(parent: ObjectASTNode, internalNode: Pair, offset: number, length?: number) {
    super(parent, internalNode, offset, length);
    this.colonOffset = -1;
  }

  public get children(): ASTNode[] {
    return this.valueNode ? [this.keyNode, this.valueNode] : [this.keyNode];
  }
}

export class ObjectASTNodeImpl extends ASTNodeImpl implements ObjectASTNode {
  public type: 'object' = 'object' as const;
  public properties: PropertyASTNode[];

  constructor(parent: ASTNode, internalNode: Node, offset: number, length?: number) {
    super(parent, internalNode, offset, length);

    this.properties = [];
  }

  public get children(): ASTNode[] {
    return this.properties;
  }
}

export function asSchema(schema: JSONSchemaRef): JSONSchema | undefined {
  if (schema === undefined) {
    return undefined;
  }

  if (isBoolean(schema)) {
    return schema ? {} : { not: {} };
  }

  if (typeof schema !== 'object') {
    // we need to report this case as JSONSchemaRef MUST be an Object or Boolean
    console.warn(`Wrong schema: ${JSON.stringify(schema)}, it MUST be an Object or Boolean`);
    schema = {
      type: schema,
    };
  }
  return schema;
}

export interface JSONDocumentConfig {
  collectComments?: boolean;
}

export interface IApplicableSchema {
  node: ASTNode;
  inverted?: boolean;
  schema: JSONSchema;
}

export enum EnumMatch {
  Key,
  Enum,
}

export interface ISchemaCollector {
  schemas: IApplicableSchema[];
  add(schema: IApplicableSchema): void;
  merge(other: ISchemaCollector): void;
  include(node: ASTNode): boolean;
  newSub(): ISchemaCollector;
}

class SchemaCollector implements ISchemaCollector {
  schemas: IApplicableSchema[] = [];
  constructor(
    private focusOffset = -1,
    private exclude: ASTNode = null
  ) {}
  add(schema: IApplicableSchema): void {
    this.schemas.push(schema);
  }
  merge(other: ISchemaCollector): void {
    this.schemas.push(...other.schemas);
  }
  include(node: ASTNode): boolean {
    return (this.focusOffset === -1 || contains(node, this.focusOffset)) && node !== this.exclude;
  }
  newSub(): ISchemaCollector {
    return new SchemaCollector(-1, this.exclude);
  }
}

class NoOpSchemaCollector implements ISchemaCollector {
  private constructor() {
    // ignore
  }
  // eslint-disable-next-line @typescript-eslint/no-explicit-any
  get schemas(): any[] {
    return [];
  }
  // eslint-disable-next-line @typescript-eslint/no-unused-vars
  add(schema: IApplicableSchema): void {
    // ignore
  }
  // eslint-disable-next-line @typescript-eslint/no-unused-vars
  merge(other: ISchemaCollector): void {
    // ignore
  }
  // eslint-disable-next-line @typescript-eslint/no-unused-vars
  include(node: ASTNode): boolean {
    return true;
  }
  newSub(): ISchemaCollector {
    return this;
  }

  static instance = new NoOpSchemaCollector();
}

export class ValidationResult {
  public problems: IProblem[];

  public propertiesMatches: number;
  public propertiesValueMatches: number;
  public primaryValueMatches: number;
  public enumValueMatch: boolean;
  // eslint-disable-next-line @typescript-eslint/no-explicit-any
  public enumValues: any[];

  constructor(isKubernetes: boolean) {
    this.problems = [];
    this.propertiesMatches = 0;
    this.propertiesValueMatches = 0;
    this.primaryValueMatches = 0;
    this.enumValueMatch = false;
    if (isKubernetes) {
      this.enumValues = [];
    } else {
      this.enumValues = null;
    }
  }

  public hasProblems(): boolean {
    return !!this.problems.length;
  }

  public mergeAll(validationResults: ValidationResult[]): void {
    for (const validationResult of validationResults) {
      this.merge(validationResult);
    }
  }

  public merge(validationResult: ValidationResult): void {
    this.problems = this.problems.concat(validationResult.problems);
  }

  public mergeEnumValues(validationResult: ValidationResult): void {
    if (!this.enumValueMatch && !validationResult.enumValueMatch && this.enumValues && validationResult.enumValues) {
      this.enumValues = this.enumValues.concat(validationResult.enumValues);
      for (const error of this.problems) {
        if (error.code === ErrorCode.EnumValueMismatch) {
          error.message = localize(
            'enumWarning',
            'Value is not accepted. Valid values: {0}.',
            [...new Set(this.enumValues)]
              .map((v) => {
                return JSON.stringify(v);
              })
              .join(', ')
          );
        }
      }
    }
  }

  /**
   * Merge multiple warnings with same problemType together
   * @param subValidationResult another possible result
   */
  public mergeWarningGeneric(subValidationResult: ValidationResult, problemTypesToMerge: ProblemType[]): void {
    if (this.problems?.length) {
      for (const problemType of problemTypesToMerge) {
        const bestResults = this.problems.filter((p) => p.problemType === problemType);
        for (const bestResult of bestResults) {
          const mergingResult = subValidationResult.problems?.find(
            (p) =>
              p.problemType === problemType &&
              bestResult.location.offset === p.location.offset &&
              (problemType !== ProblemType.missingRequiredPropWarning || isArrayEqual(p.problemArgs, bestResult.problemArgs)) // missingProp is merged only with same problemArg
          );
          if (mergingResult) {
            if (mergingResult.problemArgs?.length) {
              mergingResult.problemArgs
                .filter((p) => !bestResult.problemArgs.includes(p))
                .forEach((p) => bestResult.problemArgs.push(p));
              bestResult.message = getWarningMessage(bestResult.problemType, bestResult.problemArgs);
            }
            this.mergeSources(mergingResult, bestResult);
          }
        }
      }
    }
  }

  public mergePropertyMatch(propertyValidationResult: ValidationResult): void {
    this.merge(propertyValidationResult);
    this.propertiesMatches++;
    if (
      propertyValidationResult.enumValueMatch ||
      (!propertyValidationResult.hasProblems() && propertyValidationResult.propertiesMatches)
    ) {
      this.propertiesValueMatches++;
    }
    if (propertyValidationResult.enumValueMatch && propertyValidationResult.enumValues) {
      this.primaryValueMatches++;
    }
  }

  private mergeSources(mergingResult: IProblem, bestResult: IProblem): void {
    const mergingSource = mergingResult.source.replace(YAML_SCHEMA_PREFIX, '');
    if (!bestResult.source.includes(mergingSource)) {
      bestResult.source = bestResult.source + ' | ' + mergingSource;
    }
    if (!bestResult.schemaUri.includes(mergingResult.schemaUri[0])) {
      bestResult.schemaUri = bestResult.schemaUri.concat(mergingResult.schemaUri);
    }
  }

  public compareGeneric(other: ValidationResult): number {
    const hasProblems = this.hasProblems();
    if (hasProblems !== other.hasProblems()) {
      return hasProblems ? -1 : 1;
    }
    if (this.enumValueMatch !== other.enumValueMatch) {
      return other.enumValueMatch ? -1 : 1;
    }
    if (this.propertiesValueMatches !== other.propertiesValueMatches) {
      return this.propertiesValueMatches - other.propertiesValueMatches;
    }
    if (this.primaryValueMatches !== other.primaryValueMatches) {
      return this.primaryValueMatches - other.primaryValueMatches;
    }
    return this.propertiesMatches - other.propertiesMatches;
  }

  public compareKubernetes(other: ValidationResult): number {
    const hasProblems = this.hasProblems();
    if (this.propertiesMatches !== other.propertiesMatches) {
      return this.propertiesMatches - other.propertiesMatches;
    }
    if (this.enumValueMatch !== other.enumValueMatch) {
      return other.enumValueMatch ? -1 : 1;
    }
    if (this.primaryValueMatches !== other.primaryValueMatches) {
      return this.primaryValueMatches - other.primaryValueMatches;
    }
    if (this.propertiesValueMatches !== other.propertiesValueMatches) {
      return this.propertiesValueMatches - other.propertiesValueMatches;
    }
    if (hasProblems !== other.hasProblems()) {
      return hasProblems ? -1 : 1;
    }
    return this.propertiesMatches - other.propertiesMatches;
  }
}

export function newJSONDocument(root: ASTNode, diagnostics: Diagnostic[] = []): JSONDocument {
  return new JSONDocument(root, diagnostics, []);
}

// eslint-disable-next-line @typescript-eslint/no-explicit-any
export function getNodeValue(node: ASTNode): any {
  switch (node.type) {
    case 'array':
      return node.children.map(getNodeValue);
    case 'object': {
      const obj = Object.create(null);
      for (let _i = 0, _a = node.children; _i < _a.length; _i++) {
        const prop = _a[_i];
        const valueNode = prop.children[1];
        if (valueNode) {
          obj[prop.children[0].value as string] = getNodeValue(valueNode);
        }
      }
      return obj;
    }
    case 'null':
    case 'string':
    case 'number':
      return node.value;
    case 'boolean':
      return node.source;
    default:
      return undefined;
  }
}

export function contains(node: ASTNode, offset: number, includeRightBound = false): boolean {
  return (
    (offset >= node.offset && offset <= node.offset + node.length) || (includeRightBound && offset === node.offset + node.length)
  );
}

export function findNodeAtOffset(node: ASTNode, offset: number, includeRightBound: boolean): ASTNode {
  if (includeRightBound === void 0) {
    includeRightBound = false;
  }
  if (contains(node, offset, includeRightBound)) {
    const children = node.children;
    if (Array.isArray(children)) {
      for (let i = 0; i < children.length && children[i].offset <= offset; i++) {
        const item = findNodeAtOffset(children[i], offset, includeRightBound);
        if (item) {
          return item;
        }
      }
    }
    return node;
  }
  return undefined;
}

interface IValidationMatch {
  schema: JSONSchema;
  validationResult: ValidationResult;
  matchingSchemas: ISchemaCollector;
}

export class JSONDocument {
  public isKubernetes: boolean;
  public disableAdditionalProperties: boolean;
  public uri: string;

  constructor(
    public readonly root: ASTNode,
    public readonly syntaxErrors: Diagnostic[] = [],
    public readonly comments: Range[] = []
  ) {}

  public getNodeFromOffset(offset: number, includeRightBound = false): ASTNode | undefined {
    if (this.root) {
      return findNodeAtOffset(this.root, offset, includeRightBound);
    }
    return undefined;
  }

  public getNodeFromOffsetEndInclusive(offset: number): ASTNode {
    return this.root && this.root.getNodeFromOffsetEndInclusive(offset);
  }

  public visit(visitor: (node: ASTNode) => boolean): void {
    if (this.root) {
      const doVisit = (node: ASTNode): boolean => {
        let ctn = visitor(node);
        const children = node.children;
        if (Array.isArray(children)) {
          for (let i = 0; i < children.length && ctn; i++) {
            ctn = doVisit(children[i]);
          }
        }
        return ctn;
      };
      doVisit(this.root);
    }
  }

  public validate(textDocument: TextDocument, schema: JSONSchema): Diagnostic[] {
    if (this.root && schema) {
      const validationResult = new ValidationResult(this.isKubernetes);
      validate(this.root, schema, schema, validationResult, NoOpSchemaCollector.instance, {
        isKubernetes: this.isKubernetes,
        disableAdditionalProperties: this.disableAdditionalProperties,
        uri: this.uri,
      });
      return validationResult.problems.map((p) => {
        const range = Range.create(
          textDocument.positionAt(p.location.offset),
          textDocument.positionAt(p.location.offset + p.location.length)
        );
        const diagnostic: Diagnostic = Diagnostic.create(
          range,
          p.message,
          p.severity,
          p.code ? p.code : ErrorCode.Undefined,
          p.source
        );
        diagnostic.data = { schemaUri: p.schemaUri, ...p.data };
        return diagnostic;
      });
    }
    return null;
  }

  /**
   * This method returns the list of applicable schemas
   *
   * currently used @param didCallFromAutoComplete flag to differentiate the method call, when it is from auto complete
   * then user still types something and skip the validation for timebeing untill completed.
   * On https://github.com/redhat-developer/yaml-language-server/pull/719 the auto completes need to populate the list of enum string which matches to the enum
   * and on https://github.com/redhat-developer/vscode-yaml/issues/803 the validation should throw the error based on the enum string.
   *
   * @param schema schema
   * @param focusOffset  offsetValue
   * @param exclude excluded Node
   * @param didCallFromAutoComplete true if method called from AutoComplete
   * @returns array of applicable schemas
   */
  public getMatchingSchemas(
    schema: JSONSchema,
    focusOffset = -1,
    exclude: ASTNode = null,
    didCallFromAutoComplete?: boolean
  ): IApplicableSchema[] {
    const matchingSchemas = new SchemaCollector(focusOffset, exclude);
    if (this.root && schema) {
      validate(this.root, schema, schema, new ValidationResult(this.isKubernetes), matchingSchemas, {
        isKubernetes: this.isKubernetes,
        disableAdditionalProperties: this.disableAdditionalProperties,
        uri: this.uri,
        callFromAutoComplete: didCallFromAutoComplete,
      });
    }
    return matchingSchemas.schemas;
  }
}
interface Options {
  isKubernetes: boolean;
  disableAdditionalProperties: boolean;
  uri: string;
  callFromAutoComplete?: boolean;
}
function validate(
  node: ASTNode,
  schema: JSONSchema,
  originalSchema: JSONSchema,
  validationResult: ValidationResult,
  matchingSchemas: ISchemaCollector,
  options: Options
  // eslint-disable-next-line @typescript-eslint/no-explicit-any
): any {
  const { isKubernetes, callFromAutoComplete } = options;
  if (!node) {
    return;
  }

  // schema should be an Object
  if (typeof schema !== 'object') {
    return;
  }

  (<JSONSchemaWithProblems>schema).problems = undefined; //clear previous problems

  if (!schema.url) {
    schema.url = originalSchema.url;
  }

  schema.closestTitle = schema.title || originalSchema.closestTitle;

  switch (node.type) {
    case 'object':
      _validateObjectNode(node, schema, validationResult, matchingSchemas);
      break;
    case 'array':
      _validateArrayNode(node, schema, validationResult, matchingSchemas);
      break;
    case 'string':
      _validateStringNode(node, schema, validationResult);
      break;
    case 'number':
      _validateNumberNode(node, schema, validationResult);
      break;
    case 'property':
      return validate(node.valueNode, schema, schema, validationResult, matchingSchemas, options);
  }
  _validateNode();

  matchingSchemas.add({ node: node, schema: schema });

  function _validateNode(): void {
    function isExpression(type: string): boolean {
      return (
        type === 'object' && node.type === 'string' && node.value.startsWith('=') && getSchemaTypeName(schema) === 'Expression'
      );
    }

    function matchesType(type: string): boolean {
      // expression customization
      if (isExpression(type)) {
        return true;
      }
      return node.type === type || (type === 'integer' && node.type === 'number' && node.isInteger);
    }

    if (Array.isArray(schema.type)) {
      if (!schema.type.some(matchesType)) {
        validationResult.problems.push({
          location: { offset: node.offset, length: node.length },
          severity: DiagnosticSeverity.Warning,
          message:
            schema.errorMessage ||
            localize('typeArrayMismatchWarning', 'Incorrect type. Expected one of {0}.', (<string[]>schema.type).join(', ')),
          source: getSchemaSource(schema, originalSchema),
          schemaUri: getSchemaUri(schema, originalSchema),
        });
      }
    } else if (schema.type) {
      if (!matchesType(schema.type)) {
        //get more specific name than just object
        const schemaType = schema.type === 'object' ? getSchemaTypeName(schema) : schema.type;
        validationResult.problems.push({
          location: { offset: node.offset, length: node.length },
          severity: DiagnosticSeverity.Warning,
          message: schema.errorMessage || getWarningMessage(ProblemType.typeMismatchWarning, [schemaType]),
          source: getSchemaSource(schema, originalSchema),
          schemaUri: getSchemaUri(schema, originalSchema),
          problemType: ProblemType.typeMismatchWarning,
          problemArgs: [schemaType],
        });
      }
    }
    if (Array.isArray(schema.allOf)) {
      for (const subSchemaRef of schema.allOf) {
        validate(node, asSchema(subSchemaRef), schema, validationResult, matchingSchemas, options);
      }
    }
    const notSchema = asSchema(schema.not);
    if (notSchema) {
      const subValidationResult = new ValidationResult(isKubernetes);
      const subMatchingSchemas = matchingSchemas.newSub();
      validate(node, notSchema, schema, subValidationResult, subMatchingSchemas, options);
      if (!subValidationResult.hasProblems()) {
        validationResult.problems.push({
          location: { offset: node.offset, length: node.length },
          severity: DiagnosticSeverity.Warning,
          message: notSchema.errorMessage || localize('notSchemaWarning', 'Matches a schema that is not allowed.'),
          source: getSchemaSource(schema, originalSchema),
          schemaUri: getSchemaUri(schema, originalSchema),
        });
      }
      for (const ms of subMatchingSchemas.schemas) {
        ms.inverted = !ms.inverted;
        matchingSchemas.add(ms);
      }
    }

    const testAlternatives = (alternatives: JSONSchemaRef[], maxOneMatch: boolean): number => {
      const matches = [];
      const subMatches = [];
      const noPropertyMatches = [];
      // remember the best match that is used for error messages
      let bestMatch: {
        schema: JSONSchema;
        validationResult: ValidationResult;
        matchingSchemas: ISchemaCollector;
      } = null;

      let alternativesFiltered = alternatives;
      // jigx custom: remove subSchemas if the mustMatchProps (`type`, `provider`) is different
      // another idea is to add some attribute to schema, so type will have `mustMatch` attribute - this could work in general not only for jigx
      const mustMatchProps = ['type', 'provider'];
      const mustMatchSchemas: JSONSchema[] = [];
      const validationData: Record<(typeof mustMatchProps)[number], { node: IRange; values: string[] }> = {};
      for (const mustMatch of mustMatchProps) {
        const mustMatchYamlProp = node.children.find(
          (ch): ch is PropertyASTNode => ch.type === 'property' && ch.keyNode.value === mustMatch // && ch.valueNode.value !== null
        );
        // must match property is not in yaml, so continue as usual
        if (!mustMatchYamlProp) {
          continue;
        }

        // take only subSchemas that have the same mustMatch property in yaml and in schema
        alternativesFiltered = alternatives.filter((subSchemaRef) => {
          const subSchema = asSchema(subSchemaRef);

          const typeSchemaProp = subSchema.properties?.[mustMatch];

          if (typeof typeSchemaProp !== 'object') {
            // jig.list has anyOf in the root, so no `type` prop directly in that schema, so jig.list will be excluded in the next iteration
            return true;
          }
          const subValidationResult = new ValidationResult(isKubernetes);
          const subMatchingSchemas = matchingSchemas.newSub();
          validate(mustMatchYamlProp, typeSchemaProp, subSchema, subValidationResult, subMatchingSchemas, options);
          if (
            !subValidationResult.hasProblems() ||
            // allows some of the other errors like: patterns validations
            subValidationResult.enumValueMatch
            // note that there was a special hack for type: `provider: { anyOf: [{enum: ['pr1', 'pr2']}, {type: 'string', title: 'expression'}] }`
            // seems that we don't need it anymore, caused more troubles
            // check previous commits for more details
          ) {
            // we have enum/const match on mustMatch prop
            // so we want to use this schema forcely in genericComparison mechanism
            if (subValidationResult.enumValueMatch && subValidationResult.enumValues?.length) {
              mustMatchSchemas.push(subSchema);
            }
            return true;
          }
          if (!validationData[mustMatch]) {
            validationData[mustMatch] = { node: mustMatchYamlProp.valueNode, values: [] };
          }
          if (subValidationResult.enumValues?.length) {
            validationData[mustMatch].values.push(...subValidationResult.enumValues);
          }
          return false;
        });

        // if no match, just return
        // example is jig.list with anyOf in the root... so types are in anyOf[0]
        if (!alternativesFiltered.length) {
          const data = validationData[mustMatch];
          // const values = [...new Set(data.values)];
          validationResult.problems.push({
            location: { offset: data.node.offset, length: data.node.length },
            severity: DiagnosticSeverity.Warning,
            code: ErrorCode.EnumValueMismatch,
            problemType: ProblemType.constWarning,
            message: 'Must match property: `' + mustMatch + '`', // with values: ' + values.map((value) => '`' + value + '`').join(', '),
            source: getSchemaSource(schema, originalSchema),
            schemaUri: getSchemaUri(schema, originalSchema),
            // data: { values }, // not reliable problem with `list: anyOf: []`
          });
          validationResult.enumValueMatch = false;
          // if there is no match in schemas, return all alternatives so the hover can display all possibilities
          break;
        }
        // don't need to check other mustMatchProps (`type` => `provider`)
        break;
      }

      // if there is no match in schemas, return all alternatives so the hover can display all possibilities
      alternatives = alternativesFiltered.length ? alternativesFiltered : alternatives;
      // end jigx custom

      for (const subSchemaRef of alternatives) {
        /* jigx custom: creating new instance of schema doesn't make much sense
         * it loosing some props that are set inside validate
         * hoverDetail is missing `url` by this
         * so let's revert this back to previous functionality in jigx branch.
        const subSchema = { ...asSchema(subSchemaRef) };
        */
        const subSchema = asSchema(subSchemaRef);
        const subValidationResult = new ValidationResult(isKubernetes);
        const subMatchingSchemas = matchingSchemas.newSub();
        validate(node, subSchema, schema, subValidationResult, subMatchingSchemas, options);
        if (!subValidationResult.hasProblems() || callFromAutoComplete) {
          matches.push(subSchema);
          subMatches.push(subSchema);
          if (subValidationResult.propertiesMatches === 0) {
            noPropertyMatches.push(subSchema);
          }
          if (subSchema.format) {
            subMatches.pop();
          }
        }
        if (!bestMatch) {
          bestMatch = {
            schema: subSchema,
            validationResult: subValidationResult,
            matchingSchemas: subMatchingSchemas,
          };
        } else if (isKubernetes) {
          bestMatch = alternativeComparison(subValidationResult, bestMatch, subSchema, subMatchingSchemas);
        } else {
          bestMatch = genericComparisonJigx(
            node,
            maxOneMatch,
            subValidationResult,
            bestMatch,
            subSchema,
            subMatchingSchemas,
            mustMatchSchemas
          );
          // bestMatch = genericComparison(node, maxOneMatch, subValidationResult, bestMatch, subSchema, subMatchingSchemas);
        }
      }

      if (subMatches.length > 1 && (subMatches.length > 1 || noPropertyMatches.length === 0) && maxOneMatch) {
        validationResult.problems.push({
          location: { offset: node.offset, length: 1 },
          severity: DiagnosticSeverity.Warning,
          message: localize('oneOfWarning', 'Matches multiple schemas when only one must validate.'),
          source: getSchemaSource(schema, originalSchema),
          schemaUri: getSchemaUri(schema, originalSchema),
        });
      }
      if (bestMatch !== null) {
        validationResult.merge(bestMatch.validationResult);
        validationResult.propertiesMatches += bestMatch.validationResult.propertiesMatches;
        validationResult.propertiesValueMatches += bestMatch.validationResult.propertiesValueMatches;
        validationResult.enumValueMatch = validationResult.enumValueMatch || bestMatch.validationResult.enumValueMatch;
        if (bestMatch.validationResult.enumValues?.length) {
          validationResult.enumValues = (validationResult.enumValues || []).concat(bestMatch.validationResult.enumValues);
        }
        matchingSchemas.merge(bestMatch.matchingSchemas);
      }
      return matches.length;
    };
    if (Array.isArray(schema.anyOf)) {
      testAlternatives(schema.anyOf, false);
    }
    if (Array.isArray(schema.oneOf)) {
      testAlternatives(schema.oneOf, true);
    }

    const testBranch = (schema: JSONSchemaRef, originalSchema: JSONSchema): void => {
      const subValidationResult = new ValidationResult(isKubernetes);
      const subMatchingSchemas = matchingSchemas.newSub();

      validate(node, asSchema(schema), originalSchema, subValidationResult, subMatchingSchemas, options);
      // jigx custom: mark schema as condition
      subMatchingSchemas.schemas.forEach((s) => (s.schema.$comment = 'then/else'));
      // end
      validationResult.merge(subValidationResult);
      validationResult.propertiesMatches += subValidationResult.propertiesMatches;
      validationResult.propertiesValueMatches += subValidationResult.propertiesValueMatches;
      matchingSchemas.merge(subMatchingSchemas);
    };

    const testCondition = (
      ifSchema: JSONSchemaRef,
      originalSchema: JSONSchema,
      thenSchema?: JSONSchemaRef,
      elseSchema?: JSONSchemaRef
    ): void => {
      const subSchema = asSchema(ifSchema);
      const subValidationResult = new ValidationResult(isKubernetes);
      const subMatchingSchemas = matchingSchemas.newSub();

      validate(node, subSchema, originalSchema, subValidationResult, subMatchingSchemas, options);
      // jigx custom: don't want to put `if schema` into regular valid schemas
      // matchingSchemas.merge(subMatchingSchemas);
      // end

      const { filePatternAssociation } = subSchema;
      if (filePatternAssociation) {
        const association = new FilePatternAssociation(filePatternAssociation);
        if (!association.matchesPattern(options.uri)) {
          subValidationResult.problems.push({
            location: { offset: node.offset, length: node.length },
            severity: DiagnosticSeverity.Warning,
            message: localize(
              'ifFilePatternAssociation',
              `filePatternAssociation '${filePatternAssociation}' does not match with doc uri '${options.uri}'.`
            ),
            source: getSchemaSource(schema, originalSchema),
            schemaUri: getSchemaUri(schema, originalSchema),
          });
          // don't want to expose the error up to code-completion results
          // validationResult.merge(subValidationResult);
        }
      }

      if (!subValidationResult.hasProblems()) {
        if (thenSchema) {
          testBranch(thenSchema, originalSchema);
        }
      } else if (elseSchema) {
        testBranch(elseSchema, originalSchema);
      }
    };

    const ifSchema = asSchema(schema.if);
    if (ifSchema) {
      testCondition(ifSchema, schema, asSchema(schema.then), asSchema(schema.else));
    }

    if (Array.isArray(schema.enum)) {
      const val = getNodeValue(node);
      let enumValueMatch = false;
      for (const e of schema.enum) {
<<<<<<< HEAD
        if (equals(val, e) || isAutoCompleteEqualMaybe(callFromAutoComplete, node, val, e)) {
=======
        if (val === e || (callFromAutoComplete && isString(val) && isString(e) && val && e.startsWith(val))) {
>>>>>>> 11eff5fb
          enumValueMatch = true;
          break;
        }
      }
      validationResult.enumValues = schema.enum;
      validationResult.enumValueMatch = enumValueMatch;
      if (!enumValueMatch) {
        validationResult.problems.push({
          location: { offset: node.offset, length: node.length },
          severity: DiagnosticSeverity.Warning,
          code: ErrorCode.EnumValueMismatch,
          message:
            schema.errorMessage ||
            localize(
              'enumWarning',
              'Value is not accepted. Valid values: {0}.',
              schema.enum
                .map((v) => {
                  return JSON.stringify(v);
                })
                .join(', ')
            ),
          source: getSchemaSource(schema, originalSchema),
          schemaUri: getSchemaUri(schema, originalSchema),
          data: { values: schema.enum },
        });
      }
    }

    if (isDefined(schema.const)) {
      const val = getNodeValue(node);
      if (!equals(val, schema.const) && !isAutoCompleteEqualMaybe(callFromAutoComplete, node, val, schema.const)) {
        validationResult.problems.push({
          location: { offset: node.offset, length: node.length },
          severity: DiagnosticSeverity.Warning,
          code: ErrorCode.EnumValueMismatch,
          problemType: ProblemType.constWarning,
          message: schema.errorMessage || getWarningMessage(ProblemType.constWarning, [JSON.stringify(schema.const)]),
          source: getSchemaSource(schema, originalSchema),
          schemaUri: getSchemaUri(schema, originalSchema),
          problemArgs: [JSON.stringify(schema.const)],
          data: { values: [schema.const] },
        });
        validationResult.enumValueMatch = false;
      } else {
        validationResult.enumValueMatch = true;
      }
      validationResult.enumValues = [schema.const];
    }

    if (schema.deprecationMessage && node.parent) {
      validationResult.problems.push({
        location: { offset: node.parent.offset, length: node.parent.length },
        severity: DiagnosticSeverity.Warning,
        message: schema.deprecationMessage,
        source: getSchemaSource(schema, originalSchema),
        schemaUri: getSchemaUri(schema, originalSchema),
      });
    }
  }

  function _validateNumberNode(node: NumberASTNode, schema: JSONSchema, validationResult: ValidationResult): void {
    const val = node.value;

    if (isNumber(schema.multipleOf)) {
      if (floatSafeRemainder(val, schema.multipleOf) !== 0) {
        validationResult.problems.push({
          location: { offset: node.offset, length: node.length },
          severity: DiagnosticSeverity.Warning,
          message: localize('multipleOfWarning', 'Value is not divisible by {0}.', schema.multipleOf),
          source: getSchemaSource(schema, originalSchema),
          schemaUri: getSchemaUri(schema, originalSchema),
        });
      }
    }
    function getExclusiveLimit(limit: number | undefined, exclusive: boolean | number | undefined): number | undefined {
      if (isNumber(exclusive)) {
        return exclusive;
      }
      if (isBoolean(exclusive) && exclusive) {
        return limit;
      }
      return undefined;
    }
    function getLimit(limit: number | undefined, exclusive: boolean | number | undefined): number | undefined {
      if (!isBoolean(exclusive) || !exclusive) {
        return limit;
      }
      return undefined;
    }
    const exclusiveMinimum = getExclusiveLimit(schema.minimum, schema.exclusiveMinimum);
    if (isNumber(exclusiveMinimum) && val <= exclusiveMinimum) {
      validationResult.problems.push({
        location: { offset: node.offset, length: node.length },
        severity: DiagnosticSeverity.Warning,
        message: localize('exclusiveMinimumWarning', 'Value is below the exclusive minimum of {0}.', exclusiveMinimum),
        source: getSchemaSource(schema, originalSchema),
        schemaUri: getSchemaUri(schema, originalSchema),
      });
    }
    const exclusiveMaximum = getExclusiveLimit(schema.maximum, schema.exclusiveMaximum);
    if (isNumber(exclusiveMaximum) && val >= exclusiveMaximum) {
      validationResult.problems.push({
        location: { offset: node.offset, length: node.length },
        severity: DiagnosticSeverity.Warning,
        message: localize('exclusiveMaximumWarning', 'Value is above the exclusive maximum of {0}.', exclusiveMaximum),
        source: getSchemaSource(schema, originalSchema),
        schemaUri: getSchemaUri(schema, originalSchema),
      });
    }
    const minimum = getLimit(schema.minimum, schema.exclusiveMinimum);
    if (isNumber(minimum) && val < minimum) {
      validationResult.problems.push({
        location: { offset: node.offset, length: node.length },
        severity: DiagnosticSeverity.Warning,
        message: localize('minimumWarning', 'Value is below the minimum of {0}.', minimum),
        source: getSchemaSource(schema, originalSchema),
        schemaUri: getSchemaUri(schema, originalSchema),
      });
    }
    const maximum = getLimit(schema.maximum, schema.exclusiveMaximum);
    if (isNumber(maximum) && val > maximum) {
      validationResult.problems.push({
        location: { offset: node.offset, length: node.length },
        severity: DiagnosticSeverity.Warning,
        message: localize('maximumWarning', 'Value is above the maximum of {0}.', maximum),
        source: getSchemaSource(schema, originalSchema),
        schemaUri: getSchemaUri(schema, originalSchema),
      });
    }
  }

  function _validateStringNode(node: StringASTNode, schema: JSONSchema, validationResult: ValidationResult): void {
    if (isNumber(schema.minLength) && node.value.length < schema.minLength) {
      validationResult.problems.push({
        location: { offset: node.offset, length: node.length },
        severity: DiagnosticSeverity.Warning,
        message: localize('minLengthWarning', 'String is shorter than the minimum length of {0}.', schema.minLength),
        source: getSchemaSource(schema, originalSchema),
        schemaUri: getSchemaUri(schema, originalSchema),
      });
    }

    if (isNumber(schema.maxLength) && node.value.length > schema.maxLength) {
      validationResult.problems.push({
        location: { offset: node.offset, length: node.length },
        severity: DiagnosticSeverity.Warning,
        message: localize('maxLengthWarning', 'String is longer than the maximum length of {0}.', schema.maxLength),
        source: getSchemaSource(schema, originalSchema),
        schemaUri: getSchemaUri(schema, originalSchema),
      });
    }

    if (isString(schema.pattern)) {
      const regex = safeCreateUnicodeRegExp(schema.pattern);
      if (!regex.test(node.value)) {
        validationResult.problems.push({
          location: { offset: node.offset, length: node.length },
          severity: DiagnosticSeverity.Warning,
          message:
            schema.patternErrorMessage ||
            schema.errorMessage ||
            localize('patternWarning', 'String does not match the pattern of "{0}".', schema.pattern),
          source: getSchemaSource(schema, originalSchema),
          schemaUri: getSchemaUri(schema, originalSchema),
        });
      }
    }

    if (Array.isArray(schema.patterns)) {
      for (const pattern of schema.patterns) {
        const regex = safeCreateUnicodeRegExp(pattern.pattern);
        if (!regex.test(node.value)) {
          validationResult.problems.push({
            location: { offset: node.offset, length: node.length },
            severity: pattern.severity || DiagnosticSeverity.Warning,
            message:
              pattern.message || localize('patternWarning', 'String does not match the pattern of "{0}".', pattern.pattern),
            source: getSchemaSource(schema, originalSchema),
            schemaUri: getSchemaUri(schema, originalSchema),
          });
        }
      }
    }

    if (schema.format) {
      switch (schema.format) {
        case 'uri':
        case 'uri-reference':
          {
            let errorMessage;
            if (!node.value) {
              errorMessage = localize('uriEmpty', 'URI expected.');
            } else {
              try {
                const uri = URI.parse(node.value);
                if (!uri.scheme && schema.format === 'uri') {
                  errorMessage = localize('uriSchemeMissing', 'URI with a scheme is expected.');
                }
              } catch (e) {
                errorMessage = e.message;
              }
            }
            if (errorMessage) {
              validationResult.problems.push({
                location: { offset: node.offset, length: node.length },
                severity: DiagnosticSeverity.Warning,
                message:
                  schema.patternErrorMessage ||
                  schema.errorMessage ||
                  localize('uriFormatWarning', 'String is not a URI: {0}', errorMessage),
                source: getSchemaSource(schema, originalSchema),
                schemaUri: getSchemaUri(schema, originalSchema),
              });
            }
          }
          break;
        case 'color-hex':
        case 'date-time':
        case 'date':
        case 'time':
        case 'email':
        case 'ipv4':
        case 'ipv6':
          {
            const format = formats[schema.format];
            if (!node.value || !format.pattern.test(node.value)) {
              validationResult.problems.push({
                location: { offset: node.offset, length: node.length },
                severity: DiagnosticSeverity.Warning,
                message: schema.patternErrorMessage || schema.errorMessage || format.errorMessage,
                source: getSchemaSource(schema, originalSchema),
                schemaUri: getSchemaUri(schema, originalSchema),
              });
            }
          }
          break;
        default:
      }
    }
  }
  function _validateArrayNode(
    node: ArrayASTNode,
    schema: JSONSchema,
    validationResult: ValidationResult,
    matchingSchemas: ISchemaCollector
  ): void {
    if (Array.isArray(schema.items)) {
      const subSchemas = schema.items;
      for (let index = 0; index < subSchemas.length; index++) {
        const subSchemaRef = subSchemas[index];
        const subSchema = asSchema(subSchemaRef);
        const itemValidationResult = new ValidationResult(isKubernetes);
        const item = node.items[index];
        if (item) {
          validate(item, subSchema, schema, itemValidationResult, matchingSchemas, options);
          validationResult.mergePropertyMatch(itemValidationResult);
          validationResult.mergeEnumValues(itemValidationResult);
        } else if (node.items.length >= subSchemas.length) {
          validationResult.propertiesValueMatches++;
        }
      }
      if (node.items.length > subSchemas.length) {
        if (typeof schema.additionalItems === 'object') {
          for (let i = subSchemas.length; i < node.items.length; i++) {
            const itemValidationResult = new ValidationResult(isKubernetes);
            // eslint-disable-next-line @typescript-eslint/no-explicit-any
            validate(node.items[i], <any>schema.additionalItems, schema, itemValidationResult, matchingSchemas, options);
            validationResult.mergePropertyMatch(itemValidationResult);
            validationResult.mergeEnumValues(itemValidationResult);
          }
        } else if (schema.additionalItems === false) {
          validationResult.problems.push({
            location: { offset: node.offset, length: node.length },
            severity: DiagnosticSeverity.Warning,
            message: localize(
              'additionalItemsWarning',
              'Array has too many items according to schema. Expected {0} or fewer.',
              subSchemas.length
            ),
            source: getSchemaSource(schema, originalSchema),
            schemaUri: getSchemaUri(schema, originalSchema),
          });
        }
      }
    } else {
      const itemSchema = asSchema(schema.items);
      if (itemSchema) {
        const itemValidationResult = new ValidationResult(isKubernetes);
        node.items.forEach((item) => {
          if (itemSchema.oneOf && itemSchema.oneOf.length === 1) {
            const subSchemaRef = itemSchema.oneOf[0];
            const subSchema = { ...asSchema(subSchemaRef) };
            subSchema.title = schema.title;
            subSchema.closestTitle = schema.closestTitle;
            validate(item, subSchema, schema, itemValidationResult, matchingSchemas, options);
            validationResult.mergePropertyMatch(itemValidationResult);
            validationResult.mergeEnumValues(itemValidationResult);
          } else {
            validate(item, itemSchema, schema, itemValidationResult, matchingSchemas, options);
            validationResult.mergePropertyMatch(itemValidationResult);
            validationResult.mergeEnumValues(itemValidationResult);
          }
        });
      }
    }

    const containsSchema = asSchema(schema.contains);
    if (containsSchema) {
      const doesContain = node.items.some((item) => {
        const itemValidationResult = new ValidationResult(isKubernetes);
        validate(item, containsSchema, schema, itemValidationResult, NoOpSchemaCollector.instance, options);
        return !itemValidationResult.hasProblems();
      });

      if (!doesContain) {
        validationResult.problems.push({
          location: { offset: node.offset, length: node.length },
          severity: DiagnosticSeverity.Warning,
          message: schema.errorMessage || localize('requiredItemMissingWarning', 'Array does not contain required item.'),
          source: getSchemaSource(schema, originalSchema),
          schemaUri: getSchemaUri(schema, originalSchema),
        });
      }
    }

    if (isNumber(schema.minItems) && node.items.length < schema.minItems) {
      validationResult.problems.push({
        location: { offset: node.offset, length: node.length },
        severity: DiagnosticSeverity.Warning,
        message: localize('minItemsWarning', 'Array has too few items. Expected {0} or more.', schema.minItems),
        source: getSchemaSource(schema, originalSchema),
        schemaUri: getSchemaUri(schema, originalSchema),
      });
    }

    if (isNumber(schema.maxItems) && node.items.length > schema.maxItems) {
      validationResult.problems.push({
        location: { offset: node.offset, length: node.length },
        severity: DiagnosticSeverity.Warning,
        message: localize('maxItemsWarning', 'Array has too many items. Expected {0} or fewer.', schema.maxItems),
        source: getSchemaSource(schema, originalSchema),
        schemaUri: getSchemaUri(schema, originalSchema),
      });
    }

    if (schema.uniqueItems === true) {
      const values = getNodeValue(node);
      const duplicates = values.some((value, index) => {
        return index !== values.lastIndexOf(value);
      });
      if (duplicates) {
        validationResult.problems.push({
          location: { offset: node.offset, length: node.length },
          severity: DiagnosticSeverity.Warning,
          message: localize('uniqueItemsWarning', 'Array has duplicate items.'),
          source: getSchemaSource(schema, originalSchema),
          schemaUri: getSchemaUri(schema, originalSchema),
        });
      }
    }
  }

  function _validateObjectNode(
    node: ObjectASTNode,
    schema: JSONSchema,
    validationResult: ValidationResult,
    matchingSchemas: ISchemaCollector
  ): void {
    const seenKeys: { [key: string]: ASTNode } = Object.create(null);
    const unprocessedProperties: string[] = [];
    const unprocessedNodes: PropertyASTNode[] = [...node.properties];

    while (unprocessedNodes.length > 0) {
      const propertyNode = unprocessedNodes.pop();
      const key = propertyNode.keyNode.value;

      //Replace the merge key with the actual values of what the node value points to in seen keys
      if (key === '<<' && propertyNode.valueNode) {
        switch (propertyNode.valueNode.type) {
          case 'object': {
            unprocessedNodes.push(...propertyNode.valueNode['properties']);
            break;
          }
          case 'array': {
            propertyNode.valueNode['items'].forEach((sequenceNode) => {
              if (sequenceNode && isIterable(sequenceNode['properties'])) {
                unprocessedNodes.push(...sequenceNode['properties']);
              }
            });
            break;
          }
          default: {
            break;
          }
        }
      } else {
        seenKeys[key] = propertyNode.valueNode;
        unprocessedProperties.push(key);
      }
    }

    if (Array.isArray(schema.required)) {
      for (const propertyName of schema.required) {
        if (seenKeys[propertyName] === undefined) {
          const keyNode = node.parent && node.parent.type === 'property' && node.parent.keyNode;
          const location = keyNode ? { offset: keyNode.offset, length: keyNode.length } : { offset: node.offset, length: 1 };
          const problem = {
            location: location,
            severity: DiagnosticSeverity.Warning,
            message: getWarningMessage(ProblemType.missingRequiredPropWarning, [propertyName]),
            source: getSchemaSource(schema, originalSchema),
            propertyName: propertyName,
            schemaUri: getSchemaUri(schema, originalSchema),
            problemArgs: [propertyName],
            problemType: ProblemType.missingRequiredPropWarning,
          };
          pushProblemToValidationResultAndSchema(schema, validationResult, problem);
        }
      }
    }

    const propertyProcessed = (prop: string): void => {
      let index = unprocessedProperties.indexOf(prop);
      while (index >= 0) {
        unprocessedProperties.splice(index, 1);
        index = unprocessedProperties.indexOf(prop);
      }
    };

    if (schema.properties) {
      for (const propertyName of Object.keys(schema.properties)) {
        propertyProcessed(propertyName);
        const propertySchema = schema.properties[propertyName];
        let child = seenKeys[propertyName];
        if (child) {
          if (isBoolean(propertySchema)) {
            if (!propertySchema) {
              const propertyNode = <PropertyASTNode>child.parent;
              validationResult.problems.push({
                location: {
                  offset: propertyNode.keyNode.offset,
                  length: propertyNode.keyNode.length,
                },
                severity: DiagnosticSeverity.Warning,
                message: schema.errorMessage || localize('DisallowedExtraPropWarning', MSG_PROPERTY_NOT_ALLOWED, propertyName),
                source: getSchemaSource(schema, originalSchema),
                schemaUri: getSchemaUri(schema, originalSchema),
              });
            } else {
              validationResult.propertiesMatches++;
              validationResult.propertiesValueMatches++;
            }
          } else {
            if (propertySchema.inlineObject) {
              const newParams = prepareInlineCompletion(child.value?.toString() || '');
              child = newParams.node;
            }
            propertySchema.url = schema.url ?? originalSchema.url;
            const propertyValidationResult = new ValidationResult(isKubernetes);
            validate(child, propertySchema, schema, propertyValidationResult, matchingSchemas, options);
            validationResult.mergePropertyMatch(propertyValidationResult);
            validationResult.mergeEnumValues(propertyValidationResult);
          }
        }
      }
    }

    if (schema.patternProperties) {
      for (const propertyPattern of Object.keys(schema.patternProperties)) {
        const regex = safeCreateUnicodeRegExp(propertyPattern);
        for (const propertyName of unprocessedProperties.slice(0)) {
          if (regex.test(propertyName)) {
            propertyProcessed(propertyName);
            const child = seenKeys[propertyName];
            if (child) {
              const propertySchema = schema.patternProperties[propertyPattern];
              if (isBoolean(propertySchema)) {
                if (!propertySchema) {
                  const propertyNode = <PropertyASTNode>child.parent;
                  validationResult.problems.push({
                    location: {
                      offset: propertyNode.keyNode.offset,
                      length: propertyNode.keyNode.length,
                    },
                    severity: DiagnosticSeverity.Warning,
                    message:
                      schema.errorMessage || localize('DisallowedExtraPropWarning', MSG_PROPERTY_NOT_ALLOWED, propertyName),
                    source: getSchemaSource(schema, originalSchema),
                    schemaUri: getSchemaUri(schema, originalSchema),
                  });
                } else {
                  validationResult.propertiesMatches++;
                  validationResult.propertiesValueMatches++;
                }
              } else {
                const propertyValidationResult = new ValidationResult(isKubernetes);
                validate(child, propertySchema, schema, propertyValidationResult, matchingSchemas, options);
                validationResult.mergePropertyMatch(propertyValidationResult);
                validationResult.mergeEnumValues(propertyValidationResult);
              }
            }
          }
        }
      }
    }
    if (typeof schema.additionalProperties === 'object') {
      for (const propertyName of unprocessedProperties) {
        const child = seenKeys[propertyName];
        if (child) {
          const propertyValidationResult = new ValidationResult(isKubernetes);
          // eslint-disable-next-line @typescript-eslint/no-explicit-any
          validate(child, <any>schema.additionalProperties, schema, propertyValidationResult, matchingSchemas, options);
          validationResult.mergePropertyMatch(propertyValidationResult);
          validationResult.mergeEnumValues(propertyValidationResult);
        }
      }
    } else if (
      schema.additionalProperties === false ||
      (schema.type === 'object' && schema.additionalProperties === undefined && options.disableAdditionalProperties === true)
    ) {
      if (unprocessedProperties.length > 0) {
        const possibleProperties = schema.properties && Object.keys(schema.properties).filter((prop) => !seenKeys[prop]);

        for (const propertyName of unprocessedProperties) {
          const child = seenKeys[propertyName];
          if (child) {
            let propertyNode = null;
            if (child.type !== 'property') {
              propertyNode = <PropertyASTNode>child.parent;
              if (propertyNode.type === 'object') {
                propertyNode = propertyNode.properties[0];
              }
            } else {
              propertyNode = child;
            }
            const problem: IProblem = {
              location: {
                offset: propertyNode.keyNode.offset,
                length: propertyNode.keyNode.length,
              },
              severity: DiagnosticSeverity.Warning,
              code: ErrorCode.PropertyExpected,
              message: schema.errorMessage || localize('DisallowedExtraPropWarning', MSG_PROPERTY_NOT_ALLOWED, propertyName),
              source: getSchemaSource(schema, originalSchema),
              schemaUri: getSchemaUri(schema, originalSchema),
            };
            if (possibleProperties?.length) {
              problem.data = { properties: possibleProperties };
            }
            validationResult.problems.push(problem);
          }
        }
      }
    }

    if (isNumber(schema.maxProperties)) {
      if (node.properties.length > schema.maxProperties) {
        validationResult.problems.push({
          location: { offset: node.offset, length: node.length },
          severity: DiagnosticSeverity.Warning,
          message: localize('MaxPropWarning', 'Object has more properties than limit of {0}.', schema.maxProperties),
          source: getSchemaSource(schema, originalSchema),
          schemaUri: getSchemaUri(schema, originalSchema),
        });
      }
    }

    if (isNumber(schema.minProperties)) {
      if (node.properties.length < schema.minProperties) {
        validationResult.problems.push({
          location: { offset: node.offset, length: node.length },
          severity: DiagnosticSeverity.Warning,
          message: localize(
            'MinPropWarning',
            'Object has fewer properties than the required number of {0}',
            schema.minProperties
          ),
          source: getSchemaSource(schema, originalSchema),
          schemaUri: getSchemaUri(schema, originalSchema),
        });
      }
    }

    if (schema.dependencies) {
      for (const key of Object.keys(schema.dependencies)) {
        const prop = seenKeys[key];
        if (prop) {
          const propertyDep = schema.dependencies[key];
          if (Array.isArray(propertyDep)) {
            for (const requiredProp of propertyDep) {
              if (!seenKeys[requiredProp]) {
                validationResult.problems.push({
                  location: { offset: node.offset, length: node.length },
                  severity: DiagnosticSeverity.Warning,
                  message: localize(
                    'RequiredDependentPropWarning',
                    'Object is missing property {0} required by property {1}.',
                    requiredProp,
                    key
                  ),
                  source: getSchemaSource(schema, originalSchema),
                  schemaUri: getSchemaUri(schema, originalSchema),
                });
              } else {
                validationResult.propertiesValueMatches++;
              }
            }
          } else {
            const propertySchema = asSchema(propertyDep);
            if (propertySchema) {
              const propertyValidationResult = new ValidationResult(isKubernetes);
              validate(node, propertySchema, schema, propertyValidationResult, matchingSchemas, options);
              validationResult.mergePropertyMatch(propertyValidationResult);
              validationResult.mergeEnumValues(propertyValidationResult);
            }
          }
        }
      }
    }

    const propertyNames = asSchema(schema.propertyNames);
    if (propertyNames) {
      for (const f of node.properties) {
        const key = f.keyNode;
        if (key) {
          validate(key, propertyNames, schema, validationResult, NoOpSchemaCollector.instance, options);
        }
      }
    }
  }

  //Alternative comparison is specifically used by the kubernetes/openshift schema but may lead to better results then genericComparison depending on the schema
  // eslint-disable-next-line @typescript-eslint/no-explicit-any
  function alternativeComparison(subValidationResult, bestMatch, subSchema, subMatchingSchemas): any {
    const compareResult = subValidationResult.compareKubernetes(bestMatch.validationResult);
    if (compareResult > 0) {
      // our node is the best matching so far
      bestMatch = {
        schema: subSchema,
        validationResult: subValidationResult,
        matchingSchemas: subMatchingSchemas,
      };
    } else if (compareResult === 0) {
      // there's already a best matching but we are as good
      bestMatch.matchingSchemas.merge(subMatchingSchemas);
      bestMatch.validationResult.mergeEnumValues(subValidationResult);
    }
    return bestMatch;
  }

  // jigx custom - some extra check instead of genericComparison
  function genericComparisonJigx(
    node: ASTNode,
    maxOneMatch,
    subValidationResult: ValidationResult,
    bestMatch: IValidationMatch,
    subSchema,
    subMatchingSchemas: ISchemaCollector,
    mustMatchSchemas: JSONSchema[]
  ): IValidationMatch {
    // if schema is in mustMatchSchemas to allows all types, providers in autocomplete
    // it allows to suggest any type/provider regardless of the anyOf schemas validation
    if (callFromAutoComplete && mustMatchSchemas.includes(subSchema)) {
      if (!mustMatchSchemas.includes(bestMatch.schema)) {
        bestMatch = {
          schema: subSchema,
          validationResult: subValidationResult,
          matchingSchemas: subMatchingSchemas,
        };
      } else {
        mergeValidationMatches(bestMatch, subMatchingSchemas, subValidationResult);
        // could be inside mergeValidationMatches fn but better to avoid conflicts
        bestMatch.validationResult.primaryValueMatches = Math.max(
          bestMatch.validationResult.primaryValueMatches,
          subValidationResult.primaryValueMatches
        );
        bestMatch.validationResult.propertiesMatches = Math.max(
          bestMatch.validationResult.propertiesMatches,
          subValidationResult.propertiesMatches
        );
      }
      return bestMatch;
    }
    return genericComparison(node, maxOneMatch, subValidationResult, bestMatch, subSchema, subMatchingSchemas);
  }
  // end jigx custom

  //genericComparison tries to find the best matching schema using a generic comparison
  function genericComparison(
    node: ASTNode,
    maxOneMatch,
    subValidationResult: ValidationResult,
    bestMatch: IValidationMatch,
    subSchema,
    subMatchingSchemas
  ): IValidationMatch {
    if (!maxOneMatch && !subValidationResult.hasProblems() && !bestMatch.validationResult.hasProblems()) {
      // no errors, both are equally good matches
      bestMatch.matchingSchemas.merge(subMatchingSchemas);
      bestMatch.validationResult.propertiesMatches += subValidationResult.propertiesMatches;
      bestMatch.validationResult.propertiesValueMatches += subValidationResult.propertiesValueMatches;
    } else {
      const compareResult = subValidationResult.compareGeneric(bestMatch.validationResult);
      if (
        compareResult > 0 ||
        (compareResult === 0 &&
          maxOneMatch &&
          bestMatch.schema.type === 'object' &&
          node.type !== 'null' &&
          node.type !== bestMatch.schema.type)
      ) {
        // our node is the best matching so far
        bestMatch = {
          schema: subSchema,
          validationResult: subValidationResult,
          matchingSchemas: subMatchingSchemas,
        };
      } else if (
        compareResult === 0 ||
        ((node.value === null || node.type === 'null') && node.length === 0) // node with no value can match any schema potentially
      ) {
        // there's already a best matching but we are as good
        mergeValidationMatches(bestMatch, subMatchingSchemas, subValidationResult);
      }
    }
    return bestMatch;
  }

  function mergeValidationMatches(
    bestMatch: IValidationMatch,
    subMatchingSchemas: ISchemaCollector,
    subValidationResult: ValidationResult
  ): void {
    bestMatch.matchingSchemas.merge(subMatchingSchemas);
    bestMatch.validationResult.mergeEnumValues(subValidationResult);
    bestMatch.validationResult.mergeWarningGeneric(subValidationResult, [
      ProblemType.missingRequiredPropWarning,
      ProblemType.typeMismatchWarning,
      ProblemType.constWarning,
    ]);
  }

  function pushProblemToValidationResultAndSchema(
    schema: JSONSchema,
    validationResult: ValidationResult,
    problem: IProblem
  ): void {
    validationResult.problems.push(problem);
    (<JSONSchemaWithProblems>schema).problems = (<JSONSchemaWithProblems>schema).problems || [];
    pushIfNotExist((<JSONSchemaWithProblems>schema).problems, problem, (val, index, arr) => {
      return arr.some((i) => isArrayEqual(i.problemArgs, val.problemArgs));
    });
  }
}

function getSchemaSource(schema: JSONSchema, originalSchema: JSONSchema): string | undefined {
  if (schema) {
    let label: string;
    if (schema.title) {
      label = schema.title;
    } else if (schema.closestTitle) {
      label = schema.closestTitle;
    } else if (originalSchema.closestTitle) {
      label = originalSchema.closestTitle;
    } else {
      const uriString = schema.url ?? originalSchema.url;
      if (uriString) {
        const url = URI.parse(uriString);
        if (url.scheme === 'file') {
          // label = url.fsPath; //don't want to show full path
          label = path.basename(url.fsPath);
        } else {
          label = url.toString();
        }
      }
    }
    if (label) {
      return `${YAML_SCHEMA_PREFIX}${label}`;
    }
  }

  return YAML_SOURCE;
}

function getSchemaUri(schema: JSONSchema, originalSchema: JSONSchema): string[] {
  const uriString = schema.url ?? originalSchema.url;
  return uriString ? [uriString] : [];
}

function getWarningMessage(problemType: ProblemType, args: string[]): string {
  return localize(problemType, ProblemTypeMessages[problemType], args.join(' | '));
}

/**
 * if callFromAutoComplete than compare value from yaml and value from schema (s.const | s.enum[i])
 * allows partial match for autocompletion
 */
function isAutoCompleteEqualMaybe(
  callFromAutoComplete: boolean,
  node: ASTNode,
  nodeValue: unknown,
  schemaValue: unknown
): boolean {
  if (!callFromAutoComplete) {
    return false;
  }

  // if autocompletion property doesn't have value, then it could be a match
  const isWithoutValue = nodeValue === null && node.length === 0; // allows `prop: ` but ignore `prop: null`
  if (isWithoutValue) {
    return true;
  }

  return isString(nodeValue) && isString(schemaValue) && schemaValue.startsWith(nodeValue);
}<|MERGE_RESOLUTION|>--- conflicted
+++ resolved
@@ -996,11 +996,7 @@
       const val = getNodeValue(node);
       let enumValueMatch = false;
       for (const e of schema.enum) {
-<<<<<<< HEAD
-        if (equals(val, e) || isAutoCompleteEqualMaybe(callFromAutoComplete, node, val, e)) {
-=======
-        if (val === e || (callFromAutoComplete && isString(val) && isString(e) && val && e.startsWith(val))) {
->>>>>>> 11eff5fb
+        if (val === e || isAutoCompleteEqualMaybe(callFromAutoComplete, node, val, e)) {
           enumValueMatch = true;
           break;
         }
