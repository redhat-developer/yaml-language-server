--- conflicted
+++ resolved
@@ -547,16 +547,10 @@
   public getMatchingSchemas(schema: JSONSchema, focusOffset = -1, exclude: ASTNode = null): IApplicableSchema[] {
     const matchingSchemas = new SchemaCollector(focusOffset, exclude);
     if (this.root && schema) {
-<<<<<<< HEAD
-      const validationResult = new ValidationResult(this.isKubernetes);
-      validate(this.root, schema, schema, validationResult, matchingSchemas, this.isKubernetes);
-      // console.log(validationResult);
-=======
       validate(this.root, schema, schema, new ValidationResult(this.isKubernetes), matchingSchemas, {
         isKubernetes: this.isKubernetes,
         disableAdditionalProperties: this.disableAdditionalProperties,
       });
->>>>>>> 00f1c6e6
     }
     return matchingSchemas.schemas;
   }
