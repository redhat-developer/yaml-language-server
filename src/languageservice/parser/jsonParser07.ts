--- conflicted
+++ resolved
@@ -6,12 +6,7 @@
 
 import * as Json from 'jsonc-parser';
 import { JSONSchema, JSONSchemaRef } from '../jsonSchema';
-<<<<<<< HEAD
 import { isNumber, equals, isString, isDefined, isBoolean, pushIfNotExist } from '../utils/objects';
-=======
-import { isNumber, equals, isString, isDefined, isBoolean } from '../utils/objects';
-import { getSchemaTypeName } from '../utils/schemaUtils';
->>>>>>> 5ec5328d
 import {
   ASTNode,
   ObjectASTNode,
@@ -31,12 +26,8 @@
 import * as path from 'path';
 import { prepareInlineCompletion } from '../services/yamlCompletion';
 import { Diagnostic } from 'vscode-languageserver';
-<<<<<<< HEAD
-import { TypeMismatchWarning } from '../../../test/utils/errorMessages';
-=======
 import { MissingRequiredPropWarning, TypeMismatchWarning, ConstWarning } from '../../../test/utils/errorMessages';
 import { isArrayEqual } from '../utils/arrUtils';
->>>>>>> 5ec5328d
 
 const localize = nls.loadMessageBundle();
 
@@ -72,11 +63,6 @@
 const YAML_SCHEMA_PREFIX = 'yaml-schema: ';
 
 export enum ProblemType {
-<<<<<<< HEAD
-  missingRequiredPropWarning = 'MissingRequiredPropWarning',
-  typeMismatchWarning = 'TypeMismatchWarning',
-}
-=======
   missingRequiredPropWarning = 'missingRequiredPropWarning',
   typeMismatchWarning = 'typeMismatchWarning',
   constWarning = 'constWarning',
@@ -87,27 +73,19 @@
   [ProblemType.typeMismatchWarning]: TypeMismatchWarning,
   [ProblemType.constWarning]: ConstWarning,
 };
->>>>>>> 5ec5328d
 export interface IProblem {
   location: IRange;
   severity: DiagnosticSeverity;
   code?: ErrorCode;
   message: string;
   source?: string;
-<<<<<<< HEAD
-  propertyName?: string;
-  problemType?: ProblemType;
-  schemaType?: string;
-  schemaUri?: string[];
-}
-
-export interface JSONSchemaWithProblems extends JSONSchema {
-  problems: IProblem[];
-=======
   problemType?: ProblemType;
   problemArgs?: string[];
   schemaUri?: string[];
->>>>>>> 5ec5328d
+}
+
+export interface JSONSchemaWithProblems extends JSONSchema {
+  problems: IProblem[];
 }
 
 interface DiagnosticExt extends Diagnostic {
@@ -393,39 +371,6 @@
   }
 
   /**
-<<<<<<< HEAD
-   * Merge ProblemType.typeMismatchWarning together
-   * @param subValidationResult another possible result
-   */
-  public mergeTypeMismatch(subValidationResult: ValidationResult): void {
-    if (this.problems?.length) {
-      const bestResults = this.problems.filter((p) => p.problemType === ProblemType.typeMismatchWarning);
-      for (const bestResult of bestResults) {
-        const mergingResult = subValidationResult.problems?.find((p) => p.problemType === ProblemType.typeMismatchWarning);
-        if (mergingResult && bestResult.location.offset === mergingResult.location.offset) {
-          const pos = bestResult.message.match(/(.(?![`'"]))+$/)?.index || bestResult.message.length; //find las occurrence of some apostrophe
-          bestResult.message =
-            bestResult.message.slice(0, pos) + ` | ${mergingResult.schemaType}` + bestResult.message.slice(pos);
-          this.mergeSources(mergingResult, bestResult);
-        }
-      }
-    }
-  }
-
-  /**
-   * Merge ProblemType.missingRequiredPropWarning together
-   * @param subValidationResult another possible result
-   */
-  public mergeMissingRequiredProp(subValidationResult: ValidationResult): void {
-    if (this.problems?.length) {
-      const bestResults = this.problems.filter((p) => p.problemType === ProblemType.missingRequiredPropWarning);
-      for (const bestResult of bestResults) {
-        const mergingResult = subValidationResult.problems?.find(
-          (p) => p.problemType === bestResult.problemType && p.message === bestResult.message
-        );
-        if (mergingResult && bestResult.location.offset === mergingResult.location.offset) {
-          this.mergeSources(mergingResult, bestResult);
-=======
    * Merge multiple warnings with same problemType together
    * @param subValidationResult another possible result
    */
@@ -449,7 +394,6 @@
             }
             this.mergeSources(mergingResult, bestResult);
           }
->>>>>>> 5ec5328d
         }
       }
     }
@@ -664,24 +608,14 @@
     } else if (schema.type) {
       if (!matchesType(schema.type)) {
         //get more specific name than just object
-<<<<<<< HEAD
         const schemaType = schema.type === 'object' ? Schema_Object.getSchemaType(schema) : schema.type;
         validationResult.problems.push({
           location: { offset: node.offset, length: node.length },
           severity: DiagnosticSeverity.Warning,
-          message: schema.errorMessage || localize('typeMismatchWarning', TypeMismatchWarning, schemaType),
-=======
-        const schemaType = schema.type === 'object' ? getSchemaTypeName(schema) : schema.type;
-        validationResult.problems.push({
-          location: { offset: node.offset, length: node.length },
-          severity: DiagnosticSeverity.Warning,
           message: schema.errorMessage || getWarningMessage(ProblemType.typeMismatchWarning, [schemaType]),
->>>>>>> 5ec5328d
           source: getSchemaSource(schema, originalSchema),
           problemType: ProblemType.typeMismatchWarning,
-          schemaType: schemaType,
           schemaUri: getSchemaUri(schema, originalSchema),
-          problemType: ProblemType.typeMismatchWarning,
           problemArgs: [schemaType],
         });
       }
@@ -1197,14 +1131,9 @@
             propertyName: propertyName,
             problemType: ProblemType.missingRequiredPropWarning,
             schemaUri: getSchemaUri(schema, originalSchema),
-<<<<<<< HEAD
+            problemArgs: [propertyName],
           };
           pushProblemToValidationResultAndSchema(schema, validationResult, problem);
-=======
-            problemArgs: [propertyName],
-            problemType: ProblemType.missingRequiredPropWarning,
-          });
->>>>>>> 5ec5328d
         }
       }
     }
@@ -1465,16 +1394,11 @@
         // there's already a best matching but we are as good
         bestMatch.matchingSchemas.merge(subMatchingSchemas);
         bestMatch.validationResult.mergeEnumValues(subValidationResult);
-<<<<<<< HEAD
-        bestMatch.validationResult.mergeTypeMismatch(subValidationResult);
-        bestMatch.validationResult.mergeMissingRequiredProp(subValidationResult);
-=======
         bestMatch.validationResult.mergeWarningGeneric(subValidationResult, [
           ProblemType.missingRequiredPropWarning,
           ProblemType.typeMismatchWarning,
           ProblemType.constWarning,
         ]);
->>>>>>> 5ec5328d
       }
     }
     return bestMatch;
@@ -1521,11 +1445,8 @@
 function getSchemaUri(schema: JSONSchema, originalSchema: JSONSchema): string[] {
   const uriString = schema.url ?? originalSchema.url;
   return uriString ? [uriString] : [];
-<<<<<<< HEAD
-=======
 }
 
 function getWarningMessage(problemType: ProblemType, args: string[]): string {
   return localize(problemType, ProblemTypeMessages[problemType], args.join(' | '));
->>>>>>> 5ec5328d
 }