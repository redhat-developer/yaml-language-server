--- conflicted
+++ resolved
@@ -2,12 +2,8 @@
 import { JSONSchema } from '../jsonSchema';
 import * as path from 'path';
 
-<<<<<<< HEAD
 export function getSchemaTypeName(schema: JSONSchema, isRequiredValue = false): string {
-=======
-export function getSchemaTypeName(schema: JSONSchema): string {
   const closestTitleWithType = schema.type && schema.closestTitle;
->>>>>>> 762209cc
   if (schema.title) {
     return schema.title;
   }
@@ -17,18 +13,14 @@
   if (schema.$ref || schema._$ref) {
     return getSchemaRefTypeTitle(schema.$ref || schema._$ref);
   }
-<<<<<<< HEAD
   if (isRequiredValue) {
     return schema.required.join(' | ');
   }
-  return (Array.isArray(schema.type) ? schema.type.join(' | ') : schema.type) || schema.closestTitle; //object
-=======
   return Array.isArray(schema.type)
     ? schema.type.join(' | ')
     : closestTitleWithType
     ? schema.type.concat('(', schema.closestTitle, ')')
     : schema.type || schema.closestTitle; //object
->>>>>>> 762209cc
 }
 
 /**
