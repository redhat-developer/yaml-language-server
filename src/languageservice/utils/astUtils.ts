--- conflicted
+++ resolved
@@ -3,11 +3,7 @@
  *  Licensed under the MIT License. See License.txt in the project root for license information.
  *--------------------------------------------------------------------------------------------*/
 
-<<<<<<< HEAD
-import { Document, isDocument, isNode, isScalar, Node, visit, YAMLMap } from 'yaml';
-=======
-import { Document, isDocument, Node, visit, YAMLSeq } from 'yaml';
->>>>>>> f27da65a
+import { Document, isDocument, isScalar, Node, visit, YAMLMap, YAMLSeq } from 'yaml';
 
 export function getParent(doc: Document, nodeToFind: Node): Node | undefined {
   let parentNode: Node;
@@ -24,7 +20,6 @@
 
   return parentNode;
 }
-<<<<<<< HEAD
 export function isMapContainsEmptyPair(map: YAMLMap): boolean {
   if (map.items.length > 1) {
     return false;
@@ -36,7 +31,7 @@
   }
 
   return false;
-=======
+}
 
 export function indexOf(seq: YAMLSeq, item: Node): number | undefined {
   for (const [i, obj] of seq.items.entries()) {
@@ -45,5 +40,4 @@
     }
   }
   return undefined;
->>>>>>> f27da65a
 }