--- conflicted
+++ resolved
@@ -29,12 +29,8 @@
 
   constructor(
     schemaService: YAMLSchemaService,
-<<<<<<< HEAD
     private readonly telemetry?: Telemetry,
     private readonly settings?: SettingsState
-=======
-    private readonly telemetry?: Telemetry
->>>>>>> 4370b5c3
   ) {
     this.shouldHover = true;
     this.schemaService = schemaService;
