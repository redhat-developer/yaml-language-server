/*---------------------------------------------------------------------------------------------
 *  Copyright (c) Red Hat, Inc. All rights reserved.
 *  Licensed under the MIT License. See License.txt in the project root for license information.
 *--------------------------------------------------------------------------------------------*/

import { TextDocument } from 'vscode-languageserver-textdocument';
import { ClientCapabilities, CodeAction, CodeActionParams, Command, Connection, Diagnostic } from 'vscode-languageserver';
import { YamlCommands } from '../../commands';
import * as path from 'path';
import { CommandExecutor } from '../../languageserver/commandExecutor';

interface YamlDiagnosticData {
  schemaUri: string[];
}
export class YamlCodeActions {
  constructor(commandExecutor: CommandExecutor, connection: Connection, private readonly clientCapabilities: ClientCapabilities) {
    commandExecutor.registerCommand(YamlCommands.JUMP_TO_SCHEMA, async (uri: string) => {
      if (!uri) {
        return;
      }
      if (!uri.startsWith('file') && !uri.startsWith('dynamic-schema')) {
        uri = 'json-schema' + uri.substring(uri.indexOf('://'), uri.length);
      }

      const result = await connection.window.showDocument({ uri: uri, external: false, takeFocus: true });
      if (!result) {
        connection.window.showErrorMessage(`Cannot open ${uri}`);
      }
    });
  }

  getCodeAction(document: TextDocument, params: CodeActionParams): CodeAction[] | undefined {
    if (!params.context.diagnostics) {
      return;
    }

    const result = [];

    result.push(...this.getJumpToSchemaActions(params.context.diagnostics));

    return result;
  }

  private getJumpToSchemaActions(diagnostics: Diagnostic[]): CodeAction[] {
    const isOpenTextDocumentEnabled = this.clientCapabilities?.window?.showDocument?.support ?? false;
    if (!isOpenTextDocumentEnabled) {
      return [];
    }
    const schemaUriToDiagnostic = new Map<string, Diagnostic[]>();
    for (const diagnostic of diagnostics) {
<<<<<<< HEAD
      const schemaUri = (diagnostic.data as YamlDiagnosticData)?.schemaUri;
      if (
        schemaUri &&
        (schemaUri.startsWith('file') || schemaUri.startsWith('https') || schemaUri.startsWith('dynamic-schema'))
      ) {
        if (!schemaUriToDiagnostic.has(schemaUri)) {
          schemaUriToDiagnostic.set(schemaUri, []);
=======
      const schemaUri = (diagnostic.data as YamlDiagnosticData)?.schemaUri || [];
      for (const schemaUriStr of schemaUri) {
        if (schemaUriStr && (schemaUriStr.startsWith('file') || schemaUriStr.startsWith('https'))) {
          if (!schemaUriToDiagnostic.has(schemaUriStr)) {
            schemaUriToDiagnostic.set(schemaUriStr, []);
          }
          schemaUriToDiagnostic.get(schemaUriStr).push(diagnostic);
>>>>>>> 220be165
        }
      }
    }
    const result = [];
    for (const schemaUri of schemaUriToDiagnostic.keys()) {
      const action = CodeAction.create(
        `Jump to schema location (${path.basename(schemaUri)})`,
        Command.create('JumpToSchema', YamlCommands.JUMP_TO_SCHEMA, schemaUri)
      );
      action.diagnostics = schemaUriToDiagnostic.get(schemaUri);
      result.push(action);
    }

    return result;
  }
}<|MERGE_RESOLUTION|>--- conflicted
+++ resolved
@@ -8,6 +8,7 @@
 import { YamlCommands } from '../../commands';
 import * as path from 'path';
 import { CommandExecutor } from '../../languageserver/commandExecutor';
+import { Globals } from '../utils/jigx/globals';
 
 interface YamlDiagnosticData {
   schemaUri: string[];
@@ -18,7 +19,7 @@
       if (!uri) {
         return;
       }
-      if (!uri.startsWith('file') && !uri.startsWith('dynamic-schema')) {
+      if (!uri.startsWith('file') && !uri.startsWith(Globals.dynamicSchema)) {
         uri = 'json-schema' + uri.substring(uri.indexOf('://'), uri.length);
       }
 
@@ -48,23 +49,16 @@
     }
     const schemaUriToDiagnostic = new Map<string, Diagnostic[]>();
     for (const diagnostic of diagnostics) {
-<<<<<<< HEAD
-      const schemaUri = (diagnostic.data as YamlDiagnosticData)?.schemaUri;
-      if (
-        schemaUri &&
-        (schemaUri.startsWith('file') || schemaUri.startsWith('https') || schemaUri.startsWith('dynamic-schema'))
-      ) {
-        if (!schemaUriToDiagnostic.has(schemaUri)) {
-          schemaUriToDiagnostic.set(schemaUri, []);
-=======
       const schemaUri = (diagnostic.data as YamlDiagnosticData)?.schemaUri || [];
       for (const schemaUriStr of schemaUri) {
-        if (schemaUriStr && (schemaUriStr.startsWith('file') || schemaUriStr.startsWith('https'))) {
+        if (
+          schemaUriStr &&
+          (schemaUriStr.startsWith('file') || schemaUriStr.startsWith('https') || schemaUriStr.startsWith(Globals.dynamicSchema))
+        ) {
           if (!schemaUriToDiagnostic.has(schemaUriStr)) {
             schemaUriToDiagnostic.set(schemaUriStr, []);
           }
           schemaUriToDiagnostic.get(schemaUriStr).push(diagnostic);
->>>>>>> 220be165
         }
       }
     }
