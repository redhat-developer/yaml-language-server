--- conflicted
+++ resolved
@@ -20,12 +20,9 @@
 import * as path from 'path';
 import { TextBuffer } from '../utils/textBuffer';
 import { LanguageSettings } from '../yamlLanguageService';
-<<<<<<< HEAD
 import { Globals } from '../utils/jigx/globals';
-=======
 import { YAML_SOURCE } from '../parser/jsonParser07';
 import { getFirstNonWhitespaceCharacterAfterOffset } from '../utils/strings';
->>>>>>> 95431539
 
 interface YamlDiagnosticData {
   schemaUri: string[];
