/*---------------------------------------------------------------------------------------------
 *  Copyright (c) Red Hat, Inc. All rights reserved.
 *  Licensed under the MIT License. See License.txt in the project root for license information.
 *--------------------------------------------------------------------------------------------*/

import * as l10n from '@vscode/l10n';
import * as _ from 'lodash';
import * as path from 'path';
import { ErrorCode } from 'vscode-json-languageservice';
import { ClientCapabilities, CodeActionParams } from 'vscode-languageserver-protocol';
import { TextDocument } from 'vscode-languageserver-textdocument';
import {
  CodeAction,
  CodeActionKind,
  Command,
  Diagnostic,
  Position,
  Range,
  TextEdit,
  WorkspaceEdit,
} from 'vscode-languageserver-types';
import { CST, isMap, isScalar, isSeq, Scalar, visit, YAMLMap } from 'yaml';
import { SourceToken } from 'yaml/dist/parse/cst';
import { YamlCommands } from '../../commands';
<<<<<<< HEAD
import * as path from 'path';
import { TextBuffer } from '../utils/textBuffer';
import { toYamlStringScalar } from '../utils/yamlScalar';
import { LanguageSettings } from '../yamlLanguageService';
=======
import { ASTNode } from '../jsonASTTypes';
>>>>>>> 5a8c3446
import { YAML_SOURCE } from '../parser/jsonParser07';
import { yamlDocumentsCache } from '../parser/yaml-documents';
import { matchOffsetToDocument } from '../utils/arrUtils';
import { BlockStringRewriter } from '../utils/block-string-rewriter';
import { FlowStyleRewriter } from '../utils/flow-style-rewriter';
import { getFirstNonWhitespaceCharacterAfterOffset } from '../utils/strings';
import { TextBuffer } from '../utils/textBuffer';
import { LanguageSettings } from '../yamlLanguageService';

interface YamlDiagnosticData {
  schemaUri: string[];
  values?: string[];
  properties?: string[];
}
export class YamlCodeActions {
  private indentation = '  ';
  private lineWidth = 80;

  constructor(private readonly clientCapabilities: ClientCapabilities) {}

  configure(settings: LanguageSettings, printWidth: number): void {
    this.indentation = settings.indentation;
    this.lineWidth = printWidth;
  }

  getCodeAction(document: TextDocument, params: CodeActionParams): CodeAction[] | undefined {
    if (!params.context.diagnostics) {
      return;
    }

    const result = [];

    result.push(...this.getConvertToBooleanActions(params.context.diagnostics, document));
    result.push(...this.getJumpToSchemaActions(params.context.diagnostics));
    result.push(...this.getTabToSpaceConverting(params.context.diagnostics, document));
    result.push(...this.getUnusedAnchorsDelete(params.context.diagnostics, document));
    result.push(...this.getConvertToBlockStyleActions(params.context.diagnostics, document));
    result.push(...this.getConvertStringToBlockStyleActions(params.range, document));
    result.push(...this.getKeyOrderActions(params.context.diagnostics, document));
    result.push(...this.getQuickFixForPropertyOrValueMismatch(params.context.diagnostics, document));

    return result;
  }

  private getJumpToSchemaActions(diagnostics: Diagnostic[]): CodeAction[] {
    const isOpenTextDocumentEnabled = this.clientCapabilities?.window?.showDocument?.support ?? false;
    if (!isOpenTextDocumentEnabled) {
      return [];
    }
    const schemaUriToDiagnostic = new Map<string, Diagnostic[]>();
    for (const diagnostic of diagnostics) {
      const schemaUri = (diagnostic.data as YamlDiagnosticData)?.schemaUri || [];
      for (const schemaUriStr of schemaUri) {
        if (schemaUriStr) {
          if (!schemaUriToDiagnostic.has(schemaUriStr)) {
            schemaUriToDiagnostic.set(schemaUriStr, []);
          }
          schemaUriToDiagnostic.get(schemaUriStr).push(diagnostic);
        }
      }
    }
    const result = [];
    for (const schemaUri of schemaUriToDiagnostic.keys()) {
      const action = CodeAction.create(
        l10n.t('jumpToSchema', path.basename(schemaUri)),
        Command.create('JumpToSchema', YamlCommands.JUMP_TO_SCHEMA, schemaUri)
      );
      action.diagnostics = schemaUriToDiagnostic.get(schemaUri);
      result.push(action);
    }

    return result;
  }

  private getTabToSpaceConverting(diagnostics: Diagnostic[], document: TextDocument): CodeAction[] {
    const result: CodeAction[] = [];
    const textBuff = new TextBuffer(document);
    const processedLine: number[] = [];
    for (const diag of diagnostics) {
      if (diag.message === 'Tabs are not allowed as indentation') {
        if (processedLine.includes(diag.range.start.line)) {
          continue;
        }
        const lineContent = textBuff.getLineContent(diag.range.start.line);
        let replacedTabs = 0;
        let newText = '';
        for (let i = diag.range.start.character; i <= diag.range.end.character; i++) {
          const char = lineContent.charAt(i);
          if (char !== '\t') {
            break;
          }
          replacedTabs++;
          newText += this.indentation;
        }
        processedLine.push(diag.range.start.line);

        let resultRange = diag.range;
        if (replacedTabs !== diag.range.end.character - diag.range.start.character) {
          resultRange = Range.create(
            diag.range.start,
            Position.create(diag.range.end.line, diag.range.start.character + replacedTabs)
          );
        }
        result.push(
          CodeAction.create(
            l10n.t('convertToSpace'),
            createWorkspaceEdit(document.uri, [TextEdit.replace(resultRange, newText)]),
            CodeActionKind.QuickFix
          )
        );
      }
    }

    if (result.length !== 0) {
      const replaceEdits: TextEdit[] = [];
      for (let i = 0; i <= textBuff.getLineCount(); i++) {
        const lineContent = textBuff.getLineContent(i);
        let replacedTabs = 0;
        let newText = '';
        for (let j = 0; j < lineContent.length; j++) {
          const char = lineContent.charAt(j);

          if (char !== ' ' && char !== '\t') {
            if (replacedTabs !== 0) {
              replaceEdits.push(TextEdit.replace(Range.create(i, j - replacedTabs, i, j), newText));
              replacedTabs = 0;
              newText = '';
            }
            break;
          }

          if (char === ' ' && replacedTabs !== 0) {
            replaceEdits.push(TextEdit.replace(Range.create(i, j - replacedTabs, i, j), newText));
            replacedTabs = 0;
            newText = '';
            continue;
          }
          if (char === '\t') {
            newText += this.indentation;
            replacedTabs++;
          }
        }
        // line contains only tabs
        if (replacedTabs !== 0) {
          replaceEdits.push(TextEdit.replace(Range.create(i, 0, i, textBuff.getLineLength(i)), newText));
        }
      }
      if (replaceEdits.length > 0) {
        result.push(
          CodeAction.create(
            l10n.t('convertAllSpaceToTab'),
            createWorkspaceEdit(document.uri, replaceEdits),
            CodeActionKind.QuickFix
          )
        );
      }
    }

    return result;
  }

  private getUnusedAnchorsDelete(diagnostics: Diagnostic[], document: TextDocument): CodeAction[] {
    const result = [];
    const buffer = new TextBuffer(document);
    for (const diag of diagnostics) {
      if (diag.message.startsWith('Unused anchor') && diag.source === YAML_SOURCE) {
        const range = Range.create(diag.range.start, diag.range.end);
        const actual = buffer.getText(range);
        const lineContent = buffer.getLineContent(range.end.line);
        const lastWhitespaceChar = getFirstNonWhitespaceCharacterAfterOffset(lineContent, range.end.character);
        range.end.character = lastWhitespaceChar;
        const action = CodeAction.create(
          l10n.t('deleteUnusedAnchor', actual),
          createWorkspaceEdit(document.uri, [TextEdit.del(range)]),
          CodeActionKind.QuickFix
        );
        action.diagnostics = [diag];
        result.push(action);
      }
    }
    return result;
  }

  private getConvertToBooleanActions(diagnostics: Diagnostic[], document: TextDocument): CodeAction[] {
    const results: CodeAction[] = [];
    for (const diagnostic of diagnostics) {
      if (diagnostic.message === 'Incorrect type. Expected "boolean".') {
        const value = document.getText(diagnostic.range).toLocaleLowerCase();
        if (value === '"true"' || value === '"false"' || value === "'true'" || value === "'false'") {
          const newValue = value.includes('true') ? 'true' : 'false';
          results.push(
            CodeAction.create(
              l10n.t('convertToBoolean'),
              createWorkspaceEdit(document.uri, [TextEdit.replace(diagnostic.range, newValue)]),
              CodeActionKind.QuickFix
            )
          );
        }
      }
    }
    return results;
  }

  private getConvertToBlockStyleActions(diagnostics: Diagnostic[], document: TextDocument): CodeAction[] {
    const results: CodeAction[] = [];
    for (const diagnostic of diagnostics) {
      if (diagnostic.code === 'flowMap' || diagnostic.code === 'flowSeq') {
        const node = getNodeForDiagnostic(document, diagnostic);
        if (isMap(node.internalNode) || isSeq(node.internalNode)) {
          const blockTypeDescription = isMap(node.internalNode) ? 'map' : 'sequence';
          const rewriter = new FlowStyleRewriter(this.indentation);
          results.push(
            CodeAction.create(
              l10n.t('convertToBlockStyle', 'Convert to block style {0}', blockTypeDescription),
              createWorkspaceEdit(document.uri, [TextEdit.replace(diagnostic.range, rewriter.write(node))]),
              CodeActionKind.QuickFix
            )
          );
        }
      }
    }
    return results;
  }

  private getConvertStringToBlockStyleActions(range: Range, document: TextDocument): CodeAction[] {
    const yamlDocument = yamlDocumentsCache.getYamlDocument(document);

    const startOffset: number = range ? document.offsetAt(range.start) : 0;
    const endOffset: number = range ? document.offsetAt(range.end) : Infinity;

    const results: CodeAction[] = [];
    for (const singleYamlDocument of yamlDocument.documents) {
      const matchingNodes: Scalar<string>[] = [];
      visit(singleYamlDocument.internalDocument, (key, node) => {
        if (isScalar(node)) {
          if (
            (startOffset <= node.range[0] && node.range[2] <= endOffset) ||
            (node.range[0] <= startOffset && endOffset <= node.range[2])
          ) {
            if (node.type === 'QUOTE_DOUBLE' || node.type === 'QUOTE_SINGLE') {
              if (typeof node.value === 'string' && (node.value.indexOf('\n') >= 0 || node.value.length > this.lineWidth)) {
                matchingNodes.push(<Scalar<string>>node);
              }
            }
          }
        }
      });
      for (const node of matchingNodes) {
        const range = Range.create(document.positionAt(node.range[0]), document.positionAt(node.range[2]));
        const rewriter = new BlockStringRewriter(this.indentation, this.lineWidth);
        const foldedBlockScalar = rewriter.writeFoldedBlockScalar(node);
        if (foldedBlockScalar !== null) {
          results.push(
            CodeAction.create(
              l10n.t('convertToFoldedBlockString'),
              createWorkspaceEdit(document.uri, [TextEdit.replace(range, foldedBlockScalar)]),
              CodeActionKind.Refactor
            )
          );
        }
        const literalBlockScalar = rewriter.writeLiteralBlockScalar(node);
        if (literalBlockScalar !== null) {
          results.push(
            CodeAction.create(
              l10n.t('convertToLiteralBlockString'),
              createWorkspaceEdit(document.uri, [TextEdit.replace(range, literalBlockScalar)]),
              CodeActionKind.Refactor
            )
          );
        }
      }
    }
    return results;
  }

  private getKeyOrderActions(diagnostics: Diagnostic[], document: TextDocument): CodeAction[] {
    const results: CodeAction[] = [];
    for (const diagnostic of diagnostics) {
      if (diagnostic?.code === 'mapKeyOrder') {
        let node = getNodeForDiagnostic(document, diagnostic);
        while (node && node.type !== 'object') {
          node = node.parent;
        }
        if (node && isMap(node.internalNode)) {
          const sorted: YAMLMap = _.cloneDeep(node.internalNode);
          if (
            (sorted.srcToken.type === 'block-map' || sorted.srcToken.type === 'flow-collection') &&
            (node.internalNode.srcToken.type === 'block-map' || node.internalNode.srcToken.type === 'flow-collection')
          ) {
            sorted.srcToken.items.sort((a, b) => {
              if (a.key && b.key && CST.isScalar(a.key) && CST.isScalar(b.key)) {
                return a.key.source.localeCompare(b.key.source);
              }
              if (!a.key && b.key) {
                return -1;
              }
              if (a.key && !b.key) {
                return 1;
              }
              if (!a.key && !b.key) {
                return 0;
              }
            });

            for (let i = 0; i < sorted.srcToken.items.length; i++) {
              const item = sorted.srcToken.items[i];
              const uItem = node.internalNode.srcToken.items[i];
              item.start = uItem.start;
              if (
                item.value?.type === 'alias' ||
                item.value?.type === 'scalar' ||
                item.value?.type === 'single-quoted-scalar' ||
                item.value?.type === 'double-quoted-scalar'
              ) {
                const newLineIndex = item.value?.end?.findIndex((p) => p.type === 'newline') ?? -1;
                let newLineToken = null;
                if (uItem.value?.type === 'block-scalar') {
                  newLineToken = uItem.value?.props?.find((p) => p.type === 'newline');
                } else if (CST.isScalar(uItem.value)) {
                  newLineToken = uItem.value?.end?.find((p) => p.type === 'newline');
                }
                if (newLineToken && newLineIndex < 0) {
                  item.value.end = item.value.end ?? [];
                  item.value.end.push(newLineToken as SourceToken);
                }
                if (!newLineToken && newLineIndex > -1) {
                  item.value.end.splice(newLineIndex, 1);
                }
              } else if (item.value?.type === 'block-scalar') {
                const newline = item.value.props.find((p) => p.type === 'newline');
                if (!newline) {
                  item.value.props.push({ type: 'newline', indent: 0, offset: item.value.offset, source: '\n' } as SourceToken);
                }
              }
            }
          }
          const replaceRange = Range.create(document.positionAt(node.offset), document.positionAt(node.offset + node.length));
          results.push(
            CodeAction.create(
              l10n.t('fixKeyOrderToMap'),
              createWorkspaceEdit(document.uri, [TextEdit.replace(replaceRange, CST.stringify(sorted.srcToken))]),
              CodeActionKind.QuickFix
            )
          );
        }
      }
    }
    return results;
  }

  /**
   * Check if diagnostic contains info for quick fix
   * Supports Enum/Const/Property mismatch
   */
  private getPossibleQuickFixValues(diagnostic: Diagnostic): string[] | undefined {
    if (typeof diagnostic.data !== 'object') {
      return;
    }
    if (
      diagnostic.code === ErrorCode.EnumValueMismatch &&
      'values' in diagnostic.data &&
      Array.isArray((diagnostic.data as YamlDiagnosticData).values)
    ) {
      return (diagnostic.data as YamlDiagnosticData).values;
    } else if (
      diagnostic.code === ErrorCode.PropertyExpected &&
      'properties' in diagnostic.data &&
      Array.isArray((diagnostic.data as YamlDiagnosticData).properties)
    ) {
      return (diagnostic.data as YamlDiagnosticData).properties;
    }
  }

  private getQuickFixForPropertyOrValueMismatch(diagnostics: Diagnostic[], document: TextDocument): CodeAction[] {
    const results: CodeAction[] = [];
    for (const diagnostic of diagnostics) {
      const values = this.getPossibleQuickFixValues(diagnostic);
      if (!values?.length) {
        continue;
      }
      for (const value of values) {
        const scalar = typeof value === 'string' ? toYamlStringScalar(value) : String(value);
        results.push(
          CodeAction.create(
            scalar,
            createWorkspaceEdit(document.uri, [TextEdit.replace(diagnostic.range, scalar)]),
            CodeActionKind.QuickFix
          )
        );
      }
    }
    return results;
  }
}

function getNodeForDiagnostic(document: TextDocument, diagnostic: Diagnostic): ASTNode {
  const yamlDocuments = yamlDocumentsCache.getYamlDocument(document);
  const startOffset = document.offsetAt(diagnostic.range.start);
  const yamlDoc = matchOffsetToDocument(startOffset, yamlDocuments);
  const node = yamlDoc.getNodeFromOffset(startOffset);
  return node;
}

function createWorkspaceEdit(uri: string, edits: TextEdit[]): WorkspaceEdit {
  const changes = {};
  changes[uri] = edits;
  const edit: WorkspaceEdit = {
    changes,
  };

  return edit;
}<|MERGE_RESOLUTION|>--- conflicted
+++ resolved
@@ -22,14 +22,7 @@
 import { CST, isMap, isScalar, isSeq, Scalar, visit, YAMLMap } from 'yaml';
 import { SourceToken } from 'yaml/dist/parse/cst';
 import { YamlCommands } from '../../commands';
-<<<<<<< HEAD
-import * as path from 'path';
-import { TextBuffer } from '../utils/textBuffer';
-import { toYamlStringScalar } from '../utils/yamlScalar';
-import { LanguageSettings } from '../yamlLanguageService';
-=======
 import { ASTNode } from '../jsonASTTypes';
->>>>>>> 5a8c3446
 import { YAML_SOURCE } from '../parser/jsonParser07';
 import { yamlDocumentsCache } from '../parser/yaml-documents';
 import { matchOffsetToDocument } from '../utils/arrUtils';
@@ -37,6 +30,7 @@
 import { FlowStyleRewriter } from '../utils/flow-style-rewriter';
 import { getFirstNonWhitespaceCharacterAfterOffset } from '../utils/strings';
 import { TextBuffer } from '../utils/textBuffer';
+import { toYamlStringScalar } from '../utils/yamlScalar';
 import { LanguageSettings } from '../yamlLanguageService';
 
 interface YamlDiagnosticData {
