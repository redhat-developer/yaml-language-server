--- conflicted
+++ resolved
@@ -20,12 +20,8 @@
 export class YamlCodeLens {
   constructor(
     private schemaService: YAMLSchemaService,
-<<<<<<< HEAD
     private readonly telemetry?: Telemetry,
     private readonly settings?: SettingsState
-=======
-    private readonly telemetry?: Telemetry
->>>>>>> 4370b5c3
   ) {}
 
   async getCodeLens(document: TextDocument): Promise<CodeLens[]> {
