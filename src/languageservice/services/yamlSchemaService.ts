--- conflicted
+++ resolved
@@ -50,11 +50,7 @@
   key: string;
 }
 
-<<<<<<< HEAD
-export interface SchemaDeletionsWhole {
-=======
 export interface SchemaDeletionsAll {
->>>>>>> 653ce394
   schemas: string[];
   action: MODIFICATION_ACTIONS.deleteAll;
 }
@@ -471,11 +467,7 @@
   /**
    * Delete schemas on specific path
    */
-<<<<<<< HEAD
-  public async deleteSchemas(deletions: SchemaDeletionsWhole): Promise<void> {
-=======
   public async deleteSchemas(deletions: SchemaDeletionsAll): Promise<void> {
->>>>>>> 653ce394
     deletions.schemas.forEach((s) => {
       this.deleteSchema(s);
     });
