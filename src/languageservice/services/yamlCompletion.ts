/*---------------------------------------------------------------------------------------------
 *  Copyright (c) Red Hat, Inc. All rights reserved.
 *  Licensed under the MIT License. See License.txt in the project root for license information.
 *--------------------------------------------------------------------------------------------*/

import { TextDocument } from 'vscode-languageserver-textdocument';
import {
  ClientCapabilities,
  CompletionItem as CompletionItemBase,
  CompletionItemKind,
  CompletionList,
  InsertTextFormat,
  InsertTextMode,
  MarkupContent,
  MarkupKind,
  Position,
  Range,
  TextEdit,
} from 'vscode-languageserver/node';
import { Node, isPair, isScalar, isMap, YAMLMap, isSeq, YAMLSeq, isNode, Pair } from 'yaml';
import { Telemetry } from '../../languageserver/telemetry';
import { SingleYAMLDocument, YamlDocuments } from '../parser/yaml-documents';
import { YamlVersion } from '../parser/yamlParser07';
import { filterInvalidCustomTags, matchOffsetToDocument } from '../utils/arrUtils';
import { guessIndentation } from '../utils/indentationGuesser';
import { TextBuffer } from '../utils/textBuffer';
import { LanguageSettings } from '../yamlLanguageService';
import { YAMLSchemaService } from './yamlSchemaService';
import { ResolvedSchema } from 'vscode-json-languageservice/lib/umd/services/jsonSchemaService';
import { JSONSchema, JSONSchemaRef } from '../jsonSchema';
import { stringifyObject, StringifySettings } from '../utils/json';
import { convertErrorToTelemetryMsg, isDefined, isString } from '../utils/objects';
import * as nls from 'vscode-nls';
import { setKubernetesParserOption } from '../parser/isKubernetes';
import { isInComment, isMapContainsEmptyPair } from '../utils/astUtils';
import { indexOf } from '../utils/astUtils';
import { isModeline } from './modelineUtil';
import { getSchemaTypeName } from '../utils/schemaUtils';

const localize = nls.loadMessageBundle();

const doubleQuotesEscapeRegExp = /[\\]+"/g;

const parentCompletionKind = CompletionItemKind.Class;

interface ParentCompletionItemOptions {
  schemaType: string;
  indent?: string;
  insertTexts?: string[];
}

interface CompletionItem extends CompletionItemBase {
  parent?: ParentCompletionItemOptions;
}
interface CompletionsCollector {
  add(suggestion: CompletionItem): void;
  error(message: string): void;
  log(message: string): void;
  getNumberOfProposals(): number;
}

interface InsertText {
  insertText: string;
  insertIndex: number;
}

export class YamlCompletion {
  private customTags: string[];
  private completionEnabled = true;
  private configuredIndentation: string | undefined;
  private yamlVersion: YamlVersion;
  private indentation: string;
  private supportsMarkdown: boolean | undefined;
  private disableDefaultProperties: boolean;

  constructor(
    private schemaService: YAMLSchemaService,
    private clientCapabilities: ClientCapabilities = {},
    private yamlDocument: YamlDocuments,
    private readonly telemetry: Telemetry
  ) {}

  configure(languageSettings: LanguageSettings): void {
    if (languageSettings) {
      this.completionEnabled = languageSettings.completion;
    }
    this.customTags = languageSettings.customTags;
    this.yamlVersion = languageSettings.yamlVersion;
    this.configuredIndentation = languageSettings.indentation;
    this.disableDefaultProperties = languageSettings.disableDefaultProperties;
  }

  async doComplete(document: TextDocument, position: Position, isKubernetes = false): Promise<CompletionList> {
    const result = CompletionList.create([], false);
    if (!this.completionEnabled) {
      return result;
    }
    const doc = this.yamlDocument.getYamlDocument(document, { customTags: this.customTags, yamlVersion: this.yamlVersion }, true);
    const textBuffer = new TextBuffer(document);

    if (!this.configuredIndentation) {
      const indent = guessIndentation(textBuffer, 2, true);
      this.indentation = indent.insertSpaces ? ' '.repeat(indent.tabSize) : '\t';
    } else {
      this.indentation = this.configuredIndentation;
    }

    setKubernetesParserOption(doc.documents, isKubernetes);

    const offset = document.offsetAt(position);

    if (document.getText().charAt(offset - 1) === ':') {
      return Promise.resolve(result);
    }

    const currentDoc = matchOffsetToDocument(offset, doc);
    if (currentDoc === null) {
      return Promise.resolve(result);
    }

    let [node, foundByClosest] = currentDoc.getNodeFromPosition(offset, textBuffer);

    const currentWord = this.getCurrentWord(document, offset);

    let overwriteRange = null;
    if (node && isScalar(node) && node.value === 'null') {
      const nodeStartPos = document.positionAt(node.range[0]);
      nodeStartPos.character += 1;
      const nodeEndPos = document.positionAt(node.range[2]);
      nodeEndPos.character += 1;
      overwriteRange = Range.create(nodeStartPos, nodeEndPos);
    } else if (node && isScalar(node) && node.value) {
      const start = document.positionAt(node.range[0]);
      if (offset > 0 && start.character > 0 && document.getText().charAt(offset - 1) === '-') {
        start.character -= 1;
      }
      overwriteRange = Range.create(start, document.positionAt(node.range[1]));
    } else {
      let overwriteStart = document.offsetAt(position) - currentWord.length;
      if (overwriteStart > 0 && document.getText()[overwriteStart - 1] === '"') {
        overwriteStart--;
      }
      overwriteRange = Range.create(document.positionAt(overwriteStart), position);
    }

    const proposed: { [key: string]: CompletionItem } = {};
    const existingProposeItem = '__';
    const collector: CompletionsCollector = {
      add: (completionItem: CompletionItem) => {
        const addSuggestionForParent = function (completionItem: CompletionItem): void {
          const existsInYaml = proposed[completionItem.label]?.label === existingProposeItem;
          //don't put to parent suggestion if already in yaml
          if (existsInYaml) {
            return;
          }

          const schemaType = completionItem.parent.schemaType;
          let parentCompletion: CompletionItem | undefined = result.items.find(
            (item) => item.label === schemaType && item.kind === parentCompletionKind
          );

          if (parentCompletion && parentCompletion.parent.insertTexts.includes(completionItem.insertText)) {
            // already exists in the parent
            return;
          } else if (!parentCompletion) {
            // create a new parent
            parentCompletion = {
              ...completionItem,
              label: schemaType,
              sortText: '_' + schemaType, // this parent completion goes first,
              kind: parentCompletionKind,
            };
            parentCompletion.parent.insertTexts = [completionItem.insertText];
            result.items.push(parentCompletion);
          } else {
            // add to the existing parent
            parentCompletion.parent.insertTexts.push(completionItem.insertText);
          }
        };

        const isForParentCompletion = !!completionItem.parent;
        let label = completionItem.label;
        if (!label) {
          // we receive not valid CompletionItem as `label` is mandatory field, so just ignore it
          console.warn(`Ignoring CompletionItem without label: ${JSON.stringify(completionItem)}`);
          return;
        }
        if (!isString(label)) {
          label = String(label);
        }
        const existing = proposed[label];
        if (!existing || isForParentCompletion) {
          label = label.replace(/[\n]/g, '↵');
          if (label.length > 60) {
            const shortendedLabel = label.substr(0, 57).trim() + '...';
            if (!proposed[shortendedLabel]) {
              label = shortendedLabel;
            }
          }

          // trim $1 from end of completion
          if (completionItem.insertText.endsWith('$1') && !isForParentCompletion) {
            completionItem.insertText = completionItem.insertText.substr(0, completionItem.insertText.length - 2);
          }
          if (overwriteRange && overwriteRange.start.line === overwriteRange.end.line) {
            completionItem.textEdit = TextEdit.replace(overwriteRange, completionItem.insertText);
          }

          completionItem.label = label;

          if (isForParentCompletion) {
            addSuggestionForParent(completionItem);
          }

          if (!existing) {
            proposed[label] = completionItem;
            result.items.push(completionItem);
          }
        } else if (!existing.documentation && completionItem.documentation) {
          existing.documentation = completionItem.documentation;
        }
      },
      error: (message: string) => {
        this.telemetry.sendError('yaml.completion.error', { error: convertErrorToTelemetryMsg(message) });
      },
      log: (message: string) => {
        console.log(message);
      },
      getNumberOfProposals: () => {
        return result.items.length;
      },
    };

    if (this.customTags.length > 0) {
      this.getCustomTagValueCompletions(collector);
    }

    let lineContent = textBuffer.getLineContent(position.line);
    if (lineContent.endsWith('\n')) {
      lineContent = lineContent.substr(0, lineContent.length - 1);
    }

    try {
      const schema = await this.schemaService.getSchemaForResource(document.uri, currentDoc);

      if (!schema || schema.errors.length) {
        if (position.line === 0 && position.character === 0 && !isModeline(lineContent)) {
          const inlineSchemaCompletion = {
            kind: CompletionItemKind.Text,
            label: 'Inline schema',
            insertText: '# yaml-language-server: $schema=',
            insertTextFormat: InsertTextFormat.PlainText,
          };
          result.items.push(inlineSchemaCompletion);
        }
      }

      if (isModeline(lineContent) || isInComment(doc.tokens, offset)) {
        const schemaIndex = lineContent.indexOf('$schema=');
        if (schemaIndex !== -1 && schemaIndex + '$schema='.length <= position.character) {
          this.schemaService.getAllSchemas().forEach((schema) => {
            const schemaIdCompletion: CompletionItem = {
              kind: CompletionItemKind.Constant,
              label: schema.name ?? schema.uri,
              detail: schema.description,
              insertText: schema.uri,
              insertTextFormat: InsertTextFormat.PlainText,
              insertTextMode: InsertTextMode.asIs,
            };
            result.items.push(schemaIdCompletion);
          });
        }
        return result;
      }

      if (!schema || schema.errors.length) {
        return result;
      }

      let currentProperty: Node = null;

      if (!node) {
        if (!currentDoc.internalDocument.contents || isScalar(currentDoc.internalDocument.contents)) {
          const map = currentDoc.internalDocument.createNode({});
          map.range = [offset, offset + 1, offset + 1];
          currentDoc.internalDocument.contents = map;
          // eslint-disable-next-line no-self-assign
          currentDoc.internalDocument = currentDoc.internalDocument;
          node = map;
        } else {
          node = currentDoc.findClosestNode(offset, textBuffer);
          foundByClosest = true;
        }
      }

      const originalNode = node;
      if (node) {
        if (lineContent.length === 0) {
          node = currentDoc.internalDocument.contents as Node;
        } else {
          const parent = currentDoc.getParent(node);
          if (parent) {
            if (isScalar(node)) {
              if (node.value) {
                if (isPair(parent)) {
                  if (parent.value === node) {
                    if (lineContent.trim().length > 0 && lineContent.indexOf(':') < 0) {
                      const map = this.createTempObjNode(currentWord, node, currentDoc);
                      if (isSeq(currentDoc.internalDocument.contents)) {
                        const index = indexOf(currentDoc.internalDocument.contents, parent);
                        if (typeof index === 'number') {
                          currentDoc.internalDocument.set(index, map);
                          // eslint-disable-next-line no-self-assign
                          currentDoc.internalDocument = currentDoc.internalDocument;
                        }
                      } else {
                        currentDoc.internalDocument.set(parent.key, map);
                        // eslint-disable-next-line no-self-assign
                        currentDoc.internalDocument = currentDoc.internalDocument;
                      }

                      currentProperty = (map as YAMLMap).items[0];
                      node = map;
                    } else if (lineContent.trim().length === 0) {
                      const parentParent = currentDoc.getParent(parent);
                      if (parentParent) {
                        node = parentParent;
                      }
                    }
                  } else if (parent.key === node) {
                    const parentParent = currentDoc.getParent(parent);
                    currentProperty = parent;
                    if (parentParent) {
                      node = parentParent;
                    }
                  }
                } else if (isSeq(parent)) {
                  if (lineContent.trim().length > 0) {
                    const map = this.createTempObjNode(currentWord, node, currentDoc);
                    parent.delete(node);
                    parent.add(map);
                    // eslint-disable-next-line no-self-assign
                    currentDoc.internalDocument = currentDoc.internalDocument;
                    node = map;
                  } else {
                    node = parent;
                  }
                }
              } else if (node.value === null) {
                if (isPair(parent)) {
                  if (parent.key === node) {
                    node = parent;
                  } else {
                    if (isNode(parent.key) && parent.key.range) {
                      const parentParent = currentDoc.getParent(parent);
                      if (foundByClosest && parentParent && isMap(parentParent) && isMapContainsEmptyPair(parentParent)) {
                        node = parentParent;
                      } else {
                        const parentPosition = document.positionAt(parent.key.range[0]);
                        //if cursor has bigger indentation that parent key, then we need to complete new empty object
                        if (position.character > parentPosition.character && position.line !== parentPosition.line) {
                          const map = this.createTempObjNode(currentWord, node, currentDoc);

                          if (parentParent && (isMap(parentParent) || isSeq(parentParent))) {
                            parentParent.set(parent.key, map);
                            // eslint-disable-next-line no-self-assign
                            currentDoc.internalDocument = currentDoc.internalDocument;
                          } else {
                            currentDoc.internalDocument.set(parent.key, map);
                            // eslint-disable-next-line no-self-assign
                            currentDoc.internalDocument = currentDoc.internalDocument;
                          }
                          currentProperty = (map as YAMLMap).items[0];
                          node = map;
                        } else if (parentPosition.character === position.character) {
                          if (parentParent) {
                            node = parentParent;
                          }
                        }
                      }
                    }
                  }
                } else if (isSeq(parent)) {
                  if (lineContent.charAt(position.character - 1) !== '-') {
                    const map = this.createTempObjNode(currentWord, node, currentDoc);
                    parent.delete(node);
                    parent.add(map);
                    // eslint-disable-next-line no-self-assign
                    currentDoc.internalDocument = currentDoc.internalDocument;
                    node = map;
                  } else {
                    node = parent;
                  }
                }
              }
            } else if (isMap(node)) {
              if (!foundByClosest && lineContent.trim().length === 0 && isSeq(parent)) {
                const nextLine = textBuffer.getLineContent(position.line + 1);
                if (textBuffer.getLineCount() === position.line + 1 || nextLine.trim().length === 0) {
                  node = parent;
                }
              }
            }
          } else if (isScalar(node)) {
            const map = this.createTempObjNode(currentWord, node, currentDoc);
            currentDoc.internalDocument.contents = map;
            // eslint-disable-next-line no-self-assign
            currentDoc.internalDocument = currentDoc.internalDocument;
            currentProperty = map.items[0];
            node = map;
          } else if (isMap(node)) {
            for (const pair of node.items) {
              if (isNode(pair.value) && pair.value.range && pair.value.range[0] === offset + 1) {
                node = pair.value;
              }
            }
          }
        }
      }

      // completion for object keys
      if (node && isMap(node)) {
        // don't suggest properties that are already present
        const properties = node.items;
        for (const p of properties) {
          if (!currentProperty || currentProperty !== p) {
            if (isScalar(p.key)) {
              proposed[p.key.value.toString()] = CompletionItemBase.create(existingProposeItem);
            }
          }
        }

        this.addPropertyCompletions(schema, currentDoc, node, originalNode, '', collector, textBuffer, overwriteRange);

        if (!schema && currentWord.length > 0 && document.getText().charAt(offset - currentWord.length - 1) !== '"') {
          collector.add({
            kind: CompletionItemKind.Property,
            label: currentWord,
            insertText: this.getInsertTextForProperty(currentWord, null, ''),
            insertTextFormat: InsertTextFormat.Snippet,
          });
        }
      }

      // proposals for values
      const types: { [type: string]: boolean } = {};
      this.getValueCompletions(schema, currentDoc, node, offset, document, collector, types);
    } catch (err) {
      this.telemetry.sendError('yaml.completion.error', { error: convertErrorToTelemetryMsg(err) });
    }

    this.finalizeParentCompletion(result);

    return result;
  }

  private finalizeParentCompletion(result: CompletionList): void {
    const reindexText = (insertTexts: string[]): string[] => {
      //modify added props to have unique $x
      let max$index = 0;
      return insertTexts.map((text) => {
        const match = text.match(/\$([0-9]+)|\${[0-9]+:/g);
        if (!match) {
          return text;
        }
        const max$indexLocal = match
          .map((m) => +m.replace(/\${([0-9]+)[:|]/g, '$1').replace('$', '')) // get numbers form $1 or ${1:...}
          .reduce((p, n) => (n > p ? n : p), 0); // find the max one
        const reindexedStr = text
          .replace(/\$([0-9]+)/g, (s, args) => '$' + (+args + max$index)) // increment each by max$index
          .replace(/\${([0-9]+)[:|]/g, (s, args) => '${' + (+args + max$index) + ':'); // increment each by max$index
        max$index += max$indexLocal;
        return reindexedStr;
      });
    };

    result.items.forEach((completionItem) => {
      if (isParentCompletionItem(completionItem)) {
        const indent = completionItem.parent.indent || '';

        const reindexedTexts = reindexText(completionItem.parent.insertTexts);

        // add indent to each object property and join completion item texts
        // let insertText = reindexedTexts.map((text) => text.replace('\n', `${indent}\n`)).join(`\n${indent}`);
        let insertText = reindexedTexts.join(`\n${indent}`);

        // trim $1 from end of completion
        if (insertText.endsWith('$1')) {
          insertText = insertText.substring(0, insertText.length - 2);
        }

        completionItem.insertText = insertText;
        if (completionItem.textEdit) {
          completionItem.textEdit.newText = insertText;
        }
        // remove $x or use {$x:value} in documentation
        const mdText = insertText.replace(/\${[0-9]+[:|](.*)}/g, (s, arg) => arg).replace(/\$([0-9]+)/g, '');

        const originalDocumentation = completionItem.documentation ? [completionItem.documentation, '', '----', ''] : [];
        completionItem.documentation = {
          kind: MarkupKind.Markdown,
          value: [...originalDocumentation, '```yaml', indent + mdText, '```'].join('\n'),
        };
        delete completionItem.parent;
      }
    });
  }

  private createTempObjNode(currentWord: string, node: Node, currentDoc: SingleYAMLDocument): YAMLMap {
    const obj = {};
    obj[currentWord] = null;
    const map: YAMLMap = currentDoc.internalDocument.createNode(obj) as YAMLMap;
    map.range = node.range;
    (map.items[0].key as Node).range = node.range;
    (map.items[0].value as Node).range = node.range;
    return map;
  }

  private addPropertyCompletions(
    schema: ResolvedSchema,
    doc: SingleYAMLDocument,
    node: YAMLMap,
    originalNode: Node,
    separatorAfter: string,
    collector: CompletionsCollector,
    textBuffer: TextBuffer,
    overwriteRange: Range
  ): void {
    const matchingSchemas = doc.getMatchingSchemas(schema.schema);
    const existingKey = textBuffer.getText(overwriteRange);
    const lineContent = textBuffer.getLineContent(overwriteRange.start.line);
    const hasOnlyWhitespace = lineContent.trim().length === 0;
    const hasColon = lineContent.indexOf(':') !== -1;

    const nodeParent = doc.getParent(node);

    const matchOriginal = matchingSchemas.find((it) => it.node.internalNode === originalNode && it.schema.properties);
    for (const schema of matchingSchemas) {
      if (
        ((schema.node.internalNode === node && !matchOriginal) || schema.node.internalNode === originalNode) &&
        !schema.inverted
      ) {
        this.collectDefaultSnippets(schema.schema, separatorAfter, collector, {
          newLineFirst: false,
          indentFirstObject: false,
          shouldIndentWithTab: false,
        });

        const schemaProperties = schema.schema.properties;
        if (schemaProperties) {
          const maxProperties = schema.schema.maxProperties;
          if (
            maxProperties === undefined ||
            node.items === undefined ||
            node.items.length < maxProperties ||
            (node.items.length === maxProperties && !hasOnlyWhitespace)
          ) {
            for (const key in schemaProperties) {
              if (Object.prototype.hasOwnProperty.call(schemaProperties, key)) {
                const propertySchema = schemaProperties[key];

                if (typeof propertySchema === 'object' && !propertySchema.deprecationMessage && !propertySchema['doNotSuggest']) {
                  let identCompensation = '';
                  if (nodeParent && isSeq(nodeParent) && node.items.length <= 1) {
                    // because there is a slash '-' to prevent the properties generated to have the correct
                    // indent
                    const sourceText = textBuffer.getText();
                    const indexOfSlash = sourceText.lastIndexOf('-', node.range[0] - 1);
                    if (indexOfSlash >= 0) {
                      // add one space to compensate the '-'
                      identCompensation = ' ' + sourceText.slice(indexOfSlash + 1, node.range[0]);
                    }
                  }

                  // if check that current node has last pair with "null" value and key witch match key from schema,
                  // and if schema has array definition it add completion item for array item creation
                  let pair: Pair;
                  if (
                    propertySchema.type === 'array' &&
                    (pair = node.items.find(
                      (it) =>
                        isScalar(it.key) &&
                        it.key.range &&
                        it.key.value === key &&
                        isScalar(it.value) &&
                        !it.value.value &&
                        textBuffer.getPosition(it.key.range[2]).line === overwriteRange.end.line - 1
                    )) &&
                    pair
                  ) {
                    if (Array.isArray(propertySchema.items)) {
                      this.addSchemaValueCompletions(propertySchema.items[0], separatorAfter, collector, {});
                    } else if (typeof propertySchema.items === 'object' && propertySchema.items.type === 'object') {
                      const insertText = `- ${this.getInsertTextForObject(
                        propertySchema.items,
                        separatorAfter,
                        '  '
                      ).insertText.trimLeft()}`;
                      const documentation = this.getDocumentationWithMarkdownText(
                        `Create an item of an array${propertySchema.description ? ' (' + propertySchema.description + ')' : ''}`,
                        insertText
                      );
                      collector.add({
                        kind: this.getSuggestionKind(propertySchema.items.type),
                        label: '- (array item)',
                        documentation,
                        insertText,
                        insertTextFormat: InsertTextFormat.Snippet,
                      });
                    }
                  }

                  let insertText = key;
                  if (!key.startsWith(existingKey) || !hasColon) {
                    insertText = this.getInsertTextForProperty(
                      key,
                      propertySchema,
                      separatorAfter,
                      identCompensation + this.indentation
                    );
                  }

                  collector.add({
                    kind: CompletionItemKind.Property,
                    label: key,
                    insertText,
                    insertTextFormat: InsertTextFormat.Snippet,
                    documentation: this.fromMarkup(propertySchema.markdownDescription) || propertySchema.description || '',
                  });
                  // if the prop is required add it also to parent suggestion
                  if (schema.schema.required?.includes(key)) {
                    const schemaType = getSchemaTypeName(schema.schema);
                    collector.add({
                      label: key,
                      insertText: this.getInsertTextForProperty(
                        key,
                        propertySchema,
                        separatorAfter,
                        identCompensation + this.indentation
                      ),
                      insertTextFormat: InsertTextFormat.Snippet,
                      documentation: this.fromMarkup(propertySchema.markdownDescription) || propertySchema.description || '',
                      parent: {
                        schemaType,
                        indent: identCompensation,
                      },
                    });
                  }
                }
              }
            }
          }
        }
        // Error fix
        // If this is a array of string/boolean/number
        //  test:
        //    - item1
        // it will treated as a property key since `:` has been appended
        if (nodeParent && isSeq(nodeParent) && schema.schema.type !== 'object') {
          this.addSchemaValueCompletions(schema.schema, separatorAfter, collector, {});
        }
      }

      if (nodeParent && schema.node.internalNode === nodeParent && schema.schema.defaultSnippets) {
        // For some reason the first item in the array needs to be treated differently, otherwise
        // the indentation will not be correct
        if (node.items.length === 1) {
          this.collectDefaultSnippets(
            schema.schema,
            separatorAfter,
            collector,
            {
              newLineFirst: false,
              indentFirstObject: false,
              shouldIndentWithTab: true,
            },
            1
          );
        } else {
          this.collectDefaultSnippets(
            schema.schema,
            separatorAfter,
            collector,
            {
              newLineFirst: false,
              indentFirstObject: true,
              shouldIndentWithTab: false,
            },
            1
          );
        }
      }
    }
  }

  private getValueCompletions(
    schema: ResolvedSchema,
    doc: SingleYAMLDocument,
    node: Node,
    offset: number,
    document: TextDocument,
    collector: CompletionsCollector,
    types: { [type: string]: boolean }
  ): void {
    let parentKey: string = null;

    if (node && isScalar(node)) {
      node = doc.getParent(node);
    }

    if (!node) {
      this.addSchemaValueCompletions(schema.schema, '', collector, types);
      return;
    }

    if (isPair(node)) {
      const valueNode: Node = node.value as Node;
      if (valueNode && valueNode.range && offset > valueNode.range[0] + valueNode.range[2]) {
        return; // we are past the value node
      }
      parentKey = isScalar(node.key) ? node.key.value.toString() : null;
      node = doc.getParent(node);
    }

    if (node && (parentKey !== null || isSeq(node))) {
      const separatorAfter = '';
      const matchingSchemas = doc.getMatchingSchemas(schema.schema);
      for (const s of matchingSchemas) {
        if (s.node.internalNode === node && !s.inverted && s.schema) {
          if (s.schema.items) {
            this.collectDefaultSnippets(s.schema, separatorAfter, collector, {
              newLineFirst: false,
              indentFirstObject: false,
              shouldIndentWithTab: false,
            });
            if (isSeq(node) && node.items) {
              if (Array.isArray(s.schema.items)) {
                const index = this.findItemAtOffset(node, document, offset);
                if (index < s.schema.items.length) {
                  this.addSchemaValueCompletions(s.schema.items[index], separatorAfter, collector, types);
                }
              } else if (typeof s.schema.items === 'object' && s.schema.items.type === 'object') {
                const insertText = `- ${this.getInsertTextForObject(s.schema.items, separatorAfter, '  ').insertText.trimLeft()}`;
                const documentation = this.getDocumentationWithMarkdownText(
                  `Create an item of an array${s.schema.description ? ' (' + s.schema.description + ')' : ''}`,
                  insertText
                );
                collector.add({
                  kind: this.getSuggestionKind(s.schema.items.type),
                  label: '- (array item)',
                  documentation,
                  insertText,
                  insertTextFormat: InsertTextFormat.Snippet,
                });

                this.addSchemaValueCompletions(s.schema.items, separatorAfter, collector, types);
              } else if (typeof s.schema.items === 'object' && s.schema.items.anyOf) {
                s.schema.items.anyOf
                  .filter((i) => typeof i === 'object')
                  .forEach((i: JSONSchema, index) => {
                    const schemaType = getSchemaTypeName(i);
                    const insertText = `- ${this.getInsertTextForObject(i, separatorAfter).insertText.trimLeft()}`;
                    //append insertText to documentation
                    const schemaTypeTitle = schemaType ? ' type `' + schemaType + '`' : '';
                    const schemaDescription = s.schema.description ? ' (' + s.schema.description + ')' : '';
                    const documentation = this.getDocumentationWithMarkdownText(
                      `Create an item of an array${schemaTypeTitle}${schemaDescription}`,
                      insertText
                    );
                    collector.add({
                      kind: this.getSuggestionKind(i.type),
                      label: '- (array item) ' + (schemaType || index + 1),
                      documentation: documentation,
                      insertText: insertText,
                      insertTextFormat: InsertTextFormat.Snippet,
                    });
                  });
                this.addSchemaValueCompletions(s.schema.items, separatorAfter, collector, types);
              } else {
                this.addSchemaValueCompletions(s.schema.items, separatorAfter, collector, types);
              }
            }
          }
          if (s.schema.properties) {
            const propertySchema = s.schema.properties[parentKey];
            if (propertySchema) {
              this.addSchemaValueCompletions(propertySchema, separatorAfter, collector, types);
            }
          }
        }
      }

      if (types['boolean']) {
        this.addBooleanValueCompletion(true, separatorAfter, collector);
        this.addBooleanValueCompletion(false, separatorAfter, collector);
      }
      if (types['null']) {
        this.addNullValueCompletion(separatorAfter, collector);
      }
    }
  }

  private getInsertTextForProperty(
    key: string,
    propertySchema: JSONSchema,
    separatorAfter: string,
    indent = this.indentation
  ): string {
    const propertyText = this.getInsertTextForValue(key, '', 'string');
    const resultText = propertyText + ':';

    let value: string;
    let nValueProposals = 0;
    if (propertySchema) {
      let type = Array.isArray(propertySchema.type) ? propertySchema.type[0] : propertySchema.type;
      if (!type) {
        if (propertySchema.properties) {
          type = 'object';
        } else if (propertySchema.items) {
          type = 'array';
        } else if (propertySchema.anyOf) {
          type = 'anyOf';
        }
      }
      if (Array.isArray(propertySchema.defaultSnippets)) {
        if (propertySchema.defaultSnippets.length === 1) {
          const body = propertySchema.defaultSnippets[0].body;
          if (isDefined(body)) {
            value = this.getInsertTextForSnippetValue(
              body,
              '',
              {
                newLineFirst: true,
                indentFirstObject: false,
                shouldIndentWithTab: false,
              },
              1
            );
            // add space before default snippet value
            if (!value.startsWith(' ') && !value.startsWith('\n')) {
              value = ' ' + value;
            }
          }
        }
        nValueProposals += propertySchema.defaultSnippets.length;
      }
      if (propertySchema.enum) {
        if (!value && propertySchema.enum.length === 1) {
          value = ' ' + this.getInsertTextForGuessedValue(propertySchema.enum[0], '', type);
        }
        nValueProposals += propertySchema.enum.length;
      }

      if (propertySchema.const) {
        if (!value) {
          value = this.getInsertTextForGuessedValue(propertySchema.const, '', type);
          value = evaluateTab1Symbol(value); // prevent const being selected after snippet insert
          value = ' ' + value;
        }
        nValueProposals++;
      }

      if (isDefined(propertySchema.default)) {
        if (!value) {
          value = ' ' + this.getInsertTextForGuessedValue(propertySchema.default, '', type);
        }
        nValueProposals++;
      }
      if (Array.isArray(propertySchema.examples) && propertySchema.examples.length) {
        if (!value) {
          value = ' ' + this.getInsertTextForGuessedValue(propertySchema.examples[0], '', type);
        }
        nValueProposals += propertySchema.examples.length;
      }
      if (propertySchema.properties) {
        return `${resultText}\n${this.getInsertTextForObject(propertySchema, separatorAfter, indent).insertText}`;
      } else if (propertySchema.items) {
        return `${resultText}\n${indent}- ${
          this.getInsertTextForArray(propertySchema.items, separatorAfter, 1, indent).insertText
        }`;
      }
      if (nValueProposals === 0) {
        switch (type) {
          case 'boolean':
            value = ' $1';
            break;
          case 'string':
            value = ' $1';
            break;
          case 'object':
            value = `\n${indent}`;
            break;
          case 'array':
            value = `\n${indent}- `;
            break;
          case 'number':
          case 'integer':
            value = ' ${1:0}';
            break;
          case 'null':
            value = ' ${1:null}';
            break;
          case 'anyOf':
            value = ' $1';
            break;
          default:
            return propertyText;
        }
      }
    }
    if (!value || nValueProposals > 1) {
      value = ' $1';
    }
    return resultText + value + separatorAfter;
  }

  private getInsertTextForObject(
    schema: JSONSchema,
    separatorAfter: string,
    indent = this.indentation,
    insertIndex = 1
  ): InsertText {
    let insertText = '';
    if (!schema.properties) {
      insertText = `${indent}$${insertIndex++}\n`;
      return { insertText, insertIndex };
    }

    Object.keys(schema.properties).forEach((key: string) => {
      const propertySchema = schema.properties[key] as JSONSchema;
      let type = Array.isArray(propertySchema.type) ? propertySchema.type[0] : propertySchema.type;
      if (!type) {
        if (propertySchema.anyOf) {
          type = 'anyOf';
        }
        if (propertySchema.properties) {
          type = 'object';
        }
        if (propertySchema.items) {
          type = 'array';
        }
      }
      if (schema.required && schema.required.indexOf(key) > -1) {
        switch (type) {
          case 'boolean':
          case 'string':
          case 'number':
<<<<<<< HEAD
          case 'integer':
          case 'anyOf':
            insertText += `${indent}${key}: $${insertIndex++}\n`;
=======
          case 'integer': {
            let value = propertySchema.default || propertySchema.const;
            if (value) {
              if (type === 'string') {
                value = convertToStringValue(value);
              }
              insertText += `${indent}${key}: \${${insertIndex++}:${value}}\n`;
            } else {
              insertText += `${indent}${key}: $${insertIndex++}\n`;
            }
>>>>>>> 4a36b9b2
            break;
          }
          case 'array':
            {
              const arrayInsertResult = this.getInsertTextForArray(propertySchema.items, separatorAfter, insertIndex++, indent);
              const arrayInsertLines = arrayInsertResult.insertText.split('\n');
              let arrayTemplate = arrayInsertResult.insertText;
              if (arrayInsertLines.length > 1) {
                for (let index = 1; index < arrayInsertLines.length; index++) {
                  const element = arrayInsertLines[index];
                  arrayInsertLines[index] = `${indent}${this.indentation}  ${element.trimLeft()}`;
                }
                arrayTemplate = arrayInsertLines.join('\n');
              }
              insertIndex = arrayInsertResult.insertIndex;
              insertText += `${indent}${key}:\n${indent}${this.indentation}- ${arrayTemplate}\n`;
            }
            break;
          case 'object':
            {
              const objectInsertResult = this.getInsertTextForObject(
                propertySchema,
                separatorAfter,
                `${indent}${this.indentation}`,
                insertIndex++
              );
              insertIndex = objectInsertResult.insertIndex;
              insertText += `${indent}${key}:\n${objectInsertResult.insertText}\n`;
            }
            break;
        }
      } else if (!this.disableDefaultProperties && propertySchema.default !== undefined) {
        switch (type) {
          case 'boolean':
          case 'number':
          case 'integer':
            insertText += `${indent}${key}: \${${insertIndex++}:${propertySchema.default}}\n`;
            break;
          case 'string':
            insertText += `${indent}${key}: \${${insertIndex++}:${convertToStringValue(propertySchema.default)}}\n`;
            break;
          case 'array':
          case 'object':
            // TODO: support default value for array object
            break;
        }
      }
    });
    if (insertText.trim().length === 0) {
      insertText = `${indent}$${insertIndex++}\n`;
    }
    insertText = insertText.trimRight() + separatorAfter;
    return { insertText, insertIndex };
  }

  // eslint-disable-next-line @typescript-eslint/no-explicit-any
  private getInsertTextForArray(schema: any, separatorAfter: string, insertIndex = 1, indent = this.indentation): InsertText {
    let insertText = '';
    if (!schema) {
      insertText = `$${insertIndex++}`;
      return { insertText, insertIndex };
    }
    let type = Array.isArray(schema.type) ? schema.type[0] : schema.type;
    if (!type) {
      if (schema.properties) {
        type = 'object';
      }
      if (schema.items) {
        type = 'array';
      }
    }
    switch (schema.type) {
      case 'boolean':
        insertText = `\${${insertIndex++}:false}`;
        break;
      case 'number':
      case 'integer':
        insertText = `\${${insertIndex++}:0}`;
        break;
      case 'string':
        insertText = `\${${insertIndex++}:""}`;
        break;
      case 'object':
        {
          const objectInsertResult = this.getInsertTextForObject(schema, separatorAfter, `${indent}  `, insertIndex++);
          insertText = objectInsertResult.insertText.trimLeft();
          insertIndex = objectInsertResult.insertIndex;
        }
        break;
    }
    return { insertText, insertIndex };
  }

  // eslint-disable-next-line @typescript-eslint/no-explicit-any
  private getInsertTextForGuessedValue(value: any, separatorAfter: string, type: string): string {
    switch (typeof value) {
      case 'object':
        if (value === null) {
          return '${1:null}' + separatorAfter;
        }
        return this.getInsertTextForValue(value, separatorAfter, type);
      case 'string': {
        let snippetValue = JSON.stringify(value);
        snippetValue = snippetValue.substr(1, snippetValue.length - 2); // remove quotes
        snippetValue = this.getInsertTextForPlainText(snippetValue); // escape \ and }
        if (type === 'string') {
          snippetValue = convertToStringValue(snippetValue);
        }
        return '${1:' + snippetValue + '}' + separatorAfter;
      }
      case 'number':
      case 'boolean':
        return '${1:' + value + '}' + separatorAfter;
    }
    return this.getInsertTextForValue(value, separatorAfter, type);
  }

  private getInsertTextForPlainText(text: string): string {
    return text.replace(/[\\$}]/g, '\\$&'); // escape $, \ and }
  }

  // eslint-disable-next-line @typescript-eslint/no-explicit-any
  private getInsertTextForValue(value: any, separatorAfter: string, type: string | string[]): string {
    if (value === null) {
      value = 'null'; // replace type null with string 'null'
    }
    switch (typeof value) {
      case 'object': {
        const indent = this.indentation;
        return this.getInsertTemplateForValue(value, indent, { index: 1 }, separatorAfter);
      }
    }
    type = Array.isArray(type) ? type[0] : type;
    if (type === 'string') {
      value = convertToStringValue(value);
    }
    return this.getInsertTextForPlainText(value + separatorAfter);
  }

  private getInsertTemplateForValue(
    value: unknown | [],
    indent: string,
    navOrder: { index: number },
    separatorAfter: string
  ): string {
    if (Array.isArray(value)) {
      let insertText = '\n';
      for (const arrValue of value) {
        insertText += `${indent}- \${${navOrder.index++}:${arrValue}}\n`;
      }
      return insertText;
    } else if (typeof value === 'object') {
      let insertText = '\n';
      for (const key in value) {
        if (Object.prototype.hasOwnProperty.call(value, key)) {
          const element = value[key];
          insertText += `${indent}\${${navOrder.index++}:${key}}:`;
          let valueTemplate;
          if (typeof element === 'object') {
            valueTemplate = `${this.getInsertTemplateForValue(element, indent + this.indentation, navOrder, separatorAfter)}`;
          } else {
            valueTemplate = ` \${${navOrder.index++}:${this.getInsertTextForPlainText(element + separatorAfter)}}\n`;
          }
          insertText += `${valueTemplate}`;
        }
      }
      return insertText;
    }
    return this.getInsertTextForPlainText(value + separatorAfter);
  }

  private addSchemaValueCompletions(
    schema: JSONSchemaRef,
    separatorAfter: string,
    collector: CompletionsCollector,
    types: unknown
  ): void {
    if (typeof schema === 'object') {
      this.addEnumValueCompletions(schema, separatorAfter, collector);
      this.addDefaultValueCompletions(schema, separatorAfter, collector);
      this.collectTypes(schema, types);
      if (Array.isArray(schema.allOf)) {
        schema.allOf.forEach((s) => {
          return this.addSchemaValueCompletions(s, separatorAfter, collector, types);
        });
      }
      if (Array.isArray(schema.anyOf)) {
        schema.anyOf.forEach((s) => {
          return this.addSchemaValueCompletions(s, separatorAfter, collector, types);
        });
      }
      if (Array.isArray(schema.oneOf)) {
        schema.oneOf.forEach((s) => {
          return this.addSchemaValueCompletions(s, separatorAfter, collector, types);
        });
      }
    }
  }

  private collectTypes(schema: JSONSchema, types: unknown): void {
    if (Array.isArray(schema.enum) || isDefined(schema.const)) {
      return;
    }
    const type = schema.type;
    if (Array.isArray(type)) {
      type.forEach(function (t) {
        return (types[t] = true);
      });
    } else if (type) {
      types[type] = true;
    }
  }

  private addDefaultValueCompletions(
    schema: JSONSchema,
    separatorAfter: string,
    collector: CompletionsCollector,
    arrayDepth = 0
  ): void {
    let hasProposals = false;
    if (isDefined(schema.default)) {
      let type = schema.type;
      let value = schema.default;
      for (let i = arrayDepth; i > 0; i--) {
        value = [value];
        type = 'array';
      }
      let label;
      if (typeof value == 'object') {
        label = 'Default value';
      } else {
        label = (value as unknown).toString().replace(doubleQuotesEscapeRegExp, '"');
      }
      collector.add({
        kind: this.getSuggestionKind(type),
        label,
        insertText: this.getInsertTextForValue(value, separatorAfter, type),
        insertTextFormat: InsertTextFormat.Snippet,
        detail: localize('json.suggest.default', 'Default value'),
      });
      hasProposals = true;
    }
    if (Array.isArray(schema.examples)) {
      schema.examples.forEach((example) => {
        let type = schema.type;
        let value = example;
        for (let i = arrayDepth; i > 0; i--) {
          value = [value];
          type = 'array';
        }
        collector.add({
          kind: this.getSuggestionKind(type),
          label: this.getLabelForValue(value),
          insertText: this.getInsertTextForValue(value, separatorAfter, type),
          insertTextFormat: InsertTextFormat.Snippet,
        });
        hasProposals = true;
      });
    }
    this.collectDefaultSnippets(schema, separatorAfter, collector, {
      newLineFirst: true,
      indentFirstObject: true,
      shouldIndentWithTab: true,
    });
    if (!hasProposals && typeof schema.items === 'object' && !Array.isArray(schema.items)) {
      this.addDefaultValueCompletions(schema.items, separatorAfter, collector, arrayDepth + 1);
    }
  }

  private addEnumValueCompletions(schema: JSONSchema, separatorAfter: string, collector: CompletionsCollector): void {
    if (isDefined(schema.const)) {
      collector.add({
        kind: this.getSuggestionKind(schema.type),
        label: this.getLabelForValue(schema.const),
        insertText: this.getInsertTextForValue(schema.const, separatorAfter, schema.type),
        insertTextFormat: InsertTextFormat.Snippet,
        documentation: this.fromMarkup(schema.markdownDescription) || schema.description,
      });
    }
    if (Array.isArray(schema.enum)) {
      for (let i = 0, length = schema.enum.length; i < length; i++) {
        const enm = schema.enum[i];
        let documentation = this.fromMarkup(schema.markdownDescription) || schema.description;
        if (schema.markdownEnumDescriptions && i < schema.markdownEnumDescriptions.length && this.doesSupportMarkdown()) {
          documentation = this.fromMarkup(schema.markdownEnumDescriptions[i]);
        } else if (schema.enumDescriptions && i < schema.enumDescriptions.length) {
          documentation = schema.enumDescriptions[i];
        }
        collector.add({
          kind: this.getSuggestionKind(schema.type),
          label: this.getLabelForValue(enm),
          insertText: this.getInsertTextForValue(enm, separatorAfter, undefined),
          insertTextFormat: InsertTextFormat.Snippet,
          documentation: documentation,
        });
      }
    }
  }

  private getLabelForValue(value: unknown): string {
    if (value === null) {
      return 'null'; // return string with 'null' value if schema contains null as possible value
    }
    if (Array.isArray(value)) {
      return JSON.stringify(value);
    }
    return value as string;
  }

  private collectDefaultSnippets(
    schema: JSONSchema,
    separatorAfter: string,
    collector: CompletionsCollector,
    settings: StringifySettings,
    arrayDepth = 0
  ): void {
    if (Array.isArray(schema.defaultSnippets)) {
      for (const s of schema.defaultSnippets) {
        let type = schema.type;
        let value = s.body;
        let label = s.label;
        let insertText: string;
        let filterText: string;
        if (isDefined(value)) {
          const type = s.type || schema.type;
          if (arrayDepth === 0 && type === 'array') {
            // We know that a - isn't present yet so we need to add one
            const fixedObj = {};
            Object.keys(value).forEach((val, index) => {
              if (index === 0 && !val.startsWith('-')) {
                fixedObj[`- ${val}`] = value[val];
              } else {
                fixedObj[`  ${val}`] = value[val];
              }
            });
            value = fixedObj;
          }
          insertText = this.getInsertTextForSnippetValue(value, separatorAfter, settings);
          label = label || this.getLabelForSnippetValue(value);
        } else if (typeof s.bodyText === 'string') {
          let prefix = '',
            suffix = '',
            indent = '';
          for (let i = arrayDepth; i > 0; i--) {
            prefix = prefix + indent + '[\n';
            suffix = suffix + '\n' + indent + ']';
            indent += this.indentation;
            type = 'array';
          }
          insertText = prefix + indent + s.bodyText.split('\n').join('\n' + indent) + suffix + separatorAfter;
          label = label || insertText;
          filterText = insertText.replace(/[\n]/g, ''); // remove new lines
        }
        collector.add({
          kind: s.suggestionKind || this.getSuggestionKind(type),
          label,
          documentation: this.fromMarkup(s.markdownDescription) || s.description,
          insertText,
          insertTextFormat: InsertTextFormat.Snippet,
          filterText,
        });
      }
    }
  }

  // eslint-disable-next-line @typescript-eslint/no-explicit-any
  private getInsertTextForSnippetValue(value: any, separatorAfter: string, settings: StringifySettings, depth?: number): string {
    // eslint-disable-next-line @typescript-eslint/no-explicit-any
    const replacer = (value: any): string | any => {
      if (typeof value === 'string') {
        if (value[0] === '^') {
          return value.substr(1);
        }
        if (value === 'true' || value === 'false') {
          return `"${value}"`;
        }
      }
      return value;
    };
    return stringifyObject(value, '', replacer, settings, depth) + separatorAfter;
  }

  private addBooleanValueCompletion(value: boolean, separatorAfter: string, collector: CompletionsCollector): void {
    collector.add({
      kind: this.getSuggestionKind('boolean'),
      label: value ? 'true' : 'false',
      insertText: this.getInsertTextForValue(value, separatorAfter, 'boolean'),
      insertTextFormat: InsertTextFormat.Snippet,
      documentation: '',
    });
  }

  private addNullValueCompletion(separatorAfter: string, collector: CompletionsCollector): void {
    collector.add({
      kind: this.getSuggestionKind('null'),
      label: 'null',
      insertText: 'null' + separatorAfter,
      insertTextFormat: InsertTextFormat.Snippet,
      documentation: '',
    });
  }

  // eslint-disable-next-line @typescript-eslint/no-explicit-any
  private getLabelForSnippetValue(value: any): string {
    const label = JSON.stringify(value);
    return label.replace(/\$\{\d+:([^}]+)\}|\$\d+/g, '$1');
  }

  private getCustomTagValueCompletions(collector: CompletionsCollector): void {
    const validCustomTags = filterInvalidCustomTags(this.customTags);
    validCustomTags.forEach((validTag) => {
      // Valid custom tags are guarenteed to be strings
      const label = validTag.split(' ')[0];
      this.addCustomTagValueCompletion(collector, ' ', label);
    });
  }

  private addCustomTagValueCompletion(collector: CompletionsCollector, separatorAfter: string, label: string): void {
    collector.add({
      kind: this.getSuggestionKind('string'),
      label: label,
      insertText: label + separatorAfter,
      insertTextFormat: InsertTextFormat.Snippet,
      documentation: '',
    });
  }

  private getDocumentationWithMarkdownText(documentation: string, insertText: string): string | MarkupContent {
    let res: string | MarkupContent = documentation;
    if (this.doesSupportMarkdown()) {
      insertText = insertText
        .replace(/\${[0-9]+[:|](.*)}/g, (s, arg) => {
          return arg;
        })
        .replace(/\$([0-9]+)/g, '');
      res = this.fromMarkup(`${documentation}\n \`\`\`\n${insertText}\n\`\`\``) as MarkupContent;
    }
    return res;
  }

  // eslint-disable-next-line @typescript-eslint/no-explicit-any
  private getSuggestionKind(type: any): CompletionItemKind {
    if (Array.isArray(type)) {
      // eslint-disable-next-line @typescript-eslint/no-explicit-any
      const array = <any[]>type;
      type = array.length > 0 ? array[0] : null;
    }
    if (!type) {
      return CompletionItemKind.Value;
    }
    switch (type) {
      case 'string':
        return CompletionItemKind.Value;
      case 'object':
        return CompletionItemKind.Module;
      case 'property':
        return CompletionItemKind.Property;
      default:
        return CompletionItemKind.Value;
    }
  }

  private getCurrentWord(doc: TextDocument, offset: number): string {
    let i = offset - 1;
    const text = doc.getText();
    while (i >= 0 && ' \t\n\r\v":{[,]}'.indexOf(text.charAt(i)) === -1) {
      i--;
    }
    return text.substring(i + 1, offset);
  }

  private fromMarkup(markupString: string): MarkupContent | undefined {
    if (markupString && this.doesSupportMarkdown()) {
      return {
        kind: MarkupKind.Markdown,
        value: markupString,
      };
    }
    return undefined;
  }

  private doesSupportMarkdown(): boolean {
    if (this.supportsMarkdown === undefined) {
      const completion = this.clientCapabilities.textDocument && this.clientCapabilities.textDocument.completion;
      this.supportsMarkdown =
        completion &&
        completion.completionItem &&
        Array.isArray(completion.completionItem.documentationFormat) &&
        completion.completionItem.documentationFormat.indexOf(MarkupKind.Markdown) !== -1;
    }
    return this.supportsMarkdown;
  }

  private findItemAtOffset(seqNode: YAMLSeq, doc: TextDocument, offset: number): number {
    for (let i = seqNode.items.length - 1; i >= 0; i--) {
      const node = seqNode.items[i];
      if (isNode(node)) {
        if (node.range) {
          if (offset > node.range[1]) {
            return i;
          } else if (offset >= node.range[0]) {
            return i;
          }
        }
      }
    }

    return 0;
  }
}

const isNumberExp = /^\d+$/;
function convertToStringValue(value: string): string {
  if (value.length === 0) {
    return value;
  }

  if (value === 'true' || value === 'false' || value === 'null' || isNumberExp.test(value)) {
    return `"${value}"`;
  }

  if (value.indexOf('"') !== -1) {
    value = value.replace(doubleQuotesEscapeRegExp, '"');
  }

  let doQuote = value.charAt(0) === '@';

  if (!doQuote) {
    // need to quote value if in `foo: bar`, `foo : bar` (mapping) or `foo:` (partial map) format
    // but `foo:bar` and `:bar` (colon without white-space after it) are just plain string
    let idx = value.indexOf(':', 0);
    for (; idx > 0 && idx < value.length; idx = value.indexOf(':', idx + 1)) {
      if (idx === value.length - 1) {
        // `foo:` (partial map) format
        doQuote = true;
        break;
      }

      // there are only two valid kinds of white-space in yaml: space or tab
      // ref: https://yaml.org/spec/1.2.1/#id2775170
      const nextChar = value.charAt(idx + 1);
      if (nextChar === '\t' || nextChar === ' ') {
        doQuote = true;
        break;
      }
    }
  }

  if (doQuote) {
    value = `"${value}"`;
  }

  return value;
}

/**
 * simplify `{$1:value}` to `value`
 */
function evaluateTab1Symbol(value: string): string {
  const result = value.replace(/\$\{1:(.*)\}/, '$1');
  return result;
}

function isParentCompletionItem(item: CompletionItemBase): item is CompletionItem {
  return 'parent' in item;
}<|MERGE_RESOLUTION|>--- conflicted
+++ resolved
@@ -481,7 +481,6 @@
         const reindexedTexts = reindexText(completionItem.parent.insertTexts);
 
         // add indent to each object property and join completion item texts
-        // let insertText = reindexedTexts.map((text) => text.replace('\n', `${indent}\n`)).join(`\n${indent}`);
         let insertText = reindexedTexts.join(`\n${indent}`);
 
         // trim $1 from end of completion
@@ -945,12 +944,8 @@
           case 'boolean':
           case 'string':
           case 'number':
-<<<<<<< HEAD
           case 'integer':
-          case 'anyOf':
-            insertText += `${indent}${key}: $${insertIndex++}\n`;
-=======
-          case 'integer': {
+          case 'anyOf': {
             let value = propertySchema.default || propertySchema.const;
             if (value) {
               if (type === 'string') {
@@ -960,7 +955,6 @@
             } else {
               insertText += `${indent}${key}: $${insertIndex++}\n`;
             }
->>>>>>> 4a36b9b2
             break;
           }
           case 'array':
