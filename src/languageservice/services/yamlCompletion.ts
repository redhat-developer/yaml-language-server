--- conflicted
+++ resolved
@@ -76,11 +76,7 @@
   private prefixIndentation = '';
   private supportsMarkdown: boolean | undefined;
   private disableDefaultProperties: boolean;
-<<<<<<< HEAD
-  private selectParentSkeletonFirst: boolean;
-=======
   private parentSkeletonSelectedFirst: boolean;
->>>>>>> da6d9bf3
 
   constructor(
     private schemaService: YAMLSchemaService,
@@ -97,11 +93,7 @@
     this.yamlVersion = languageSettings.yamlVersion;
     this.configuredIndentation = languageSettings.indentation;
     this.disableDefaultProperties = languageSettings.disableDefaultProperties;
-<<<<<<< HEAD
-    this.selectParentSkeletonFirst = languageSettings.selectParentSkeletonFirst;
-=======
     this.parentSkeletonSelectedFirst = languageSettings.parentSkeletonSelectedFirst;
->>>>>>> da6d9bf3
   }
 
   async doComplete(document: TextDocument, position: Position, isKubernetes = false): Promise<CompletionList> {
@@ -848,11 +840,6 @@
     const lineContent = textBuffer.getLineContent(overwriteRange.start.line);
     const hasOnlyWhitespace = lineContent.trim().length === 0;
     const hasColon = lineContent.indexOf(':') !== -1;
-<<<<<<< HEAD
-    const isNodeNull =
-      (isScalar(originalNode) && originalNode.value === null) || (isMap(originalNode) && originalNode.items.length === 0);
-=======
->>>>>>> da6d9bf3
     const nodeParent = doc.getParent(node);
     const matchOriginal = matchingSchemas.find((it) => it.node.internalNode === originalNode && it.schema.properties);
     for (const schema of matchingSchemas) {
@@ -941,16 +928,11 @@
                       identCompensation + this.indentation
                     );
                   }
-<<<<<<< HEAD
-                  const existsParentCompletion = schema.schema.required?.length > 0;
-                  if (!this.selectParentSkeletonFirst || !isNodeNull || !existsParentCompletion) {
-=======
                   const isNodeNull =
                     (isScalar(originalNode) && originalNode.value === null) ||
                     (isMap(originalNode) && originalNode.items.length === 0);
                   const existsParentCompletion = schema.schema.required?.length > 0;
                   if (!this.parentSkeletonSelectedFirst || !isNodeNull || !existsParentCompletion) {
->>>>>>> da6d9bf3
                     collector.add({
                       kind: CompletionItemKind.Property,
                       label: key,
