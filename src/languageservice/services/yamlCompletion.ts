--- conflicted
+++ resolved
@@ -3,15 +3,6 @@
  *  Licensed under the MIT License. See License.txt in the project root for license information.
  *--------------------------------------------------------------------------------------------*/
 
-<<<<<<< HEAD
-import * as Parser from '../parser/jsonParser07';
-import { ASTNode, ObjectASTNode, PropertyASTNode } from '../jsonASTTypes';
-import { parse as parseYAML, SingleYAMLDocument } from '../parser/yamlParser07';
-import { YAMLSchemaService } from './yamlSchemaService';
-import { JSONSchema, JSONSchemaRef } from '../jsonSchema';
-import { CompletionsCollector } from 'vscode-json-languageservice';
-=======
->>>>>>> fcfe397a
 import { TextDocument } from 'vscode-languageserver-textdocument';
 import {
   ClientCapabilities,
@@ -41,27 +32,12 @@
 import { isDefined, isString } from '../utils/objects';
 import * as nls from 'vscode-nls';
 import { setKubernetesParserOption } from '../parser/isKubernetes';
-<<<<<<< HEAD
-import { ClientCapabilities, MarkupContent, MarkupKind } from 'vscode-languageserver';
-import { Schema_Object } from '../utils/jigx/schema-type';
-=======
 import { isInComment, isMapContainsEmptyPair } from '../utils/astUtils';
 import { indexOf } from '../utils/astUtils';
 import { isModeline } from './modelineUtil';
 
->>>>>>> fcfe397a
 const localize = nls.loadMessageBundle();
 
-export interface CompletionsCollectorExtended extends CompletionsCollector {
-  add(suggestion: CompletionItemExtended);
-  readonly result: CompletionList;
-}
-interface CompletionItemExtended extends CompletionItem {
-  schemaType?: string;
-  indent?: string;
-  isForParentSuggestion?: boolean;
-  isInlineObject?: boolean;
-}
 const doubleQuotesEscapeRegExp = /[\\]+"/g;
 
 interface CompletionsCollector {
@@ -80,13 +56,9 @@
   private customTags: string[];
   private completionEnabled = true;
   private configuredIndentation: string | undefined;
-<<<<<<< HEAD
-  private overwriteRange: Range = null;
-=======
   private yamlVersion: YamlVersion;
   private indentation: string;
   private supportsMarkdown: boolean | undefined;
->>>>>>> fcfe397a
 
   constructor(
     private schemaService: YAMLSchemaService,
@@ -104,31 +76,12 @@
     this.configuredIndentation = languageSettings.indentation;
   }
 
-<<<<<<< HEAD
-  public doComplete(
-    document: TextDocument,
-    position: Position,
-    isKubernetes = false,
-    options: {
-      tryWithNewLine?: boolean;
-    } = {}
-  ): Promise<CompletionList> {
-    const result: CompletionList = {
-      items: [],
-      isIncomplete: false,
-    };
-
-    if (!this.completion) {
-      return Promise.resolve(result);
-    }
-=======
   async doComplete(document: TextDocument, position: Position, isKubernetes = false): Promise<CompletionList> {
     const result = CompletionList.create([], false);
     if (!this.completionEnabled) {
       return result;
     }
     const doc = this.yamlDocument.getYamlDocument(document, { customTags: this.customTags, yamlVersion: this.yamlVersion }, true);
->>>>>>> fcfe397a
     const textBuffer = new TextBuffer(document);
 
     if (!this.configuredIndentation) {
@@ -138,29 +91,12 @@
       this.indentation = this.configuredIndentation;
     }
 
-<<<<<<< HEAD
-    const originalPosition = Position.create(position.line, position.character);
-    const completionFix = this.completionHelper(document, position, options.tryWithNewLine);
-    const newText = completionFix.newText;
-    const doc = parseYAML(newText);
-    setKubernetesParserOption(doc.documents, isKubernetes);
-
-    //modified to support completion just behind ':' without space
-    let finalIndentCompensation: string;
-    //offset is taken form new edited text
-    let offset = completionFix.newOffset;
-    // ':' has to be check from original doc, because completionHelper can add ':' symbol
-    if (document.getText()[offset] === ':') {
-      finalIndentCompensation = ' ';
-      offset += finalIndentCompensation.length;
-=======
     setKubernetesParserOption(doc.documents, isKubernetes);
 
     const offset = document.offsetAt(position);
 
     if (document.getText().charAt(offset - 1) === ':') {
       return Promise.resolve(result);
->>>>>>> fcfe397a
     }
 
     const currentDoc = matchOffsetToDocument(offset, doc);
@@ -172,38 +108,19 @@
 
     const currentWord = this.getCurrentWord(document, offset);
 
-<<<<<<< HEAD
-    let overwriteRange: Range = this.overwriteRange;
-    // didn't find reason for this overwriteRange customization
-    // makes trouble for auto newline holder
-    // but kept because of unit test
-    if (node && node.type === 'null') {
-      const nodeStartPos = document.positionAt(node.offset);
-=======
     let overwriteRange = null;
     if (node && isScalar(node) && node.value === 'null') {
       const nodeStartPos = document.positionAt(node.range[0]);
->>>>>>> fcfe397a
       nodeStartPos.character += 1;
       const nodeEndPos = document.positionAt(node.range[2]);
       nodeEndPos.character += 1;
       overwriteRange = Range.create(nodeStartPos, nodeEndPos);
-<<<<<<< HEAD
-    } else if (node && (node.type === 'string' || node.type === 'number' || node.type === 'boolean')) {
-      overwriteRange = Range.create(document.positionAt(node.offset), document.positionAt(node.offset + node.length));
-      if (options.tryWithNewLine) {
-        //overwriteRange makes trouble when new line with holder is added.
-        //btw, not sure why this overwriteRange customization is here
-        overwriteRange = null;
-      }
-=======
     } else if (node && isScalar(node) && node.value) {
       const start = document.positionAt(node.range[0]);
       if (offset > 0 && start.character > 0 && document.getText().charAt(offset - 1) === '-') {
         start.character -= 1;
       }
       overwriteRange = Range.create(start, document.positionAt(node.range[1]));
->>>>>>> fcfe397a
     } else {
       let overwriteStart = document.offsetAt(position) - currentWord.length;
       if (overwriteStart > 0 && document.getText()[overwriteStart - 1] === '"') {
@@ -211,70 +128,7 @@
       }
       overwriteRange = Range.create(document.positionAt(overwriteStart), position);
     }
-    this.overwriteRange = overwriteRange;
-
-    const proposed: { [key: string]: CompletionItemExtended } = {};
-    const existingProposeItem = '__';
-    const collector: CompletionsCollectorExtended = {
-      result: result, //help with debugging
-      add: (suggestion: CompletionItemExtended) => {
-        const addSuggestionForParent = function (suggestion: CompletionItemExtended, result: CompletionList): void {
-          const exists = proposed[suggestion.label]?.label === existingProposeItem;
-          const schemaKey = suggestion.schemaType;
-          const completionKind = CompletionItemKind.Class;
-          let parentCompletion = result.items.find((i) => i.label === schemaKey && i.kind === completionKind);
-          if (!parentCompletion) {
-            //don't put to parent suggestion if already in yaml
-            if (exists) {
-              return;
-            }
-            parentCompletion = { ...suggestion };
-            parentCompletion.label = schemaKey;
-            parentCompletion.sortText = '_' + parentCompletion.label; //this extended completion goes first
-            parentCompletion.kind = completionKind;
-            // parentCompletion.documentation = suggestion.documentation;
-            result.items.push(parentCompletion);
-          } else if (!exists) {
-            //modify added props to have unique $x
-            const match = parentCompletion.insertText.match(/\$([0-9]+)|\${[0-9]+:/g);
-            let reindexedStr = suggestion.insertText;
-            if (match) {
-              const max$index = match
-                .map((m) => +m.replace(/\${([0-9]+)[:|]/g, '$1').replace('$', ''))
-                .reduce((p, n) => (n > p ? n : p), 0);
-              reindexedStr = suggestion.insertText
-                .replace(/\$([0-9]+)/g, (s, args) => {
-                  return '$' + (+args + max$index);
-                })
-                .replace(/\${([0-9]+)[:|]/g, (s, args) => {
-                  return '${' + (+args + max$index) + ':';
-                });
-            }
-            parentCompletion.insertText += '\n' + (suggestion.indent || '') + reindexedStr;
-          }
-          const mdText = parentCompletion.insertText
-            .replace(/\${[0-9]+[:|](.*)}/g, (s, arg) => {
-              return arg;
-            })
-            .replace(/\$([0-9]+)/g, '');
-          parentCompletion.documentation = <MarkupContent>{
-            kind: MarkupKind.Markdown,
-            value: [
-              ...(suggestion.documentation ? [suggestion.documentation, '', '----', ''] : []),
-              '```yaml',
-              mdText,
-              '```',
-            ].join('\n'),
-          };
-          // parentCompletion.detail = (suggestion.indent || '') + parentCompletion.insertText + '\n-----';
-          if (parentCompletion.textEdit) {
-            parentCompletion.textEdit.newText = parentCompletion.insertText;
-          }
-        };
-
-<<<<<<< HEAD
-        let label = suggestion.label;
-=======
+
     const proposed: { [key: string]: CompletionItem } = {};
     const collector: CompletionsCollector = {
       add: (completionItem: CompletionItem) => {
@@ -287,9 +141,8 @@
         if (!isString(label)) {
           label = String(label);
         }
->>>>>>> fcfe397a
         const existing = proposed[label];
-        if (!existing || suggestion.isForParentSuggestion) {
+        if (!existing) {
           label = label.replace(/[\n]/g, '↵');
           if (label.length > 60) {
             const shortendedLabel = label.substr(0, 57).trim() + '...';
@@ -297,36 +150,12 @@
               label = shortendedLabel;
             }
           }
-<<<<<<< HEAD
-          const overwriteRangeLocal = this.overwriteRange;
-          if (suggestion.isInlineObject) {
-            suggestion.insertText = suggestion.insertText.replace(/[\n\s:]+|\$\d/g, '.').replace(/\.+$/, '');
-            // overwriteRangeLocal.start = overwriteRange.end;
-          }
-          if (suggestion.kind === CompletionItemKind.Value) {
-            suggestion.insertText = escapeSpecialChars(suggestion.insertText);
-          }
-          if (overwriteRangeLocal && overwriteRangeLocal.start.line === overwriteRangeLocal.end.line) {
-            suggestion.textEdit = TextEdit.replace(overwriteRangeLocal, suggestion.insertText);
-          }
-          suggestion.label = label;
-          if (suggestion.isForParentSuggestion && suggestion.schemaType) {
-            addSuggestionForParent(suggestion, result);
-          }
-          if (!existing) {
-            proposed[label] = suggestion;
-            result.items.push(suggestion);
-          }
-        } else if (!existing.documentation) {
-          existing.documentation = suggestion.documentation;
-=======
           if (overwriteRange && overwriteRange.start.line === overwriteRange.end.line) {
             completionItem.textEdit = TextEdit.replace(overwriteRange, completionItem.insertText);
           }
           completionItem.label = label;
           proposed[label] = completionItem;
           result.items.push(completionItem);
->>>>>>> fcfe397a
         }
       },
       error: (message: string) => {
@@ -533,13 +362,9 @@
         const properties = node.items;
         for (const p of properties) {
           if (!currentProperty || currentProperty !== p) {
-<<<<<<< HEAD
-            proposed[p.keyNode.value] = CompletionItem.create(existingProposeItem);
-=======
             if (isScalar(p.key)) {
               proposed[p.key.value.toString()] = CompletionItem.create('__');
             }
->>>>>>> fcfe397a
           }
         }
 
@@ -567,52 +392,6 @@
       this.telemetry.sendError('yaml.completion.error', { error: err });
     }
 
-<<<<<<< HEAD
-      return Promise.all(collectionPromises).then(async () => {
-        this.simplifyResult(result);
-
-        //try to add new line after offset if is first run
-        if (!result.items.length && !options.tryWithNewLine) {
-          const line = document.getText(
-            Range.create(originalPosition.line, 0, originalPosition.line, originalPosition.character)
-          );
-          if (line.match(/:\s?$/)) {
-            const res = await this.doComplete(document, position, isKubernetes, { tryWithNewLine: true });
-            insertIndentForCompletionItem(res.items, '\n' + this.indentation, this.indentation);
-            return res;
-          }
-        }
-        if (result.items.length && finalIndentCompensation) {
-          insertIndentForCompletionItem(result.items, finalIndentCompensation, finalIndentCompensation);
-        }
-        return result;
-      });
-    });
-  }
-
-  //remove $1 from snippets, where is no other $2
-  private simplifyResult(result: CompletionList): void {
-    const simplifyText = (text: string): string => {
-      if (text.includes('$1') && !text.includes('$2')) {
-        return text.replace('$1', '');
-      }
-      return text;
-    };
-    for (const item of result.items) {
-      if (item.insertTextFormat === InsertTextFormat.Snippet) {
-        if (item.insertText) {
-          item.insertText = simplifyText(item.insertText);
-        }
-        if (item.textEdit?.newText) {
-          item.textEdit.newText = simplifyText(item.textEdit.newText);
-        }
-      }
-      delete (item as CompletionItemExtended).isInlineObject;
-    }
-  }
-
-  public getPropertyCompletions(
-=======
     return result;
   }
 
@@ -627,23 +406,15 @@
   }
 
   private addPropertyCompletions(
->>>>>>> fcfe397a
     schema: ResolvedSchema,
     doc: SingleYAMLDocument,
     node: YAMLMap,
     separatorAfter: string,
-    collector: CompletionsCollectorExtended,
+    collector: CompletionsCollector,
     textBuffer: TextBuffer,
     overwriteRange: Range
   ): void {
     const matchingSchemas = doc.getMatchingSchemas(schema.schema);
-<<<<<<< HEAD
-    const existingKey = textBuffer?.getText(overwriteRange);
-    const hasColumn = textBuffer?.getLineContent(overwriteRange?.start.line).indexOf(':') === -1;
-    matchingSchemas.forEach((s) => {
-      if (s.node === node && !s.inverted) {
-        this.collectDefaultSnippets(s.schema, separatorAfter, collector, {
-=======
     const existingKey = textBuffer.getText(overwriteRange);
     const hasColumn = textBuffer.getLineContent(overwriteRange.start.line).indexOf(':') === -1;
 
@@ -651,20 +422,12 @@
     for (const schema of matchingSchemas) {
       if (schema.node.internalNode === node && !schema.inverted) {
         this.collectDefaultSnippets(schema.schema, separatorAfter, collector, {
->>>>>>> fcfe397a
           newLineFirst: false,
           indentFirstObject: false,
           shouldIndentWithTab: false,
         });
-<<<<<<< HEAD
-        const schemaProperties = s.schema.properties;
-
-        const isInlineObject = schema.schema.inlineObject || s.schema.inlineObject;
-
-=======
 
         const schemaProperties = schema.schema.properties;
->>>>>>> fcfe397a
         if (schemaProperties) {
           const maxProperties = schema.schema.maxProperties;
           if (
@@ -690,54 +453,6 @@
                     }
                   }
 
-<<<<<<< HEAD
-                let insertText = key;
-                if (!key.startsWith(existingKey) || hasColumn) {
-                  insertText = this.getInsertTextForProperty(
-                    key,
-                    propertySchema,
-                    addValue,
-                    separatorAfter,
-                    identCompensation + this.indentation,
-                    {
-                      includeConstValue: false,
-                    }
-                  );
-                }
-
-                collector.add({
-                  kind: CompletionItemKind.Property,
-                  label: key,
-                  insertText,
-                  insertTextFormat: InsertTextFormat.Snippet,
-                  documentation: super.fromMarkup(propertySchema.markdownDescription) || propertySchema.description || '',
-                  isInlineObject: isInlineObject,
-                });
-                if (
-                  s.schema.required &&
-                  s.schema.required.includes(key) //add only required props
-                  //removed condition: add only if node hasn't any property in yaml
-                ) {
-                  const schemaType = Schema_Object.getSchemaType(s.schema); // s.schema.$id;
-                  collector.add({
-                    label: key,
-                    insertText: this.getInsertTextForProperty(
-                      key,
-                      propertySchema,
-                      addValue,
-                      separatorAfter,
-                      identCompensation + this.indentation,
-                      {
-                        includeConstValue: true,
-                      }
-                    ),
-                    insertTextFormat: InsertTextFormat.Snippet,
-                    documentation: super.fromMarkup(propertySchema.markdownDescription) || propertySchema.description || '',
-                    schemaType: schemaType,
-                    indent: identCompensation,
-                    isForParentSuggestion: true,
-                    isInlineObject: isInlineObject,
-=======
                   // if check that current node has last pair with "null" value and key witch match key from schema,
                   // and if schema has array definition it add completion item for array item creation
                   let pair: Pair;
@@ -789,7 +504,6 @@
                     insertText,
                     insertTextFormat: InsertTextFormat.Snippet,
                     documentation: this.fromMarkup(propertySchema.markdownDescription) || propertySchema.description || '',
->>>>>>> fcfe397a
                   });
                 }
               }
@@ -844,7 +558,7 @@
     node: Node,
     offset: number,
     document: TextDocument,
-    collector: CompletionsCollectorExtended,
+    collector: CompletionsCollector,
     types: { [type: string]: boolean }
   ): void {
     let parentKey: string = null;
@@ -858,16 +572,9 @@
       return;
     }
 
-<<<<<<< HEAD
-    let valueNode;
-    if (node.type === 'property' && offset > (<PropertyASTNode>node).colonOffset) {
-      valueNode = node.valueNode;
-      if (valueNode && offset > valueNode.offset + valueNode.length) {
-=======
     if (isPair(node)) {
       const valueNode: Node = node.value as Node;
       if (valueNode && valueNode.range && offset > valueNode.range[0] + valueNode.range[2]) {
->>>>>>> fcfe397a
         return; // we are past the value node
       }
       parentKey = isScalar(node.key) ? node.key.value.toString() : null;
@@ -885,49 +592,6 @@
               indentFirstObject: false,
               shouldIndentWithTab: false,
             });
-<<<<<<< HEAD
-            if (Array.isArray(s.schema.items)) {
-              const index = super.findItemAtOffset(node, document, offset);
-              if (index < s.schema.items.length) {
-                this.addSchemaValueCompletions(s.schema.items[index], separatorAfter, collector, types);
-              }
-            } else if (typeof s.schema.items === 'object' && s.schema.items.type === 'object') {
-              const insertText = `- ${this.getInsertTextForObject(s.schema.items, separatorAfter, '  ').insertText.trimLeft()}`;
-              const documentation = this.getDocumentationWithMarkdownText(
-                `Create an item of an array${s.schema.description === undefined ? '' : '(' + s.schema.description + ')'}`,
-                insertText
-              );
-              collector.add({
-                kind: super.getSuggestionKind(s.schema.items.type),
-                label: '- (array item)',
-                // eslint-disable-next-line prettier/prettier
-                documentation: documentation,
-                insertText: insertText,
-                insertTextFormat: InsertTextFormat.Snippet,
-              });
-              this.addSchemaValueCompletions(s.schema.items, separatorAfter, collector, types);
-            } else if (typeof s.schema.items === 'object' && s.schema.items.anyOf) {
-              s.schema.items.anyOf
-                .filter((i) => typeof i === 'object')
-                .forEach((i: JSONSchema, index) => {
-                  const schemaType = Schema_Object.getSchemaType(i);
-                  const insertText = `- ${this.getInsertTextForObject(i, separatorAfter).insertText.trimLeft()}`;
-                  //append insertText to documentation
-                  const documentation = this.getDocumentationWithMarkdownText(
-                    `Create an item of an array
-                    ${!schemaType ? '' : ' type `' + schemaType + '`'}
-                    ${s.schema.description === undefined ? '' : ' (' + s.schema.description + ')'}`,
-                    insertText
-                  );
-                  collector.add({
-                    kind: super.getSuggestionKind(i.type),
-                    label: '- (array item) ' + (schemaType || index + 1),
-                    documentation: documentation,
-                    insertText: insertText,
-                    schemaType: schemaType,
-                    insertTextFormat: InsertTextFormat.Snippet,
-                  });
-=======
             if (isSeq(node) && node.items) {
               if (Array.isArray(s.schema.items)) {
                 const index = this.findItemAtOffset(node, document, offset);
@@ -943,7 +607,6 @@
                   }`,
                   insertText: `- ${this.getInsertTextForObject(s.schema.items, separatorAfter, '  ').insertText.trimLeft()}`,
                   insertTextFormat: InsertTextFormat.Snippet,
->>>>>>> fcfe397a
                 });
 
                 this.addSchemaValueCompletions(s.schema.items, separatorAfter, collector, types);
@@ -974,7 +637,7 @@
           if (s.schema.properties) {
             const propertySchema = s.schema.properties[parentKey];
             if (propertySchema) {
-              this.addSchemaValueCompletions(propertySchema, separatorAfter, collector, types, valueNode.value);
+              this.addSchemaValueCompletions(propertySchema, separatorAfter, collector, types);
             }
           }
         }
@@ -994,157 +657,6 @@
     key: string,
     propertySchema: JSONSchema,
     separatorAfter: string,
-<<<<<<< HEAD
-    collector: CompletionsCollectorExtended,
-    types: { [type: string]: boolean },
-    nodeValue?: string
-  ): void {
-    //copied from jsonCompletion:
-    // super.addSchemaValueCompletions(schema, separatorAfter, collector, types);
-    // // eslint-disable-next-line @typescript-eslint/no-this-alias
-    if (typeof schema === 'object') {
-      super.addEnumValueCompletions(schema, separatorAfter, collector);
-      this.addDefaultValueCompletions(schema, separatorAfter, collector, nodeValue);
-      super.collectTypes(schema, types);
-      if (Array.isArray(schema.allOf)) {
-        schema.allOf.forEach((s) => {
-          return this.addSchemaValueCompletions(s, separatorAfter, collector, types, nodeValue);
-        });
-      }
-      if (Array.isArray(schema.anyOf)) {
-        schema.anyOf.forEach((s) => {
-          return this.addSchemaValueCompletions(s, separatorAfter, collector, types, nodeValue);
-        });
-      }
-      if (Array.isArray(schema.oneOf)) {
-        schema.oneOf.forEach((s) => {
-          return this.addSchemaValueCompletions(s, separatorAfter, collector, types, nodeValue);
-        });
-      }
-    }
-  }
-
-  private addDefaultValueCompletions(
-    schema: JSONSchema,
-    separatorAfter: string,
-    collector: CompletionsCollectorExtended,
-    value?: string,
-    arrayDepth = 0
-  ): void {
-    if (typeof schema === 'object' && schema.inlineObject) {
-      const newParams = prepareInlineCompletion(value || '');
-      if (!newParams.node) {
-        return; // invalid syntax
-      }
-      const resolvedSchema: ResolvedSchema = { schema: schema };
-      this.overwriteRange = Range.create(
-        this.overwriteRange.end.line,
-        this.overwriteRange.end.character - newParams.rangeOffset,
-        this.overwriteRange.end.line,
-        this.overwriteRange.end.character
-      );
-      this.getPropertyCompletions(
-        resolvedSchema,
-        newParams.doc,
-        newParams.node,
-        false,
-        separatorAfter,
-        collector,
-        undefined,
-        undefined
-      );
-      return;
-    }
-    let hasProposals = false;
-    if (isDefined(schema.default)) {
-      let type = schema.type;
-      let value = schema.default;
-      for (let i = arrayDepth; i > 0; i--) {
-        value = [value];
-        type = 'array';
-      }
-      let label;
-      if (typeof value == 'object') {
-        label = 'Default value';
-      } else {
-        label = (value as unknown).toString().replace(doubleQuotesEscapeRegExp, '"');
-      }
-      collector.add({
-        kind: this.getSuggestionKind(type),
-        label,
-        insertText: this.getInsertTextForValue(value, separatorAfter, type),
-        insertTextFormat: InsertTextFormat.Snippet,
-        detail: localize('json.suggest.default', 'Default value'),
-      });
-      hasProposals = true;
-    }
-    if (Array.isArray(schema.examples)) {
-      schema.examples.forEach((example) => {
-        let type = schema.type;
-        let value = example;
-        for (let i = arrayDepth; i > 0; i--) {
-          value = [value];
-          type = 'array';
-        }
-        collector.add({
-          kind: this.getSuggestionKind(type),
-          label: value,
-          insertText: this.getInsertTextForValue(value, separatorAfter, type),
-          insertTextFormat: InsertTextFormat.Snippet,
-        });
-        hasProposals = true;
-      });
-    }
-    this.collectDefaultSnippets(schema, separatorAfter, collector, {
-      newLineFirst: true,
-      indentFirstObject: true,
-      shouldIndentWithTab: true,
-    });
-    if (!hasProposals && typeof schema.items === 'object' && !Array.isArray(schema.items)) {
-      this.addDefaultValueCompletions(schema.items, separatorAfter, collector, value, arrayDepth + 1);
-    }
-  }
-
-  private collectDefaultSnippets(
-    schema: JSONSchema,
-    separatorAfter: string,
-    collector: CompletionsCollector,
-    settings: StringifySettings,
-    arrayDepth = 0
-  ): void {
-    if (Array.isArray(schema.defaultSnippets)) {
-      schema.defaultSnippets.forEach((s) => {
-        let type = schema.type;
-        let value = s.body;
-        let label = s.label;
-        let insertText: string;
-        let filterText: string;
-        if (isDefined(value)) {
-          const type = s.type || schema.type;
-          if (arrayDepth === 0 && type === 'array') {
-            // We know that a - isn't present yet so we need to add one
-            const fixedObj = {};
-            Object.keys(value).forEach((val, index) => {
-              if (index === 0 && !val.startsWith('-')) {
-                fixedObj[`- ${val}`] = value[val];
-              } else {
-                fixedObj[`  ${val}`] = value[val];
-              }
-            });
-            value = fixedObj;
-          }
-          insertText = this.getInsertTextForSnippetValue(value, separatorAfter, settings);
-          label = label || this.getLabelForSnippetValue(value);
-        } else if (typeof s.bodyText === 'string') {
-          let prefix = '',
-            suffix = '',
-            indent = '';
-          for (let i = arrayDepth; i > 0; i--) {
-            prefix = prefix + indent + '[\n';
-            suffix = suffix + '\n' + indent + ']';
-            indent += this.indentation;
-            type = 'array';
-=======
     ident = this.indentation
   ): string {
     const propertyText = this.getInsertTextForValue(key, '', 'string');
@@ -1179,7 +691,6 @@
             if (!value.startsWith(' ') && !value.startsWith('\n')) {
               value = ' ' + value;
             }
->>>>>>> fcfe397a
           }
         }
         nValueProposals += propertySchema.defaultSnippets.length;
@@ -1245,12 +756,7 @@
     schema: JSONSchema,
     separatorAfter: string,
     indent = this.indentation,
-    insertIndex = 1,
-    // eslint-disable-next-line @typescript-eslint/no-unused-vars
-    options: {
-      includeConstValue?: boolean;
-      isInlineObject?: boolean;
-    } = {}
+    insertIndex = 1
   ): InsertText {
     let insertText = '';
     if (!schema.properties) {
@@ -1262,9 +768,6 @@
       const propertySchema = schema.properties[key] as JSONSchema;
       let type = Array.isArray(propertySchema.type) ? propertySchema.type[0] : propertySchema.type;
       if (!type) {
-        if (propertySchema.anyOf) {
-          type = 'anyOf';
-        }
         if (propertySchema.properties) {
           type = 'object';
         }
@@ -1278,13 +781,7 @@
           case 'string':
           case 'number':
           case 'integer':
-          case 'anyOf':
-            if (propertySchema.const) {
-              const constValue = escapeSpecialChars(propertySchema.const);
-              insertText += `${indent}${key}: ${constValue}\n`;
-            } else {
-              insertText += `${indent}${key}: $${insertIndex++}\n`;
-            }
+            insertText += `${indent}${key}: $${insertIndex++}\n`;
             break;
           case 'array':
             {
@@ -1315,9 +812,7 @@
             }
             break;
         }
-      }
-      /* don't add not required props into object text.
-      else if (propertySchema.default !== undefined) {
+      } else if (propertySchema.default !== undefined) {
         switch (type) {
           case 'boolean':
           case 'number':
@@ -1332,7 +827,7 @@
             // TODO: support default value for array object
             break;
         }
-      }*/
+      }
     });
     if (insertText.trim().length === 0) {
       insertText = `${indent}$${insertIndex++}\n`;
@@ -1379,40 +874,12 @@
     return { insertText, insertIndex };
   }
 
-<<<<<<< HEAD
-  private getInsertTextForProperty(
-    key: string,
-    propertySchema: JSONSchema,
-    addValue: boolean,
-    separatorAfter: string,
-    ident = this.indentation,
-    options: {
-      includeConstValue?: boolean;
-      isInlineObject?: boolean;
-    } = {}
-  ): string {
-    const propertyText = this.getInsertTextForValue(key, '', 'string');
-    const resultText = propertyText + ':';
-
-    let value: string;
-    let nValueProposals = 0;
-    if (propertySchema) {
-      let type = Array.isArray(propertySchema.type) ? propertySchema.type[0] : propertySchema.type;
-      if (!type) {
-        if (propertySchema.properties) {
-          type = 'object';
-        } else if (propertySchema.items) {
-          type = 'array';
-        } else if (propertySchema.anyOf) {
-          type = 'anyOf';
-=======
   // eslint-disable-next-line @typescript-eslint/no-explicit-any
   private getInsertTextForGuessedValue(value: any, separatorAfter: string, type: string): string {
     switch (typeof value) {
       case 'object':
         if (value === null) {
           return '${1:null}' + separatorAfter;
->>>>>>> fcfe397a
         }
         return this.getInsertTextForValue(value, separatorAfter, type);
       case 'string': {
@@ -1445,20 +912,6 @@
         const indent = this.indentation;
         return this.getInsertTemplateForValue(value, indent, { index: 1 }, separatorAfter);
       }
-<<<<<<< HEAD
-      if (propertySchema.const && options.includeConstValue) {
-        if (!value) {
-          value = escapeSpecialChars(propertySchema.const);
-          value = ' ' + this.getInsertTextForGuessedValue(value, '', type, false);
-        }
-        nValueProposals++;
-      }
-      if (isDefined(propertySchema.default)) {
-        if (!value) {
-          value = ' ' + this.getInsertTextForGuessedValue(propertySchema.default, '', type);
-        }
-        nValueProposals++;
-=======
     }
     type = Array.isArray(type) ? type[0] : type;
     if (type === 'string') {
@@ -1477,7 +930,6 @@
       let insertText = '\n';
       for (const arrValue of value) {
         insertText += `${indent}- \${${navOrder.index++}:${arrValue}}\n`;
->>>>>>> fcfe397a
       }
       return insertText;
     } else if (typeof value === 'object') {
@@ -1495,43 +947,6 @@
           insertText += `${valueTemplate}`;
         }
       }
-<<<<<<< HEAD
-      if (propertySchema.properties) {
-        return `${resultText}\n${this.getInsertTextForObject(propertySchema, separatorAfter, ident).insertText}`;
-      } else if (propertySchema.items) {
-        // eslint-disable-next-line prettier/prettier
-        return `${resultText}\n${this.indentation}- ${
-          this.getInsertTextForArray(propertySchema.items, separatorAfter).insertText
-        }`;
-      }
-      if (nValueProposals === 0) {
-        switch (type) {
-          case 'boolean':
-            value = ' $1';
-            break;
-          case 'string':
-            value = ' $1';
-            break;
-          case 'object':
-            value = `\n${ident}`;
-            break;
-          case 'array':
-            value = `\n${ident}- `;
-            break;
-          case 'number':
-          case 'integer':
-            value = ' ${1:0}';
-            break;
-          case 'null':
-            value = ' ${1:null}';
-            break;
-          case 'anyOf':
-            value = ' $1';
-            break;
-          default:
-            return propertyText;
-        }
-=======
       return insertText;
     }
     return this.getInsertTextForPlainText(value + separatorAfter);
@@ -1561,7 +976,6 @@
         schema.oneOf.forEach((s) => {
           return this.addSchemaValueCompletions(s, separatorAfter, collector, types);
         });
->>>>>>> fcfe397a
       }
     }
   }
@@ -1580,14 +994,6 @@
     }
   }
 
-<<<<<<< HEAD
-  // eslint-disable-next-line @typescript-eslint/no-explicit-any
-  private getInsertTextForGuessedValue(value: any, separatorAfter: string, type: string, useTabSymbol$1 = true): string {
-    switch (typeof value) {
-      case 'object':
-        if (value === null) {
-          return (useTabSymbol$1 ? '${1:null}' : 'null') + separatorAfter;
-=======
   private addDefaultValueCompletions(
     schema: JSONSchema,
     separatorAfter: string,
@@ -1624,7 +1030,6 @@
         for (let i = arrayDepth; i > 0; i--) {
           value = [value];
           type = 'array';
->>>>>>> fcfe397a
         }
         collector.add({
           kind: this.getSuggestionKind(type),
@@ -1664,22 +1069,6 @@
         } else if (schema.enumDescriptions && i < schema.enumDescriptions.length) {
           documentation = schema.enumDescriptions[i];
         }
-<<<<<<< HEAD
-        if (useTabSymbol$1) {
-          return '${1:' + snippetValue + '}' + separatorAfter;
-        } else {
-          return snippetValue + separatorAfter;
-        }
-      }
-      case 'number':
-      case 'boolean': {
-        if (useTabSymbol$1) {
-          return '${1:' + value + '}' + separatorAfter;
-        } else {
-          return value + separatorAfter;
-        }
-      }
-=======
         collector.add({
           kind: this.getSuggestionKind(schema.type),
           label: this.getLabelForValue(enm),
@@ -1688,7 +1077,6 @@
           documentation: documentation,
         });
       }
->>>>>>> fcfe397a
     }
   }
 
@@ -1696,50 +1084,12 @@
     if (value === null) {
       return 'null'; // return string with 'null' value if schema contains null as possible value
     }
-<<<<<<< HEAD
-    return value;
-  }
-
-  /**
-   * Corrects simple syntax mistakes to load possible nodes even if a semicolon is missing
-   */
-  private completionHelper(document: TextDocument, textDocumentPosition: Position, addNewLine = false): NewTextAndPosition {
-    // Get the string we are looking at via a substring
-    const linePos = textDocumentPosition.line;
-    const position = textDocumentPosition;
-    const lineOffset = getLineOffsets(document.getText());
-    const offset = document.offsetAt(position);
-    const start = lineOffset[linePos]; // Start of where the autocompletion is happening
-    let end = 0; // End of where the autocompletion is happening
-
-    if (lineOffset[linePos + 1]) {
-      end = lineOffset[linePos + 1];
-    } else {
-      end = document.getText().length;
-    }
-
-    while (end - 1 >= 0 && this.is_EOL(document.getText().charCodeAt(end - 1))) {
-      end--;
-=======
     if (Array.isArray(value)) {
       return JSON.stringify(value);
->>>>>>> fcfe397a
     }
     return value as string;
   }
 
-<<<<<<< HEAD
-    const textLine = document.getText().substring(start, end);
-
-    // Check if document contains only white spaces and line delimiters
-    if (document.getText().trim().length === 0) {
-      return {
-        // add empty object to be compatible with JSON
-        newText: `{${document.getText()}}\n`,
-        newPosition: textDocumentPosition,
-        newOffset: offset,
-      };
-=======
   private collectDefaultSnippets(
     schema: JSONSchema,
     separatorAfter: string,
@@ -1793,7 +1143,6 @@
           filterText,
         });
       }
->>>>>>> fcfe397a
     }
   }
 
@@ -1824,39 +1173,6 @@
     });
   }
 
-<<<<<<< HEAD
-      return {
-        newText: newText,
-        newPosition: textDocumentPosition,
-        newOffset: offset,
-      };
-    } else {
-      // add holder to new line
-      if (addNewLine) {
-        const offset = start + textLine.length;
-        const indent = textLine.substring(0, textLine.search(/\S/));
-        const newLineWithIndent = '\n' + indent + this.indentation;
-        const newText =
-          document.getText().substring(0, offset) + newLineWithIndent + 'holder:\r\n' + document.getText().substring(offset);
-
-        position.character = indent.length + this.indentation.length;
-        position.line += 1;
-        return {
-          newText: newText,
-          newPosition: position,
-          newOffset: offset + newLineWithIndent.length,
-        };
-      }
-      // All the nodes are loaded
-      position.character = position.character - 1;
-
-      return {
-        newText: document.getText(),
-        newPosition: position,
-        newOffset: offset - 1,
-      };
-    }
-=======
   private addNullValueCompletion(separatorAfter: string, collector: CompletionsCollector): void {
     collector.add({
       kind: this.getSuggestionKind('null'),
@@ -1871,7 +1187,6 @@
   private getLabelForSnippetValue(value: any): string {
     const label = JSON.stringify(value);
     return label.replace(/\$\{\d+:([^}]+)\}|\$\d+/g, '$1');
->>>>>>> fcfe397a
   }
 
   private getCustomTagValueCompletions(collector: CompletionsCollector): void {
@@ -2020,79 +1335,4 @@
   }
 
   return value;
-<<<<<<< HEAD
-}
-// eslint-disable-next-line @typescript-eslint/no-explicit-any, @typescript-eslint/ban-types
-function isDefined(val: any): val is object {
-  return val !== undefined;
-}
-
-/**
- * if contains special chars (@), text will be into apostrophes
- */
-function escapeSpecialChars(text: string): string {
-  // const regexp = new RegExp (/[\|\*\(\)\[\]\+\-\\_`#<>\n]/g);
-  // const regexp = new RegExp(/[@]/g);
-  // const contains = regexp.test(text);
-  if (text) {
-    const addQuota = text[0] !== `'` && text.includes('@');
-    if (addQuota) {
-      return `'${text}'`;
-    }
-  }
-  return text;
-}
-
-function insertIndentForCompletionItem(items: CompletionItemExtended[], begin: string, eachLine: string): void {
-  items.forEach((c) => {
-    const isObjectAndSingleIndent = (text: string): boolean => {
-      return text[0] === '\n' && begin === ' ';
-    };
-    if (c.isInlineObject) {
-      return;
-    }
-    if (c.insertText && !isObjectAndSingleIndent(c.insertText)) {
-      c.insertText = begin + c.insertText.replace(/\n/g, '\n' + eachLine);
-    }
-    if (c.textEdit && !isObjectAndSingleIndent(c.textEdit.newText)) {
-      // c.textEdit.range.start.character += offsetAdd;
-      // c.textEdit.range.end.character += offsetAdd;
-      c.textEdit.newText = begin + c.textEdit.newText.replace(/\n/g, '\n' + eachLine);
-    }
-  });
-}
-
-export function prepareInlineCompletion(text: string): { doc: SingleYAMLDocument; node: ObjectASTNode; rangeOffset: number } {
-  let newText = '';
-  let rangeOffset = 0;
-  // Check if document contains only white spaces and line delimiters
-  if (text.trim().length === 0) {
-    // add empty object to be compatible with JSON
-    newText = `{${text}}\n`;
-  } else {
-    rangeOffset = text.length - text.lastIndexOf('.') - 1;
-    let index = 0;
-    newText = text.replace(/\./g, () => {
-      index++;
-      return ':\n' + ' '.repeat(index * 2);
-    });
-  }
-  const parsedDoc = parseYAML(newText);
-  const offset = newText.length;
-  const doc = matchOffsetToDocument(offset, parsedDoc);
-  const node = doc.getNodeFromOffsetEndInclusive(newText.trim().length) as ObjectASTNode;
-  return { doc, node, rangeOffset };
-}
-
-interface InsertText {
-  insertText: string;
-  insertIndex: number;
-}
-
-interface NewTextAndPosition {
-  newText: string;
-  newPosition: Position;
-  newOffset: number;
-=======
->>>>>>> fcfe397a
 }