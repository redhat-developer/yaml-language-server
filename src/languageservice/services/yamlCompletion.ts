/*---------------------------------------------------------------------------------------------
 *  Copyright (c) Red Hat, Inc. All rights reserved.
 *  Copyright (c) Microsoft Corporation. All rights reserved.
 *  Licensed under the MIT License. See License.txt in the project root for license information.
 *--------------------------------------------------------------------------------------------*/
'use strict';

import * as Parser from '../parser/jsonParser07';
import { ASTNode, ObjectASTNode, PropertyASTNode } from '../jsonASTTypes';
import { parse as parseYAML, SingleYAMLDocument } from '../parser/yamlParser07';
import { YAMLSchemaService } from './yamlSchemaService';
import { JSONSchema, JSONSchemaRef } from '../jsonSchema';
import { CompletionsCollector } from 'vscode-json-languageservice';
import { TextDocument } from 'vscode-languageserver-textdocument';
import {
  CompletionItem,
  CompletionItemKind,
  CompletionList,
  Position,
  Range,
  TextEdit,
  InsertTextFormat,
} from 'vscode-languageserver-types';
import * as nls from 'vscode-nls';
import { getLineOffsets, filterInvalidCustomTags, matchOffsetToDocument } from '../utils/arrUtils';
import { LanguageSettings } from '../yamlLanguageService';
import { ResolvedSchema } from 'vscode-json-languageservice/lib/umd/services/jsonSchemaService';
import { JSONCompletion } from 'vscode-json-languageservice/lib/umd/services/jsonCompletion';
import { stringifyObject, StringifySettings } from '../utils/json';
import { guessIndentation } from '../utils/indentationGuesser';
import { TextBuffer } from '../utils/textBuffer';
import { setKubernetesParserOption } from '../parser/isKubernetes';
import { ClientCapabilities, MarkupContent, MarkupKind } from 'vscode-languageserver';
import { Schema_Object } from '../utils/jigx/schema-type';
const localize = nls.loadMessageBundle();

<<<<<<< HEAD
export interface CompletionsCollectorExtended extends CompletionsCollector {
  add(suggestion: CompletionItemExtended);
  readonly result: CompletionList;
}
interface CompletionItemExtended extends CompletionItem {
  schemaType?: string;
  indent?: string;
  isForParentSuggestion?: boolean;
  isInlineObject?: boolean;
}
=======
const doubleQuotesEscapeRegExp = /[\\]+"/g;

>>>>>>> a73a90f8
export class YAMLCompletion extends JSONCompletion {
  private schemaService: YAMLSchemaService;
  private customTags: Array<string>;
  private completion: boolean;
  private indentation: string;
  private configuredIndentation: string | undefined;
  private overwriteRange: Range = null;

  constructor(schemaService: YAMLSchemaService, clientCapabilities: ClientCapabilities = {}) {
    super(schemaService, [], Promise, clientCapabilities);
    this.schemaService = schemaService;
    this.customTags = [];
    this.completion = true;
  }

  public configure(languageSettings: LanguageSettings, customTags: Array<string>): void {
    if (languageSettings) {
      this.completion = languageSettings.completion;
    }
    this.customTags = customTags;
    this.configuredIndentation = languageSettings.indentation;
  }

  public doComplete(
    document: TextDocument,
    position: Position,
    isKubernetes = false,
    options: {
      tryWithNewLine?: boolean;
    } = {}
  ): Promise<CompletionList> {
    const result: CompletionList = {
      items: [],
      isIncomplete: false,
    };

    if (!this.completion) {
      return Promise.resolve(result);
    }
<<<<<<< HEAD

=======
    const originalPosition = Position.create(position.line, position.character);
    const completionFix = this.completionHelper(document, position);
    const newText = completionFix.newText;
    const doc = parseYAML(newText);
    const textBuffer = new TextBuffer(document);
>>>>>>> a73a90f8
    if (!this.configuredIndentation) {
      const indent = guessIndentation(textBuffer, 2, true);
      this.indentation = indent.insertSpaces ? ' '.repeat(indent.tabSize) : '\t';
    } else {
      this.indentation = this.configuredIndentation;
    }

    const originalPosition = Position.create(position.line, position.character);
    const completionFix = this.completionHelper(document, position, options.tryWithNewLine);
    const newText = completionFix.newText;
    const doc = parseYAML(newText);
    setKubernetesParserOption(doc.documents, isKubernetes);

    //modified to support completion just behind ':' without space
    let finalIndentCompensation: string;
    //offset is taken form new edited text
    let offset = completionFix.newOffset;
    // ':' has to be check from original doc, because completionHelper can add ':' symbol
    if (document.getText()[offset] === ':') {
      finalIndentCompensation = ' ';
      offset += finalIndentCompensation.length;
    }

    const currentDoc = matchOffsetToDocument(offset, doc);
    if (currentDoc === null) {
      return Promise.resolve(result);
    }
    const currentDocIndex = doc.documents.indexOf(currentDoc);
    let node = currentDoc.getNodeFromOffsetEndInclusive(offset);
    // if (this.isInComment(document, node ? node.start : 0, offset)) {
    // 	return Promise.resolve(result);
    // }

    const currentWord = super.getCurrentWord(document, offset);

    let overwriteRange: Range = this.overwriteRange;
    // didn't find reason for this overwriteRange customization
    // makes trouble for auto newline holder
    // but kept because of unit test
    if (node && node.type === 'null') {
      const nodeStartPos = document.positionAt(node.offset);
      nodeStartPos.character += 1;
      const nodeEndPos = document.positionAt(node.offset + node.length);
      nodeEndPos.character += 1;
      overwriteRange = Range.create(nodeStartPos, nodeEndPos);
    } else if (node && (node.type === 'string' || node.type === 'number' || node.type === 'boolean')) {
      overwriteRange = Range.create(document.positionAt(node.offset), document.positionAt(node.offset + node.length));
      if (options.tryWithNewLine) {
        //overwriteRange makes trouble when new line with holder is added.
        //btw, not sure why this overwriteRange customization is here
        overwriteRange = null;
      }
    } else {
      let overwriteStart = document.offsetAt(originalPosition) - currentWord.length;
      if (overwriteStart > 0 && document.getText()[overwriteStart - 1] === '"') {
        overwriteStart--;
      }
      overwriteRange = Range.create(document.positionAt(overwriteStart), originalPosition);
    }
    this.overwriteRange = overwriteRange;

    const proposed: { [key: string]: CompletionItemExtended } = {};
    const existingProposeItem = '__';
    const collector: CompletionsCollectorExtended = {
      result: result, //help with debugging
      add: (suggestion: CompletionItemExtended) => {
        const addSuggestionForParent = function (suggestion: CompletionItemExtended, result: CompletionList): void {
          const exists = proposed[suggestion.label]?.label === existingProposeItem;
          const schemaKey = suggestion.schemaType;
          const completionKind = CompletionItemKind.Class;
          let parentCompletion = result.items.find((i) => i.label === schemaKey && i.kind === completionKind);
          if (!parentCompletion) {
            //don't put to parent suggestion if already in yaml
            if (exists) {
              return;
            }
            parentCompletion = { ...suggestion };
            parentCompletion.label = schemaKey;
            parentCompletion.sortText = '_' + parentCompletion.label; //this extended completion goes first
            parentCompletion.kind = completionKind;
            // parentCompletion.documentation = suggestion.documentation;
            result.items.push(parentCompletion);
          } else if (!exists) {
            //modify added props to have unique $x
            const match = parentCompletion.insertText.match(/\$([0-9]+)|\${[0-9]+:/g);
            let reindexedStr = suggestion.insertText;
            if (match) {
              const max$index = match
                .map((m) => +m.replace(/\${([0-9]+)[:|]/g, '$1').replace('$', ''))
                .reduce((p, n) => (n > p ? n : p), 0);
              reindexedStr = suggestion.insertText
                .replace(/\$([0-9]+)/g, (s, args) => {
                  return '$' + (+args + max$index);
                })
                .replace(/\${([0-9]+)[:|]/g, (s, args) => {
                  return '${' + (+args + max$index) + ':';
                });
            }
            parentCompletion.insertText += '\n' + (suggestion.indent || '') + reindexedStr;
          }
          const mdText = parentCompletion.insertText
            .replace(/\${[0-9]+[:|](.*)}/g, (s, arg) => {
              return arg;
            })
            .replace(/\$([0-9]+)/g, '');
          parentCompletion.documentation = <MarkupContent>{
            kind: MarkupKind.Markdown,
            value: [
              ...(suggestion.documentation ? [suggestion.documentation, '', '----', ''] : []),
              '```yaml',
              mdText,
              '```',
            ].join('\n'),
          };
          // parentCompletion.detail = (suggestion.indent || '') + parentCompletion.insertText + '\n-----';
          if (parentCompletion.textEdit) {
            parentCompletion.textEdit.newText = parentCompletion.insertText;
          }
        };

        let label = suggestion.label;
        const existing = proposed[label];
        if (!existing || suggestion.isForParentSuggestion) {
          label = label.replace(/[\n]/g, '↵');
          if (label.length > 60) {
            const shortendedLabel = label.substr(0, 57).trim() + '...';
            if (!proposed[shortendedLabel]) {
              label = shortendedLabel;
            }
          }
          const overwriteRangeLocal = this.overwriteRange;
          if (suggestion.isInlineObject) {
            suggestion.insertText = suggestion.insertText.replace(/[\n\s:]+|\$\d/g, '.').replace(/\.+$/, '');
            // overwriteRangeLocal.start = overwriteRange.end;
          }
          if (suggestion.kind === CompletionItemKind.Value) {
            suggestion.insertText = escapeSpecialChars(suggestion.insertText);
          }
          if (overwriteRangeLocal && overwriteRangeLocal.start.line === overwriteRangeLocal.end.line) {
            suggestion.textEdit = TextEdit.replace(overwriteRangeLocal, suggestion.insertText);
          }
          suggestion.label = label;
          if (suggestion.isForParentSuggestion && suggestion.schemaType) {
            addSuggestionForParent(suggestion, result);
          }
          if (!existing) {
            proposed[label] = suggestion;
            result.items.push(suggestion);
          }
        } else if (!existing.documentation) {
          existing.documentation = suggestion.documentation;
        }
      },
      setAsIncomplete: () => {
        result.isIncomplete = true;
      },
      error: (message: string) => {
        console.error(message);
      },
      log: (message: string) => {
        console.log(message);
      },
      getNumberOfProposals: () => {
        return result.items.length;
      },
    };

    if (this.customTags.length > 0) {
      this.getCustomTagValueCompletions(collector);
    }

    currentDoc.currentDocIndex = currentDocIndex;
    return this.schemaService.getSchemaForResource(document.uri, currentDoc).then((schema) => {
      if (!schema) {
        return Promise.resolve(result);
      }
      const newSchema = schema;

      // eslint-disable-next-line @typescript-eslint/no-explicit-any
      const collectionPromises: Promise<any>[] = [];

      let addValue = true;

      let currentProperty: PropertyASTNode = null;
      if (node) {
        if (node.type === 'string') {
          const parent = node.parent;
          if (parent && parent.type === 'property' && parent.keyNode === node) {
            addValue = !parent.valueNode;
            currentProperty = parent;
            if (parent) {
              node = parent.parent;
            }
          }
        }
        if (node.type === 'null') {
          const parent = node.parent;
          if (parent && parent.type === 'property' && parent.valueNode === node) {
            addValue = !parent.valueNode;
            currentProperty = parent;
            if (parent) {
              node = parent;
            }
          }
        }
      }

      // proposals for properties
      if (node && node.type === 'object') {
        // don't suggest properties that are already present
        const properties = (<ObjectASTNode>node).properties;
        properties.forEach((p) => {
          if (!currentProperty || currentProperty !== p) {
            proposed[p.keyNode.value] = CompletionItem.create(existingProposeItem);
          }
        });

        const separatorAfter = '';
        if (newSchema) {
          // property proposals with schema
          this.getPropertyCompletions(
            newSchema,
            currentDoc,
            node,
            addValue,
            separatorAfter,
            collector,
            textBuffer,
            overwriteRange
          );
        }

        if (!schema && currentWord.length > 0 && document.getText().charAt(offset - currentWord.length - 1) !== '"') {
          collector.add({
            kind: CompletionItemKind.Property,
            label: currentWord,
            insertText: this.getInsertTextForProperty(currentWord, null, false, separatorAfter),
            insertTextFormat: InsertTextFormat.Snippet,
            documentation: '',
          });
        }
      }

      // proposals for values
      const types: { [type: string]: boolean } = {};
      if (newSchema) {
        this.getValueCompletions(newSchema, currentDoc, node, offset, document, collector, types);
      }

      return Promise.all(collectionPromises).then(async () => {
        this.simplifyResult(result);

        //try to add new line after offset if is first run
        if (!result.items.length && !options.tryWithNewLine) {
          const line = document.getText(
            Range.create(originalPosition.line, 0, originalPosition.line, originalPosition.character)
          );
          if (line.match(/:\s?$/)) {
            const res = await this.doComplete(document, position, isKubernetes, { tryWithNewLine: true });
            insertIndentForCompletionItem(res.items, '\n' + this.indentation, this.indentation);
            return res;
          }
        }
        if (result.items.length && finalIndentCompensation) {
          insertIndentForCompletionItem(result.items, finalIndentCompensation, finalIndentCompensation);
        }
        return result;
      });
    });
  }

  //remove $1 from snippets, where is no other $2
  private simplifyResult(result: CompletionList): void {
    const simplifyText = (text: string): string => {
      if (text.includes('$1') && !text.includes('$2')) {
        return text.replace('$1', '');
      }
      return text;
    };
    for (const item of result.items) {
      if (item.insertTextFormat === InsertTextFormat.Snippet) {
        if (item.insertText) {
          item.insertText = simplifyText(item.insertText);
        }
        if (item.textEdit?.newText) {
          item.textEdit.newText = simplifyText(item.textEdit.newText);
        }
      }
      delete (item as CompletionItemExtended).isInlineObject;
    }
  }

  public getPropertyCompletions(
    schema: ResolvedSchema,
    doc: Parser.JSONDocument,
    node: ObjectASTNode,
    addValue: boolean,
    separatorAfter: string,
<<<<<<< HEAD
    collector: CompletionsCollectorExtended,
    document: TextDocument
=======
    collector: CompletionsCollector,
    textBuffer: TextBuffer,
    overwriteRange: Range
>>>>>>> a73a90f8
  ): void {
    const matchingSchemas = doc.getMatchingSchemas(schema.schema);
    const existingKey = textBuffer.getText(overwriteRange);
    const hasColumn = textBuffer.getLineContent(overwriteRange.start.line).indexOf(':') === -1;
    matchingSchemas.forEach((s) => {
      if (s.node === node && !s.inverted) {
        this.collectDefaultSnippets(s.schema, separatorAfter, collector, {
          newLineFirst: false,
          indentFirstObject: false,
          shouldIndentWithTab: false,
        });
        const schemaProperties = s.schema.properties;

        const isInlineObject = schema.schema.inlineObject || s.schema.inlineObject;

        if (schemaProperties) {
          const maxProperties = s.schema.maxProperties;
          if (maxProperties === undefined || node.properties === undefined || node.properties.length <= maxProperties) {
            Object.keys(schemaProperties).forEach((key: string) => {
              const propertySchema = schemaProperties[key];
              if (typeof propertySchema === 'object' && !propertySchema.deprecationMessage && !propertySchema['doNotSuggest']) {
                let identCompensation = '';
                if (node.parent && node.parent.type === 'array' && node.properties.length <= 1) {
                  // because there is a slash '-' to prevent the properties generated to have the correct
                  // indent
                  const sourceText = textBuffer.getText();
                  const indexOfSlash = sourceText.lastIndexOf('-', node.offset - 1);
                  if (indexOfSlash >= 0) {
                    // add one space to compensate the '-'
                    identCompensation = ' ' + sourceText.slice(indexOfSlash + 1, node.offset);
                  }
                }

                let insertText = key;
                if (!key.startsWith(existingKey) || hasColumn) {
                  insertText = this.getInsertTextForProperty(
                    key,
                    propertySchema,
                    addValue,
                    separatorAfter,
<<<<<<< HEAD
                    identCompensation + this.indentation,
                    {
                      includeConstValue: false,
                    }
                  ),
                  insertTextFormat: InsertTextFormat.Snippet,
                  documentation: super.fromMarkup(propertySchema.markdownDescription) || propertySchema.description || '',
                  isInlineObject: isInlineObject,
=======
                    identCompensation + this.indentation
                  );
                }

                collector.add({
                  kind: CompletionItemKind.Property,
                  label: key,
                  insertText,
                  insertTextFormat: InsertTextFormat.Snippet,
                  documentation: super.fromMarkup(propertySchema.markdownDescription) || propertySchema.description || '',
>>>>>>> a73a90f8
                });
                if (
                  s.schema.required &&
                  s.schema.required.includes(key) //add only required props
                  //removed condition: add only if node hasn't any property in yaml
                ) {
                  const schemaType = Schema_Object.getSchemaType(s.schema); // s.schema.$id;
                  collector.add({
                    label: key,
                    insertText: this.getInsertTextForProperty(
                      key,
                      propertySchema,
                      addValue,
                      separatorAfter,
                      identCompensation + this.indentation,
                      {
                        includeConstValue: true,
                      }
                    ),
                    insertTextFormat: InsertTextFormat.Snippet,
                    documentation: super.fromMarkup(propertySchema.markdownDescription) || propertySchema.description || '',
                    schemaType: schemaType,
                    indent: identCompensation,
                    isForParentSuggestion: true,
                    isInlineObject: isInlineObject,
                  });
                }
              }
            });
          }
        }
        // Error fix
        // If this is a array of string/boolean/number
        //  test:
        //    - item1
        // it will treated as a property key since `:` has been appended
        if (node.type === 'object' && node.parent && node.parent.type === 'array' && s.schema.type !== 'object') {
          this.addSchemaValueCompletions(s.schema, separatorAfter, collector, {});
        }
      }

      if (node.parent && s.node === node.parent && node.type === 'object' && s.schema.defaultSnippets) {
        // For some reason the first item in the array needs to be treated differently, otherwise
        // the indentation will not be correct
        if (node.properties.length === 1) {
          this.collectDefaultSnippets(
            s.schema,
            separatorAfter,
            collector,
            {
              newLineFirst: false,
              indentFirstObject: false,
              shouldIndentWithTab: true,
            },
            1
          );
        } else {
          this.collectDefaultSnippets(
            s.schema,
            separatorAfter,
            collector,
            {
              newLineFirst: false,
              indentFirstObject: true,
              shouldIndentWithTab: false,
            },
            1
          );
        }
      }
    });
  }

  private getValueCompletions(
    schema: ResolvedSchema,
    doc: Parser.JSONDocument,
    node: ASTNode,
    offset: number,
    document: TextDocument,
    collector: CompletionsCollectorExtended,
    types: { [type: string]: boolean }
  ): void {
    let parentKey: string = null;

    if (node && (node.type === 'string' || node.type === 'number' || node.type === 'boolean')) {
      node = node.parent;
    }

    if (node && node.type === 'null') {
      const nodeParent = node.parent;

      /*
       * This is going to be an object for some reason and we need to find the property
       * Its an issue with the null node
       */
      if (nodeParent && nodeParent.type === 'object') {
        for (const prop in nodeParent['properties']) {
          const currNode = nodeParent['properties'][prop];
          if (currNode.keyNode && currNode.keyNode.value === node.location) {
            node = currNode;
          }
        }
      }
    }

    if (!node) {
      this.addSchemaValueCompletions(schema.schema, '', collector, types);
      return;
    }

    let valueNode;
    if (node.type === 'property' && offset > (<PropertyASTNode>node).colonOffset) {
      valueNode = node.valueNode;
      if (valueNode && offset > valueNode.offset + valueNode.length) {
        return; // we are past the value node
      }
      parentKey = node.keyNode.value;
      node = node.parent;
    }

    if (node && (parentKey !== null || node.type === 'array')) {
      const separatorAfter = '';
      const matchingSchemas = doc.getMatchingSchemas(schema.schema);
      matchingSchemas.forEach((s) => {
        if (s.node === node && !s.inverted && s.schema) {
          if (s.schema.items) {
            this.collectDefaultSnippets(s.schema, separatorAfter, collector, {
              newLineFirst: false,
              indentFirstObject: false,
              shouldIndentWithTab: false,
            });
            if (Array.isArray(s.schema.items)) {
              const index = super.findItemAtOffset(node, document, offset);
              if (index < s.schema.items.length) {
                this.addSchemaValueCompletions(s.schema.items[index], separatorAfter, collector, types);
              }
            } else if (typeof s.schema.items === 'object' && s.schema.items.type === 'object') {
              const insertText = `- ${this.getInsertTextForObject(s.schema.items, separatorAfter, '  ').insertText.trimLeft()}`;
              const documentation = this.getDocumentationWithMarkdownText(
                `Create an item of an array${s.schema.description === undefined ? '' : '(' + s.schema.description + ')'}`,
                insertText
              );
              collector.add({
                kind: super.getSuggestionKind(s.schema.items.type),
                label: '- (array item)',
                // eslint-disable-next-line prettier/prettier
                documentation: documentation,
                insertText: insertText,
                insertTextFormat: InsertTextFormat.Snippet,
              });
              this.addSchemaValueCompletions(s.schema.items, separatorAfter, collector, types);
            } else if (typeof s.schema.items === 'object' && s.schema.items.anyOf) {
              s.schema.items.anyOf
                .filter((i) => typeof i === 'object')
                .forEach((i: JSONSchema, index) => {
                  const schemaType = Schema_Object.getSchemaType(i);
                  const insertText = `- ${this.getInsertTextForObject(i, separatorAfter).insertText.trimLeft()}`;
                  //append insertText to documentation
                  const documentation = this.getDocumentationWithMarkdownText(
                    `Create an item of an array
                    ${!schemaType ? '' : ' type `' + schemaType + '`'}
                    ${s.schema.description === undefined ? '' : ' (' + s.schema.description + ')'}`,
                    insertText
                  );
                  collector.add({
                    kind: super.getSuggestionKind(i.type),
                    label: '- (array item) ' + (schemaType || index + 1),
                    documentation: documentation,
                    insertText: insertText,
                    schemaType: schemaType,
                    insertTextFormat: InsertTextFormat.Snippet,
                  });
                });
              this.addSchemaValueCompletions(s.schema.items, separatorAfter, collector, types);
            } else {
              this.addSchemaValueCompletions(s.schema.items, separatorAfter, collector, types);
            }
          }
          if (s.schema.properties) {
            const propertySchema = s.schema.properties[parentKey];
            if (propertySchema) {
              this.addSchemaValueCompletions(propertySchema, separatorAfter, collector, types, valueNode.value);
            }
          }
        }
      });

      if (types['boolean']) {
        this.addBooleanValueCompletion(true, separatorAfter, collector);
        this.addBooleanValueCompletion(false, separatorAfter, collector);
      }
      if (types['null']) {
        this.addNullValueCompletion(separatorAfter, collector);
      }
    }
  }

  private getCustomTagValueCompletions(collector: CompletionsCollector): void {
    const validCustomTags = filterInvalidCustomTags(this.customTags);
    validCustomTags.forEach((validTag) => {
      // Valid custom tags are guarenteed to be strings
      const label = validTag.split(' ')[0];
      this.addCustomTagValueCompletion(collector, ' ', label);
    });
  }

  private addSchemaValueCompletions(
    schema: JSONSchemaRef,
    separatorAfter: string,
    collector: CompletionsCollectorExtended,
    types: { [type: string]: boolean },
    nodeValue?: string
  ): void {
    //copied from jsonCompletion:
    // super.addSchemaValueCompletions(schema, separatorAfter, collector, types);
    // // eslint-disable-next-line @typescript-eslint/no-this-alias
    if (typeof schema === 'object') {
      super.addEnumValueCompletions(schema, separatorAfter, collector);
      this.addDefaultValueCompletions(schema, separatorAfter, collector, nodeValue);
      super.collectTypes(schema, types);
      if (Array.isArray(schema.allOf)) {
        schema.allOf.forEach((s) => {
          return this.addSchemaValueCompletions(s, separatorAfter, collector, types, nodeValue);
        });
      }
      if (Array.isArray(schema.anyOf)) {
        schema.anyOf.forEach((s) => {
          return this.addSchemaValueCompletions(s, separatorAfter, collector, types, nodeValue);
        });
      }
      if (Array.isArray(schema.oneOf)) {
        schema.oneOf.forEach((s) => {
          return this.addSchemaValueCompletions(s, separatorAfter, collector, types, nodeValue);
        });
      }
    }
  }

  private addDefaultValueCompletions(
    schema: JSONSchema,
    separatorAfter: string,
    collector: CompletionsCollectorExtended,
    value?: string,
    arrayDepth = 0
  ): void {
    if (typeof schema === 'object' && schema.inlineObject) {
      const newParams = prepareInlineCompletion(value || '');
      if (!newParams.node) {
        return; // invalid syntax
      }
      const resolvedSchema: ResolvedSchema = { schema: schema };
      this.overwriteRange = Range.create(
        this.overwriteRange.end.line,
        this.overwriteRange.end.character - newParams.rangeOffset,
        this.overwriteRange.end.line,
        this.overwriteRange.end.character
      );
      this.getPropertyCompletions(resolvedSchema, newParams.doc, newParams.node, false, separatorAfter, collector, undefined);
      return;
    }
    let hasProposals = false;
    if (isDefined(schema.default)) {
      let type = schema.type;
      let value = schema.default;
      for (let i = arrayDepth; i > 0; i--) {
        value = [value];
        type = 'array';
      }
      let label;
      if (typeof value == 'object') {
        label = 'Default value';
      } else {
        label = (value as unknown).toString().replace(doubleQuotesEscapeRegExp, '"');
      }
      collector.add({
        kind: this.getSuggestionKind(type),
        label,
        insertText: this.getInsertTextForValue(value, separatorAfter, type),
        insertTextFormat: InsertTextFormat.Snippet,
        detail: localize('json.suggest.default', 'Default value'),
      });
      hasProposals = true;
    }
    if (Array.isArray(schema.examples)) {
      schema.examples.forEach((example) => {
        let type = schema.type;
        let value = example;
        for (let i = arrayDepth; i > 0; i--) {
          value = [value];
          type = 'array';
        }
        collector.add({
          kind: this.getSuggestionKind(type),
          label: value,
          insertText: this.getInsertTextForValue(value, separatorAfter, type),
          insertTextFormat: InsertTextFormat.Snippet,
        });
        hasProposals = true;
      });
    }
    this.collectDefaultSnippets(schema, separatorAfter, collector, {
      newLineFirst: true,
      indentFirstObject: true,
      shouldIndentWithTab: true,
    });
    if (!hasProposals && typeof schema.items === 'object' && !Array.isArray(schema.items)) {
      this.addDefaultValueCompletions(schema.items, separatorAfter, collector, value, arrayDepth + 1);
    }
  }

  private collectDefaultSnippets(
    schema: JSONSchema,
    separatorAfter: string,
    collector: CompletionsCollector,
    settings: StringifySettings,
    arrayDepth = 0
  ): void {
    if (Array.isArray(schema.defaultSnippets)) {
      schema.defaultSnippets.forEach((s) => {
        let type = schema.type;
        let value = s.body;
        let label = s.label;
        let insertText: string;
        let filterText: string;
        if (isDefined(value)) {
          const type = s.type || schema.type;
          if (arrayDepth === 0 && type === 'array') {
            // We know that a - isn't present yet so we need to add one
            const fixedObj = {};
            Object.keys(value).forEach((val, index) => {
              if (index === 0 && !val.startsWith('-')) {
                fixedObj[`- ${val}`] = value[val];
              } else {
                fixedObj[`  ${val}`] = value[val];
              }
            });
            value = fixedObj;
          }
          insertText = this.getInsertTextForSnippetValue(value, separatorAfter, settings);
          label = label || this.getLabelForSnippetValue(value);
        } else if (typeof s.bodyText === 'string') {
          let prefix = '',
            suffix = '',
            indent = '';
          for (let i = arrayDepth; i > 0; i--) {
            prefix = prefix + indent + '[\n';
            suffix = suffix + '\n' + indent + ']';
            indent += this.indentation;
            type = 'array';
          }
          insertText = prefix + indent + s.bodyText.split('\n').join('\n' + indent) + suffix + separatorAfter;
          label = label || insertText;
          filterText = insertText.replace(/[\n]/g, ''); // remove new lines
        }
        collector.add({
          kind: s.suggestionKind || this.getSuggestionKind(type),
          label,
          documentation: super.fromMarkup(s.markdownDescription) || s.description,
          insertText,
          insertTextFormat: InsertTextFormat.Snippet,
          filterText,
        });
      });
    }
  }

  // eslint-disable-next-line @typescript-eslint/no-explicit-any
  private getInsertTextForSnippetValue(value: any, separatorAfter: string, settings: StringifySettings, depth?: number): string {
    // eslint-disable-next-line @typescript-eslint/no-explicit-any
    const replacer = (value: any): string | any => {
      if (typeof value === 'string') {
        if (value[0] === '^') {
          return value.substr(1);
        }
        if (value === 'true' || value === 'false') {
          return `"${value}"`;
        }
      }
      return value;
    };
    return stringifyObject(value, '', replacer, settings, depth) + separatorAfter;
  }

  // eslint-disable-next-line @typescript-eslint/no-explicit-any
  private getLabelForSnippetValue(value: any): string {
    const label = JSON.stringify(value);
    return label.replace(/\$\{\d+:([^}]+)\}|\$\d+/g, '$1');
  }

  private addCustomTagValueCompletion(collector: CompletionsCollector, separatorAfter: string, label: string): void {
    collector.add({
      kind: super.getSuggestionKind('string'),
      label: label,
      insertText: label + separatorAfter,
      insertTextFormat: InsertTextFormat.Snippet,
      documentation: '',
    });
  }

  private addBooleanValueCompletion(value: boolean, separatorAfter: string, collector: CompletionsCollector): void {
    collector.add({
      kind: this.getSuggestionKind('boolean'),
      label: value ? 'true' : 'false',
      insertText: this.getInsertTextForValue(value, separatorAfter, 'boolean'),
      insertTextFormat: InsertTextFormat.Snippet,
      documentation: '',
    });
  }

  // eslint-disable-next-line @typescript-eslint/no-explicit-any
  private getSuggestionKind(type: any): CompletionItemKind {
    if (Array.isArray(type)) {
      // eslint-disable-next-line @typescript-eslint/no-explicit-any
      const array = <any[]>type;
      type = array.length > 0 ? array[0] : null;
    }
    if (!type) {
      return CompletionItemKind.Value;
    }
    switch (type) {
      case 'string':
        return CompletionItemKind.Value;
      case 'object':
        return CompletionItemKind.Module;
      case 'property':
        return CompletionItemKind.Property;
      default:
        return CompletionItemKind.Value;
    }
  }

  private addNullValueCompletion(separatorAfter: string, collector: CompletionsCollector): void {
    collector.add({
      kind: this.getSuggestionKind('null'),
      label: 'null',
      insertText: 'null' + separatorAfter,
      insertTextFormat: InsertTextFormat.Snippet,
      documentation: '',
    });
  }

  // eslint-disable-next-line @typescript-eslint/no-explicit-any
  private getInsertTextForValue(value: any, separatorAfter: string, type: string | string[]): string {
    if (value === null) {
      value = 'null'; // replace type null with string 'null'
    }
    switch (typeof value) {
      case 'object': {
        const indent = this.indentation;
        return this.getInsertTemplateForValue(value, indent, { index: 1 }, separatorAfter);
      }
    }
    type = Array.isArray(type) ? type[0] : type;
    if (type === 'string') {
      value = convertToStringValue(value);
    }
    return this.getInsertTextForPlainText(value + separatorAfter);
  }

  private getInsertTemplateForValue(
    value: unknown | [],
    indent: string,
    navOrder: { index: number },
    separatorAfter: string
  ): string {
    if (Array.isArray(value)) {
      let insertText = '\n';
      for (const arrValue of value) {
        insertText += `${indent}- \${${navOrder.index++}:${arrValue}}\n`;
      }
      return insertText;
    } else if (typeof value === 'object') {
      let insertText = '\n';
      for (const key in value) {
        if (Object.prototype.hasOwnProperty.call(value, key)) {
          const element = value[key];
          insertText += `${indent}\${${navOrder.index++}:${key}}:`;
          let valueTemplate;
          if (typeof element === 'object') {
            valueTemplate = `${this.getInsertTemplateForValue(element, indent + this.indentation, navOrder, separatorAfter)}`;
          } else {
            valueTemplate = ` \${${navOrder.index++}:${this.getInsertTextForPlainText(element + separatorAfter)}}\n`;
          }
          insertText += `${valueTemplate}`;
        }
      }
      return insertText;
    }
    return this.getInsertTextForPlainText(value + separatorAfter);
  }

  private getInsertTextForPlainText(text: string): string {
    return text.replace(/[\\$}]/g, '\\$&'); // escape $, \ and }
  }

  private getInsertTextForObject(
    schema: JSONSchema,
    separatorAfter: string,
    indent = this.indentation,
    insertIndex = 1,
    // eslint-disable-next-line @typescript-eslint/no-unused-vars
    options: {
      includeConstValue?: boolean;
      isInlineObject?: boolean;
    } = {}
  ): InsertText {
    let insertText = '';
    if (!schema.properties) {
      insertText = `${indent}$${insertIndex++}\n`;
      return { insertText, insertIndex };
    }

    Object.keys(schema.properties).forEach((key: string) => {
      const propertySchema = schema.properties[key] as JSONSchema;
      let type = Array.isArray(propertySchema.type) ? propertySchema.type[0] : propertySchema.type;
      if (!type) {
        if (propertySchema.anyOf) {
          type = 'anyOf';
        }
        if (propertySchema.properties) {
          type = 'object';
        }
        if (propertySchema.items) {
          type = 'array';
        }
      }
      if (schema.required && schema.required.indexOf(key) > -1) {
        switch (type) {
          case 'boolean':
          case 'string':
          case 'number':
          case 'integer':
          case 'anyOf':
            if (propertySchema.const) {
              const constValue = escapeSpecialChars(propertySchema.const);
              insertText += `${indent}${key}: ${constValue}\n`;
            } else {
              insertText += `${indent}${key}: $${insertIndex++}\n`;
            }
            break;
          case 'array':
            {
              const arrayInsertResult = this.getInsertTextForArray(propertySchema.items, separatorAfter, insertIndex++);
              const arrayInsertLines = arrayInsertResult.insertText.split('\n');
              let arrayTemplate = arrayInsertResult.insertText;
              if (arrayInsertLines.length > 1) {
                for (let index = 1; index < arrayInsertLines.length; index++) {
                  const element = arrayInsertLines[index];
                  arrayInsertLines[index] = `${indent}${this.indentation}  ${element.trimLeft()}`;
                }
                arrayTemplate = arrayInsertLines.join('\n');
              }
              insertIndex = arrayInsertResult.insertIndex;
              insertText += `${indent}${key}:\n${indent}${this.indentation}- ${arrayTemplate}\n`;
            }
            break;
          case 'object':
            {
              const objectInsertResult = this.getInsertTextForObject(
                propertySchema,
                separatorAfter,
                `${indent}${this.indentation}`,
                insertIndex++
              );
              insertIndex = objectInsertResult.insertIndex;
              insertText += `${indent}${key}:\n${objectInsertResult.insertText}\n`;
            }
            break;
        }
      }
      /* don't add not required props into object text.
      else if (propertySchema.default !== undefined) {
        switch (type) {
          case 'boolean':
          case 'number':
          case 'integer':
            insertText += `${indent}${key}: \${${insertIndex++}:${propertySchema.default}}\n`;
            break;
          case 'string':
            insertText += `${indent}${key}: \${${insertIndex++}:${convertToStringValue(propertySchema.default)}}\n`;
            break;
          case 'array':
          case 'object':
            // TODO: support default value for array object
            break;
        }
      }*/
    });
    if (insertText.trim().length === 0) {
      insertText = `${indent}$${insertIndex++}\n`;
    }
    insertText = insertText.trimRight() + separatorAfter;
    return { insertText, insertIndex };
  }

  // eslint-disable-next-line @typescript-eslint/no-explicit-any
  private getInsertTextForArray(schema: any, separatorAfter: string, insertIndex = 1): InsertText {
    let insertText = '';
    if (!schema) {
      insertText = `$${insertIndex++}`;
      return { insertText, insertIndex };
    }
    let type = Array.isArray(schema.type) ? schema.type[0] : schema.type;
    if (!type) {
      if (schema.properties) {
        type = 'object';
      }
      if (schema.items) {
        type = 'array';
      }
    }
    switch (schema.type) {
      case 'boolean':
        insertText = `\${${insertIndex++}:false}`;
        break;
      case 'number':
      case 'integer':
        insertText = `\${${insertIndex++}:0}`;
        break;
      case 'string':
        insertText = `\${${insertIndex++}:""}`;
        break;
      case 'object':
        {
          const objectInsertResult = this.getInsertTextForObject(schema, separatorAfter, `${this.indentation}  `, insertIndex++);
          insertText = objectInsertResult.insertText.trimLeft();
          insertIndex = objectInsertResult.insertIndex;
        }
        break;
    }
    return { insertText, insertIndex };
  }

  private getInsertTextForProperty(
    key: string,
    propertySchema: JSONSchema,
    addValue: boolean,
    separatorAfter: string,
    ident = this.indentation,
    options: {
      includeConstValue?: boolean;
      isInlineObject?: boolean;
    } = {}
  ): string {
    const propertyText = this.getInsertTextForValue(key, '', 'string');
    const resultText = propertyText + ':';

    let value: string;
    let nValueProposals = 0;
    if (propertySchema) {
      let type = Array.isArray(propertySchema.type) ? propertySchema.type[0] : propertySchema.type;
      if (!type) {
        if (propertySchema.properties) {
          type = 'object';
        } else if (propertySchema.items) {
          type = 'array';
        } else if (propertySchema.anyOf) {
          type = 'anyOf';
        }
      }
      if (Array.isArray(propertySchema.defaultSnippets)) {
        if (propertySchema.defaultSnippets.length === 1) {
          const body = propertySchema.defaultSnippets[0].body;
          if (isDefined(body)) {
            value = this.getInsertTextForSnippetValue(
              body,
              '',
              {
                newLineFirst: true,
                indentFirstObject: false,
                shouldIndentWithTab: false,
              },
              1
            );
            // add space before default snippet value
            if (!value.startsWith(' ') && !value.startsWith('\n')) {
              value = ' ' + value;
            }
          }
        }
        nValueProposals += propertySchema.defaultSnippets.length;
      }
      if (propertySchema.enum) {
        if (!value && propertySchema.enum.length === 1) {
          value = ' ' + this.getInsertTextForGuessedValue(propertySchema.enum[0], '', type);
        }
        nValueProposals += propertySchema.enum.length;
      }
      if (propertySchema.const && options.includeConstValue) {
        if (!value) {
          value = escapeSpecialChars(propertySchema.const);
          value = ' ' + this.getInsertTextForGuessedValue(value, '', type, false);
        }
        nValueProposals++;
      }
      if (isDefined(propertySchema.default)) {
        if (!value) {
          value = ' ' + this.getInsertTextForGuessedValue(propertySchema.default, '', type);
        }
        nValueProposals++;
      }
      if (Array.isArray(propertySchema.examples) && propertySchema.examples.length) {
        if (!value) {
          value = ' ' + this.getInsertTextForGuessedValue(propertySchema.examples[0], '', type);
        }
        nValueProposals += propertySchema.examples.length;
      }
      if (propertySchema.properties) {
        return `${resultText}\n${this.getInsertTextForObject(propertySchema, separatorAfter, ident).insertText}`;
      } else if (propertySchema.items) {
        // eslint-disable-next-line prettier/prettier
        return `${resultText}\n${this.indentation}- ${
          this.getInsertTextForArray(propertySchema.items, separatorAfter).insertText
        }`;
      }
      if (nValueProposals === 0) {
        switch (type) {
          case 'boolean':
            value = ' $1';
            break;
          case 'string':
            value = ' $1';
            break;
          case 'object':
            value = `\n${ident}`;
            break;
          case 'array':
            value = `\n${ident}- `;
            break;
          case 'number':
          case 'integer':
            value = ' ${1:0}';
            break;
          case 'null':
            value = ' ${1:null}';
            break;
          case 'anyOf':
            value = ' $1';
            break;
          default:
            return propertyText;
        }
      }
    }
    if (!value || nValueProposals > 1) {
      value = ' $1';
    }
    return resultText + value + separatorAfter;
  }

  // eslint-disable-next-line @typescript-eslint/no-explicit-any
  private getInsertTextForGuessedValue(value: any, separatorAfter: string, type: string, useTabSymbol$1 = true): string {
    switch (typeof value) {
      case 'object':
        if (value === null) {
          return (useTabSymbol$1 ? '${1:null}' : 'null') + separatorAfter;
        }
        return this.getInsertTextForValue(value, separatorAfter, type);
      case 'string': {
        let snippetValue = JSON.stringify(value);
        snippetValue = snippetValue.substr(1, snippetValue.length - 2); // remove quotes
        snippetValue = this.getInsertTextForPlainText(snippetValue); // escape \ and }
        if (type === 'string') {
          snippetValue = convertToStringValue(snippetValue);
        }
        if (useTabSymbol$1) {
          return '${1:' + snippetValue + '}' + separatorAfter;
        } else {
          return snippetValue + separatorAfter;
        }
      }
      case 'number':
      case 'boolean': {
        if (useTabSymbol$1) {
          return '${1:' + value + '}' + separatorAfter;
        } else {
          return value + separatorAfter;
        }
      }
    }
    return this.getInsertTextForValue(value, separatorAfter, type);
  }

  private getLabelForValue(value: string): string {
    if (value === null) {
      return 'null'; // return string with 'null' value if schema contains null as possible value
    }
    return value;
  }

  /**
   * Corrects simple syntax mistakes to load possible nodes even if a semicolon is missing
   */
  private completionHelper(document: TextDocument, textDocumentPosition: Position, addNewLine = false): NewTextAndPosition {
    // Get the string we are looking at via a substring
    const linePos = textDocumentPosition.line;
    const position = textDocumentPosition;
    const lineOffset = getLineOffsets(document.getText());
    const offset = document.offsetAt(position);
    const start = lineOffset[linePos]; // Start of where the autocompletion is happening
    let end = 0; // End of where the autocompletion is happening

    if (lineOffset[linePos + 1]) {
      end = lineOffset[linePos + 1];
    } else {
      end = document.getText().length;
    }

    while (end - 1 >= 0 && this.is_EOL(document.getText().charCodeAt(end - 1))) {
      end--;
    }

    const textLine = document.getText().substring(start, end);

    // Check if document contains only white spaces and line delimiters
    if (document.getText().trim().length === 0) {
      return {
        // add empty object to be compatible with JSON
        newText: `{${document.getText()}}\n`,
        newPosition: textDocumentPosition,
        newOffset: offset,
      };
    }

    // Check if the string we are looking at is a node
    if (textLine.indexOf(':') === -1) {
      // We need to add the ":" to load the nodes
      let newText = '';

      // This is for the empty line case
      const trimmedText = textLine.trim();
      if (trimmedText.length === 0 || (trimmedText.length === 1 && trimmedText[0] === '-')) {
        //same condition as (end < start) - protect of jumping back across lines, when 'holder' is put into incorrect place
        const spaceLength = textLine.includes(' ') ? textLine.length : 0;
        // Add a temp node that is in the document but we don't use at all.
        newText =
          document.getText().substring(0, start + spaceLength) +
          (trimmedText[0] === '-' && !textLine.endsWith(' ') ? ' ' : '') +
          'holder:\r\n' +
          document.getText().substr(lineOffset[linePos + 1] || document.getText().length);

        // For when missing semi colon case
      } else if (trimmedText.indexOf('[') === -1) {
        // Add a semicolon to the end of the current line so we can validate the node
        newText =
          document.getText().substring(0, start + textLine.length) +
          ':\r\n' +
          document.getText().substr(lineOffset[linePos + 1] || document.getText().length);
      }

      if (newText.length === 0) {
        newText = document.getText();
      }

      return {
        newText: newText,
        newPosition: textDocumentPosition,
        newOffset: offset,
      };
    } else {
      // add holder to new line
      if (addNewLine) {
        const offset = start + textLine.length;
        const indent = textLine.substring(0, textLine.search(/\S/));
        const newLineWithIndent = '\n' + indent + this.indentation;
        const newText =
          document.getText().substring(0, offset) + newLineWithIndent + 'holder:\r\n' + document.getText().substring(offset);

        position.character = indent.length + this.indentation.length;
        position.line += 1;
        return {
          newText: newText,
          newPosition: position,
          newOffset: offset + newLineWithIndent.length,
        };
      }
      // All the nodes are loaded
      position.character = position.character - 1;

      return {
        newText: document.getText(),
        newPosition: position,
        newOffset: offset - 1,
      };
    }
  }

  private is_EOL(c: number): boolean {
    return c === 0x0a /* LF */ || c === 0x0d /* CR */;
  }

  private getDocumentationWithMarkdownText(documentation: string, insertText: string): string | MarkupContent {
    let res: string | MarkupContent = documentation;
    if (super.doesSupportMarkdown()) {
      insertText = insertText
        .replace(/\${[0-9]+[:|](.*)}/g, (s, arg) => {
          return arg;
        })
        .replace(/\$([0-9]+)/g, '');
      res = super.fromMarkup(`${documentation}\n \`\`\`\n${insertText}\n\`\`\``) as MarkupContent;
    }
    return res;
  }
}

const isNumberExp = /^\d+$/;
function convertToStringValue(value: string): string {
  if (value === 'true' || value === 'false' || value === 'null' || isNumberExp.test(value)) {
    return `"${value}"`;
  }

  // eslint-disable-next-line prettier/prettier, no-useless-escape
  if (value.indexOf('\"') !== -1) {
    value = value.replace(doubleQuotesEscapeRegExp, '"');
  }

  if (value.length > 0 && value.charAt(0) === '@') {
    value = `"${value}"`;
  }

  return value;
}
// eslint-disable-next-line @typescript-eslint/no-explicit-any, @typescript-eslint/ban-types
function isDefined(val: any): val is object {
  return val !== undefined;
}

/**
 * if contains special chars (@), text will be into apostrophes
 */
function escapeSpecialChars(text: string): string {
  // const regexp = new RegExp (/[\|\*\(\)\[\]\+\-\\_`#<>\n]/g);
  // const regexp = new RegExp(/[@]/g);
  // const contains = regexp.test(text);
  if (text) {
    const addQuota = text[0] !== `'` && text.includes('@');
    if (addQuota) {
      return `'${text}'`;
    }
  }
  return text;
}

function insertIndentForCompletionItem(items: CompletionItemExtended[], begin: string, eachLine: string): void {
  items.forEach((c) => {
    const isObjectAndSingleIndent = (text: string): boolean => {
      return text[0] === '\n' && begin === ' ';
    };
    if (c.isInlineObject) {
      return;
    }
    if (c.insertText && !isObjectAndSingleIndent(c.insertText)) {
      c.insertText = begin + c.insertText.replace(/\n/g, '\n' + eachLine);
    }
    if (c.textEdit && !isObjectAndSingleIndent(c.textEdit.newText)) {
      // c.textEdit.range.start.character += offsetAdd;
      // c.textEdit.range.end.character += offsetAdd;
      c.textEdit.newText = begin + c.textEdit.newText.replace(/\n/g, '\n' + eachLine);
    }
  });
}

export function prepareInlineCompletion(text: string): { doc: SingleYAMLDocument; node: ObjectASTNode; rangeOffset: number } {
  let newText = '';
  let rangeOffset = 0;
  // Check if document contains only white spaces and line delimiters
  if (text.trim().length === 0) {
    // add empty object to be compatible with JSON
    newText = `{${text}}\n`;
  } else {
    rangeOffset = text.length - text.lastIndexOf('.') - 1;
    let index = 0;
    newText = text.replace(/\./g, () => {
      index++;
      return ':\n' + ' '.repeat(index * 2);
    });
  }
  const parsedDoc = parseYAML(newText);
  const offset = newText.length;
  const doc = matchOffsetToDocument(offset, parsedDoc);
  const node = doc.getNodeFromOffsetEndInclusive(newText.trim().length) as ObjectASTNode;
  return { doc, node, rangeOffset };
}

interface InsertText {
  insertText: string;
  insertIndex: number;
}

interface NewTextAndPosition {
  newText: string;
  newPosition: Position;
  newOffset: number;
}<|MERGE_RESOLUTION|>--- conflicted
+++ resolved
@@ -34,7 +34,6 @@
 import { Schema_Object } from '../utils/jigx/schema-type';
 const localize = nls.loadMessageBundle();
 
-<<<<<<< HEAD
 export interface CompletionsCollectorExtended extends CompletionsCollector {
   add(suggestion: CompletionItemExtended);
   readonly result: CompletionList;
@@ -45,10 +44,8 @@
   isForParentSuggestion?: boolean;
   isInlineObject?: boolean;
 }
-=======
 const doubleQuotesEscapeRegExp = /[\\]+"/g;
 
->>>>>>> a73a90f8
 export class YAMLCompletion extends JSONCompletion {
   private schemaService: YAMLSchemaService;
   private customTags: Array<string>;
@@ -88,15 +85,7 @@
     if (!this.completion) {
       return Promise.resolve(result);
     }
-<<<<<<< HEAD
-
-=======
-    const originalPosition = Position.create(position.line, position.character);
-    const completionFix = this.completionHelper(document, position);
-    const newText = completionFix.newText;
-    const doc = parseYAML(newText);
     const textBuffer = new TextBuffer(document);
->>>>>>> a73a90f8
     if (!this.configuredIndentation) {
       const indent = guessIndentation(textBuffer, 2, true);
       this.indentation = indent.insertSpaces ? ' '.repeat(indent.tabSize) : '\t';
@@ -395,18 +384,13 @@
     node: ObjectASTNode,
     addValue: boolean,
     separatorAfter: string,
-<<<<<<< HEAD
     collector: CompletionsCollectorExtended,
-    document: TextDocument
-=======
-    collector: CompletionsCollector,
     textBuffer: TextBuffer,
     overwriteRange: Range
->>>>>>> a73a90f8
   ): void {
     const matchingSchemas = doc.getMatchingSchemas(schema.schema);
-    const existingKey = textBuffer.getText(overwriteRange);
-    const hasColumn = textBuffer.getLineContent(overwriteRange.start.line).indexOf(':') === -1;
+    const existingKey = textBuffer?.getText(overwriteRange);
+    const hasColumn = textBuffer?.getLineContent(overwriteRange?.start.line).indexOf(':') === -1;
     matchingSchemas.forEach((s) => {
       if (s.node === node && !s.inverted) {
         this.collectDefaultSnippets(s.schema, separatorAfter, collector, {
@@ -443,17 +427,10 @@
                     propertySchema,
                     addValue,
                     separatorAfter,
-<<<<<<< HEAD
                     identCompensation + this.indentation,
                     {
                       includeConstValue: false,
                     }
-                  ),
-                  insertTextFormat: InsertTextFormat.Snippet,
-                  documentation: super.fromMarkup(propertySchema.markdownDescription) || propertySchema.description || '',
-                  isInlineObject: isInlineObject,
-=======
-                    identCompensation + this.indentation
                   );
                 }
 
@@ -463,7 +440,7 @@
                   insertText,
                   insertTextFormat: InsertTextFormat.Snippet,
                   documentation: super.fromMarkup(propertySchema.markdownDescription) || propertySchema.description || '',
->>>>>>> a73a90f8
+                  isInlineObject: isInlineObject,
                 });
                 if (
                   s.schema.required &&
@@ -721,7 +698,16 @@
         this.overwriteRange.end.line,
         this.overwriteRange.end.character
       );
-      this.getPropertyCompletions(resolvedSchema, newParams.doc, newParams.node, false, separatorAfter, collector, undefined);
+      this.getPropertyCompletions(
+        resolvedSchema,
+        newParams.doc,
+        newParams.node,
+        false,
+        separatorAfter,
+        collector,
+        undefined,
+        undefined
+      );
       return;
     }
     let hasProposals = false;
@@ -1376,7 +1362,7 @@
   }
 
   // eslint-disable-next-line prettier/prettier, no-useless-escape
-  if (value.indexOf('\"') !== -1) {
+  if (value.indexOf('"') !== -1) {
     value = value.replace(doubleQuotesEscapeRegExp, '"');
   }
 
