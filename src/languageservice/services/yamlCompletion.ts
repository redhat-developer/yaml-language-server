--- conflicted
+++ resolved
@@ -1410,10 +1410,6 @@
     return `"${value}"`;
   }
 
-<<<<<<< HEAD
-  // eslint-disable-next-line prettier/prettier, no-useless-escape
-=======
->>>>>>> df71c861
   if (value.indexOf('"') !== -1) {
     value = value.replace(doubleQuotesEscapeRegExp, '"');
   }
