--- conflicted
+++ resolved
@@ -1090,51 +1090,11 @@
                 if (index < s.schema.items.length) {
                   this.addSchemaValueCompletions(s.schema.items[index], separatorAfter, collector, types, 'value');
                 }
-<<<<<<< HEAD
-              } else if (typeof s.schema.items === 'object' && s.schema.items.type === 'object') {
-                const insertText = `- ${this.getInsertTextForObject(s.schema.items, separatorAfter, '  ').insertText.trimLeft()}`;
-                const documentation = this.getDocumentationWithMarkdownText(
-                  `Create an item of an array${s.schema.description ? ' (' + s.schema.description + ')' : ''}`,
-                  insertText
-                );
-                collector.add({
-                  kind: this.getSuggestionKind(s.schema.items.type),
-                  label: '- (array item)',
-                  documentation,
-                  insertText,
-                  insertTextFormat: InsertTextFormat.Snippet,
-                });
-
-                this.addSchemaValueCompletions(s.schema.items, separatorAfter, collector, types, true);
-              } else if (typeof s.schema.items === 'object' && s.schema.items.anyOf) {
-                s.schema.items.anyOf
-                  .filter((i) => typeof i === 'object')
-                  .forEach((i: JSONSchema, index) => {
-                    const schemaType = getSchemaTypeName(i);
-                    const insertText = `- ${this.getInsertTextForObject(i, separatorAfter).insertText.trimLeft()}`;
-                    //append insertText to documentation
-                    const schemaTypeTitle = schemaType ? ' type `' + schemaType + '`' : '';
-                    const schemaDescription = s.schema.description ? ' (' + s.schema.description + ')' : '';
-                    const documentation = this.getDocumentationWithMarkdownText(
-                      `Create an item of an array${schemaTypeTitle}${schemaDescription}`,
-                      insertText
-                    );
-                    collector.add({
-                      kind: this.getSuggestionKind(i.type),
-                      label: '- (array item) ' + (schemaType || index + 1),
-                      documentation: documentation,
-                      insertText: insertText,
-                      insertTextFormat: InsertTextFormat.Snippet,
-                    });
-                  });
-                this.addSchemaValueCompletions(s.schema.items, separatorAfter, collector, types, true);
-=======
               } else if (
                 typeof s.schema.items === 'object' &&
                 (s.schema.items.type === 'object' || isAnyOfAllOfOneOfType(s.schema.items))
               ) {
                 this.addSchemaValueCompletions(s.schema.items, separatorAfter, collector, types, 'value', true);
->>>>>>> c5fbd2a2
               } else {
                 this.addSchemaValueCompletions(s.schema.items, separatorAfter, collector, types, 'value');
               }
@@ -1535,29 +1495,17 @@
 
       if (Array.isArray(schema.allOf)) {
         schema.allOf.forEach((s) => {
-<<<<<<< HEAD
-          return this.addSchemaValueCompletions(s, separatorAfter, collector, types, isArray);
-=======
           return this.addSchemaValueCompletions(s, separatorAfter, collector, types, completionType, isArray);
->>>>>>> c5fbd2a2
         });
       }
       if (Array.isArray(schema.anyOf)) {
         schema.anyOf.forEach((s) => {
-<<<<<<< HEAD
-          return this.addSchemaValueCompletions(s, separatorAfter, collector, types, isArray);
-=======
           return this.addSchemaValueCompletions(s, separatorAfter, collector, types, completionType, isArray);
->>>>>>> c5fbd2a2
         });
       }
       if (Array.isArray(schema.oneOf)) {
         schema.oneOf.forEach((s) => {
-<<<<<<< HEAD
-          return this.addSchemaValueCompletions(s, separatorAfter, collector, types, isArray);
-=======
           return this.addSchemaValueCompletions(s, separatorAfter, collector, types, completionType, isArray);
->>>>>>> c5fbd2a2
         });
       }
     }
