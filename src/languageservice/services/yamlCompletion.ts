--- conflicted
+++ resolved
@@ -1522,10 +1522,6 @@
     return `"${value}"`;
   }
 
-<<<<<<< HEAD
-=======
-  // eslint-disable-next-line prettier/prettier, no-useless-escape
->>>>>>> 6678f21f
   if (value.indexOf('"') !== -1) {
     value = value.replace(doubleQuotesEscapeRegExp, '"');
   }
