--- conflicted
+++ resolved
@@ -63,6 +63,20 @@
   getNumberOfProposals(): number;
   result: CompletionList;
   proposed: { [key: string]: CompletionItem };
+  context: {
+    /**
+     * The content of the line where the completion is happening.
+     */
+    lineContent?: string;
+    /**
+     * `true` if the line has a colon.
+     */
+    hasColon?: boolean;
+    /**
+     * `true` if the line starts with a hyphen.
+     */
+    hasHyphen?: boolean;
+  };
 }
 
 interface InsertText {
@@ -292,6 +306,7 @@
       },
       result,
       proposed,
+      context: {},
     };
 
     if (this.customTags && this.customTags.length > 0) {
@@ -496,6 +511,10 @@
         }
       }
 
+      collector.context.lineContent = lineContent;
+      collector.context.hasColon = lineContent.indexOf(':') !== -1;
+      collector.context.hasHyphen = lineContent.trimStart().indexOf('-') === 0;
+
       // completion for object keys
       if (node && isMap(node)) {
         // don't suggest properties that are already present
@@ -1427,32 +1446,21 @@
         hasProposals = true;
       });
     }
-<<<<<<< HEAD
-=======
-
->>>>>>> 3c0e7b55
+
     this.collectDefaultSnippets(
       schema,
       separatorAfter,
       collector,
       {
-<<<<<<< HEAD
-        newLineFirst: true,
-        indentFirstObject: true,
-        shouldIndentWithTab: true,
-      },
-      arrayDepth
-=======
         newLineFirst: !isArray,
         indentFirstObject: !isArray,
         shouldIndentWithTab: !isArray,
       },
-      0,
+      arrayDepth,
       isArray
->>>>>>> 3c0e7b55
     );
     if (!hasProposals && typeof schema.items === 'object' && !Array.isArray(schema.items)) {
-      this.addDefaultValueCompletions(schema.items, separatorAfter, collector, arrayDepth + 1);
+      this.addDefaultValueCompletions(schema.items, separatorAfter, collector, arrayDepth + 1, true);
     }
   }
 
@@ -1513,24 +1521,13 @@
     if (Array.isArray(schema.defaultSnippets)) {
       for (const s of schema.defaultSnippets) {
         let type = schema.type;
-        let value = s.body;
+        const value = s.body;
         let label = s.label;
         let insertText: string;
         let filterText: string;
         if (isDefined(value)) {
           const type = s.type || schema.type;
-          if ((arrayDepth === 0 && type === 'array') || isArray) {
-            // We know that a - isn't present yet so we need to add one
-            const fixedObj = {};
-            Object.keys(value).forEach((val, index) => {
-              if (index === 0 && !val.startsWith('-')) {
-                fixedObj[`- ${val}`] = value[val];
-              } else {
-                fixedObj[`  ${val}`] = value[val];
-              }
-            });
-            value = fixedObj;
-          }
+
           const existingProps = Object.keys(collector.proposed).filter(
             (proposedProp) => collector.proposed[proposedProp].label === existingProposeItem
           );
@@ -1540,10 +1537,22 @@
           if (insertText === '' && value) {
             continue;
           }
-          // detection of specific situation: snippets for value Completion
-          // snippets located inside schema.items and line without hyphen (value completion)
-          if (arrayDepth === 1 && !Array.isArray(value) && settings.newLineFirst) {
-            insertText = addIndentationToMultilineString(insertText.trimStart(), `\n${this.indentation}- `, '  ');
+
+          if ((arrayDepth === 0 && type === 'array') || isArray) {
+            // add extra hyphen if we are in array, but the hyphen is missing on current line
+            // but don't add it for array value because it's already there from getInsertTextForSnippetValue
+            const addHyphen = !collector.context.hasHyphen && !Array.isArray(value) ? '- ' : '';
+            // add new line if the cursor is after the colon
+            const addNewLine = collector.context.hasColon ? `\n${this.indentation}` : '';
+            // add extra indent if new line and hyphen are added
+            const addIndent = isArray && addNewLine && addHyphen ? this.indentation : '';
+            // const addIndent = addHyphen && addNewLine ? this.indentation : '';
+
+            insertText = addIndentationToMultilineString(
+              insertText.trimStart(),
+              `${addNewLine}${addHyphen}`,
+              `${addIndent}${this.indentation}`
+            );
           }
 
           label = label || this.getLabelForSnippetValue(value);
