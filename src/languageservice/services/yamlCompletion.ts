/*---------------------------------------------------------------------------------------------
 *  Copyright (c) Red Hat, Inc. All rights reserved.
 *  Licensed under the MIT License. See License.txt in the project root for license information.
 *--------------------------------------------------------------------------------------------*/

import { TextDocument } from 'vscode-languageserver-textdocument';
import {
  ClientCapabilities,
  CompletionItem as CompletionItemBase,
  CompletionItemKind,
  CompletionList,
  InsertTextFormat,
  InsertTextMode,
  MarkupContent,
  MarkupKind,
  Position,
  Range,
  TextEdit,
} from 'vscode-languageserver/node';
import { Node, isPair, isScalar, isMap, YAMLMap, isSeq, YAMLSeq, isNode, Pair } from 'yaml';
import { Telemetry } from '../../languageserver/telemetry';
import { SingleYAMLDocument, YamlDocuments } from '../parser/yaml-documents';
import { YamlVersion } from '../parser/yamlParser07';
import { filterInvalidCustomTags, matchOffsetToDocument } from '../utils/arrUtils';
import { guessIndentation } from '../utils/indentationGuesser';
import { TextBuffer } from '../utils/textBuffer';
import { LanguageSettings } from '../yamlLanguageService';
import { YAMLSchemaService } from './yamlSchemaService';
import { ResolvedSchema } from 'vscode-json-languageservice/lib/umd/services/jsonSchemaService';
import { JSONSchema, JSONSchemaRef } from '../jsonSchema';
import { stringifyObject, StringifySettings } from '../utils/json';
import { convertErrorToTelemetryMsg, isDefined, isString } from '../utils/objects';
import * as nls from 'vscode-nls';
import { setKubernetesParserOption } from '../parser/isKubernetes';
import { isInComment, isMapContainsEmptyPair } from '../utils/astUtils';
import { indexOf } from '../utils/astUtils';
import { isModeline } from './modelineUtil';
import { getSchemaTypeName } from '../utils/schemaUtils';

const localize = nls.loadMessageBundle();

const doubleQuotesEscapeRegExp = /[\\]+"/g;

interface CompletionItem extends CompletionItemBase {
  schemaType?: string;
  indent?: string;
  isForParentSuggestion?: boolean;
  isInlineObject?: boolean;
}
interface CompletionsCollector {
  add(suggestion: CompletionItem): void;
  error(message: string): void;
  log(message: string): void;
  getNumberOfProposals(): number;
}

interface InsertText {
  insertText: string;
  insertIndex: number;
}

export class YamlCompletion {
  private customTags: string[];
  private completionEnabled = true;
  private configuredIndentation: string | undefined;
  private yamlVersion: YamlVersion;
  private indentation: string;
  private supportsMarkdown: boolean | undefined;

  constructor(
    private schemaService: YAMLSchemaService,
    private clientCapabilities: ClientCapabilities = {},
    private yamlDocument: YamlDocuments,
    private readonly telemetry: Telemetry
  ) {}

  configure(languageSettings: LanguageSettings): void {
    if (languageSettings) {
      this.completionEnabled = languageSettings.completion;
    }
    this.customTags = languageSettings.customTags;
    this.yamlVersion = languageSettings.yamlVersion;
    this.configuredIndentation = languageSettings.indentation;
  }

  async doComplete(document: TextDocument, position: Position, isKubernetes = false): Promise<CompletionList> {
    const result = CompletionList.create([], false);
    if (!this.completionEnabled) {
      return result;
    }
    const doc = this.yamlDocument.getYamlDocument(document, { customTags: this.customTags, yamlVersion: this.yamlVersion }, true);
    const textBuffer = new TextBuffer(document);

    if (!this.configuredIndentation) {
      const indent = guessIndentation(textBuffer, 2, true);
      this.indentation = indent.insertSpaces ? ' '.repeat(indent.tabSize) : '\t';
    } else {
      this.indentation = this.configuredIndentation;
    }

    setKubernetesParserOption(doc.documents, isKubernetes);

    const offset = document.offsetAt(position);

    if (document.getText().charAt(offset - 1) === ':') {
      return Promise.resolve(result);
    }

    const currentDoc = matchOffsetToDocument(offset, doc);
    if (currentDoc === null) {
      return Promise.resolve(result);
    }

    let [node, foundByClosest] = currentDoc.getNodeFromPosition(offset, textBuffer);

    const currentWord = this.getCurrentWord(document, offset);

    let overwriteRange = null;
    if (node && isScalar(node) && node.value === 'null') {
      const nodeStartPos = document.positionAt(node.range[0]);
      nodeStartPos.character += 1;
      const nodeEndPos = document.positionAt(node.range[2]);
      nodeEndPos.character += 1;
      overwriteRange = Range.create(nodeStartPos, nodeEndPos);
    } else if (node && isScalar(node) && node.value) {
      const start = document.positionAt(node.range[0]);
      if (offset > 0 && start.character > 0 && document.getText().charAt(offset - 1) === '-') {
        start.character -= 1;
      }
      overwriteRange = Range.create(start, document.positionAt(node.range[1]));
    } else {
      let overwriteStart = document.offsetAt(position) - currentWord.length;
      if (overwriteStart > 0 && document.getText()[overwriteStart - 1] === '"') {
        overwriteStart--;
      }
      overwriteRange = Range.create(document.positionAt(overwriteStart), position);
    }

    const proposed: { [key: string]: CompletionItem } = {};
    const existingProposeItem = '__';
    const collector: CompletionsCollector = {
      add: (completionItem: CompletionItem) => {
        const addSuggestionForParent = function (completionItem: CompletionItem): void {
          const exists = proposed[completionItem.label]?.label === existingProposeItem;
          const schemaKey = completionItem.schemaType;
          const completionKind = CompletionItemKind.Class;
          let parentCompletion = result.items.find((i) => i.label === schemaKey && i.kind === completionKind);

          if (!parentCompletion) {
            //don't put to parent suggestion if already in yaml
            if (exists) {
              return;
            }
            parentCompletion = { ...completionItem };
            parentCompletion.label = schemaKey;
            parentCompletion.sortText = '_' + parentCompletion.label; //this extended completion goes first
            parentCompletion.kind = completionKind;
            result.items.push(parentCompletion);
          } else if (!exists) {
            //modify added props to have unique $x
            const match = parentCompletion.insertText.match(/\$([0-9]+)|\${[0-9]+:/g);
            let reindexedStr = completionItem.insertText;

            if (match) {
              const max$index = match
                .map((m) => +m.replace(/\${([0-9]+)[:|]/g, '$1').replace('$', ''))
                .reduce((p, n) => (n > p ? n : p), 0);
              reindexedStr = completionItem.insertText
                .replace(/\$([0-9]+)/g, (s, args) => '$' + (+args + max$index))
                .replace(/\${([0-9]+)[:|]/g, (s, args) => '${' + (+args + max$index) + ':');
            }
            parentCompletion.insertText += '\n' + (completionItem.indent || '') + reindexedStr;
          }

          // remove $x for documentation
          const mdText = parentCompletion.insertText.replace(/\${[0-9]+[:|](.*)}/g, (s, arg) => arg).replace(/\$([0-9]+)/g, '');

          parentCompletion.documentation = <MarkupContent>{
            kind: MarkupKind.Markdown,
            value: [
              ...(completionItem.documentation ? [completionItem.documentation, '', '----', ''] : []),
              '```yaml',
              mdText,
              '```',
            ].join('\n'),
          };

          if (parentCompletion.textEdit) {
            parentCompletion.textEdit.newText = parentCompletion.insertText;
          }
        };
        let label = completionItem.label;
        if (!label) {
          // we receive not valid CompletionItem as `label` is mandatory field, so just ignore it
          console.warn(`Ignoring CompletionItem without label: ${JSON.stringify(completionItem)}`);
          return;
        }
        if (!isString(label)) {
          label = String(label);
        }
        const existing = proposed[label];
        if (!existing || completionItem.isForParentSuggestion) {
          label = label.replace(/[\n]/g, '↵');
          if (label.length > 60) {
            const shortendedLabel = label.substr(0, 57).trim() + '...';
            if (!proposed[shortendedLabel]) {
              label = shortendedLabel;
            }
          }
          // trim $1 from end of completion
          if (completionItem.insertText.endsWith('$1')) {
            completionItem.insertText = completionItem.insertText.substr(0, completionItem.insertText.length - 2);
          }
          if (overwriteRange && overwriteRange.start.line === overwriteRange.end.line) {
            completionItem.textEdit = TextEdit.replace(overwriteRange, completionItem.insertText);
          }
          completionItem.label = label;
<<<<<<< HEAD
          if (completionItem.isForParentSuggestion && completionItem.schemaType) {
            addSuggestionForParent(completionItem);
          }
          if (!existing) {
            proposed[label] = completionItem;
            result.items.push(completionItem);
          }
=======
          proposed[label] = completionItem;
          result.items.push(completionItem);
        } else if (!existing.documentation && completionItem.documentation) {
          existing.documentation = completionItem.documentation;
>>>>>>> 5a517316
        }
      },
      error: (message: string) => {
        this.telemetry.sendError('yaml.completion.error', { error: convertErrorToTelemetryMsg(message) });
      },
      log: (message: string) => {
        console.log(message);
      },
      getNumberOfProposals: () => {
        return result.items.length;
      },
    };

    if (this.customTags.length > 0) {
      this.getCustomTagValueCompletions(collector);
    }

    let lineContent = textBuffer.getLineContent(position.line);
    if (lineContent.endsWith('\n')) {
      lineContent = lineContent.substr(0, lineContent.length - 1);
    }

    try {
      const schema = await this.schemaService.getSchemaForResource(document.uri, currentDoc);

      if (!schema || schema.errors.length) {
        if (position.line === 0 && position.character === 0 && !isModeline(lineContent)) {
          const inlineSchemaCompletion = {
            kind: CompletionItemKind.Text,
            label: 'Inline schema',
            insertText: '# yaml-language-server: $schema=',
            insertTextFormat: InsertTextFormat.PlainText,
          };
          result.items.push(inlineSchemaCompletion);
        }
      }

      if (isModeline(lineContent) || isInComment(doc.tokens, offset)) {
        const schemaIndex = lineContent.indexOf('$schema=');
        if (schemaIndex !== -1 && schemaIndex + '$schema='.length <= position.character) {
          this.schemaService.getAllSchemas().forEach((schema) => {
            const schemaIdCompletion: CompletionItem = {
              kind: CompletionItemKind.Constant,
              label: schema.name ?? schema.uri,
              detail: schema.description,
              insertText: schema.uri,
              insertTextFormat: InsertTextFormat.PlainText,
              insertTextMode: InsertTextMode.asIs,
            };
            result.items.push(schemaIdCompletion);
          });
        }
        return result;
      }

      if (!schema || schema.errors.length) {
        return result;
      }

      let currentProperty: Node = null;

      if (!node) {
        if (!currentDoc.internalDocument.contents || isScalar(currentDoc.internalDocument.contents)) {
          const map = currentDoc.internalDocument.createNode({});
          map.range = [offset, offset + 1, offset + 1];
          currentDoc.internalDocument.contents = map;
          // eslint-disable-next-line no-self-assign
          currentDoc.internalDocument = currentDoc.internalDocument;
          node = map;
        } else {
          node = currentDoc.findClosestNode(offset, textBuffer);
          foundByClosest = true;
        }
      }

      const originalNode = node;
      if (node) {
        if (lineContent.length === 0) {
          node = currentDoc.internalDocument.contents as Node;
        } else {
          const parent = currentDoc.getParent(node);
          if (parent) {
            if (isScalar(node)) {
              if (node.value) {
                if (isPair(parent)) {
                  if (parent.value === node) {
                    if (lineContent.trim().length > 0 && lineContent.indexOf(':') < 0) {
                      const map = this.createTempObjNode(currentWord, node, currentDoc);
                      if (isSeq(currentDoc.internalDocument.contents)) {
                        const index = indexOf(currentDoc.internalDocument.contents, parent);
                        if (typeof index === 'number') {
                          currentDoc.internalDocument.set(index, map);
                          // eslint-disable-next-line no-self-assign
                          currentDoc.internalDocument = currentDoc.internalDocument;
                        }
                      } else {
                        currentDoc.internalDocument.set(parent.key, map);
                        // eslint-disable-next-line no-self-assign
                        currentDoc.internalDocument = currentDoc.internalDocument;
                      }

                      currentProperty = (map as YAMLMap).items[0];
                      node = map;
                    } else if (lineContent.trim().length === 0) {
                      const parentParent = currentDoc.getParent(parent);
                      if (parentParent) {
                        node = parentParent;
                      }
                    }
                  } else if (parent.key === node) {
                    const parentParent = currentDoc.getParent(parent);
                    currentProperty = parent;
                    if (parentParent) {
                      node = parentParent;
                    }
                  }
                } else if (isSeq(parent)) {
                  if (lineContent.trim().length > 0) {
                    const map = this.createTempObjNode(currentWord, node, currentDoc);
                    parent.delete(node);
                    parent.add(map);
                    // eslint-disable-next-line no-self-assign
                    currentDoc.internalDocument = currentDoc.internalDocument;
                    node = map;
                  } else {
                    node = parent;
                  }
                }
              } else if (node.value === null) {
                if (isPair(parent)) {
                  if (parent.key === node) {
                    node = parent;
                  } else {
                    if (isNode(parent.key) && parent.key.range) {
                      const parentParent = currentDoc.getParent(parent);
                      if (foundByClosest && parentParent && isMap(parentParent) && isMapContainsEmptyPair(parentParent)) {
                        node = parentParent;
                      } else {
                        const parentPosition = document.positionAt(parent.key.range[0]);
                        //if cursor has bigger indentation that parent key, then we need to complete new empty object
                        if (position.character > parentPosition.character && position.line !== parentPosition.line) {
                          const map = this.createTempObjNode(currentWord, node, currentDoc);

                          if (parentParent && (isMap(parentParent) || isSeq(parentParent))) {
                            parentParent.set(parent.key, map);
                            // eslint-disable-next-line no-self-assign
                            currentDoc.internalDocument = currentDoc.internalDocument;
                          } else {
                            currentDoc.internalDocument.set(parent.key, map);
                            // eslint-disable-next-line no-self-assign
                            currentDoc.internalDocument = currentDoc.internalDocument;
                          }
                          currentProperty = (map as YAMLMap).items[0];
                          node = map;
                        } else if (parentPosition.character === position.character) {
                          if (parentParent) {
                            node = parentParent;
                          }
                        }
                      }
                    }
                  }
                } else if (isSeq(parent)) {
                  if (lineContent.charAt(position.character - 1) !== '-') {
                    const map = this.createTempObjNode(currentWord, node, currentDoc);
                    parent.delete(node);
                    parent.add(map);
                    // eslint-disable-next-line no-self-assign
                    currentDoc.internalDocument = currentDoc.internalDocument;
                    node = map;
                  } else {
                    node = parent;
                  }
                }
              }
            } else if (isMap(node)) {
              if (!foundByClosest && lineContent.trim().length === 0 && isSeq(parent)) {
                const nextLine = textBuffer.getLineContent(position.line + 1);
                if (textBuffer.getLineCount() === position.line + 1 || nextLine.trim().length === 0) {
                  node = parent;
                }
              }
            }
          } else if (isScalar(node)) {
            const map = this.createTempObjNode(currentWord, node, currentDoc);
            currentDoc.internalDocument.contents = map;
            // eslint-disable-next-line no-self-assign
            currentDoc.internalDocument = currentDoc.internalDocument;
            currentProperty = map.items[0];
            node = map;
          } else if (isMap(node)) {
            for (const pair of node.items) {
              if (isNode(pair.value) && pair.value.range && pair.value.range[0] === offset + 1) {
                node = pair.value;
              }
            }
          }
        }
      }

      // completion for object keys
      if (node && isMap(node)) {
        // don't suggest properties that are already present
        const properties = node.items;
        for (const p of properties) {
          if (!currentProperty || currentProperty !== p) {
            if (isScalar(p.key)) {
              proposed[p.key.value.toString()] = CompletionItemBase.create(existingProposeItem);
            }
          }
        }

        this.addPropertyCompletions(schema, currentDoc, node, originalNode, '', collector, textBuffer, overwriteRange);

        if (!schema && currentWord.length > 0 && document.getText().charAt(offset - currentWord.length - 1) !== '"') {
          collector.add({
            kind: CompletionItemKind.Property,
            label: currentWord,
            insertText: this.getInsertTextForProperty(currentWord, null, ''),
            insertTextFormat: InsertTextFormat.Snippet,
          });
        }
      }

      // proposals for values
      const types: { [type: string]: boolean } = {};
      this.getValueCompletions(schema, currentDoc, node, offset, document, collector, types);
    } catch (err) {
      this.telemetry.sendError('yaml.completion.error', { error: convertErrorToTelemetryMsg(err) });
    }

    return result;
  }

  private createTempObjNode(currentWord: string, node: Node, currentDoc: SingleYAMLDocument): YAMLMap {
    const obj = {};
    obj[currentWord] = null;
    const map: YAMLMap = currentDoc.internalDocument.createNode(obj) as YAMLMap;
    map.range = node.range;
    (map.items[0].key as Node).range = node.range;
    (map.items[0].value as Node).range = node.range;
    return map;
  }

  private addPropertyCompletions(
    schema: ResolvedSchema,
    doc: SingleYAMLDocument,
    node: YAMLMap,
    originalNode: Node,
    separatorAfter: string,
    collector: CompletionsCollector,
    textBuffer: TextBuffer,
    overwriteRange: Range
  ): void {
    const matchingSchemas = doc.getMatchingSchemas(schema.schema);
    const existingKey = textBuffer.getText(overwriteRange);
    const lineContent = textBuffer.getLineContent(overwriteRange.start.line);
    const hasOnlyWhitespace = lineContent.trim().length === 0;
    const hasColon = lineContent.indexOf(':') !== -1;

    const nodeParent = doc.getParent(node);

    const matchOriginal = matchingSchemas.find((it) => it.node.internalNode === originalNode && it.schema.properties);
    for (const schema of matchingSchemas) {
      if (
        ((schema.node.internalNode === node && !matchOriginal) || schema.node.internalNode === originalNode) &&
        !schema.inverted
      ) {
        this.collectDefaultSnippets(schema.schema, separatorAfter, collector, {
          newLineFirst: false,
          indentFirstObject: false,
          shouldIndentWithTab: false,
        });

        const schemaProperties = schema.schema.properties;
        if (schemaProperties) {
          const maxProperties = schema.schema.maxProperties;
          if (
            maxProperties === undefined ||
            node.items === undefined ||
            node.items.length < maxProperties ||
            (node.items.length === maxProperties && !hasOnlyWhitespace)
          ) {
            for (const key in schemaProperties) {
              if (Object.prototype.hasOwnProperty.call(schemaProperties, key)) {
                const propertySchema = schemaProperties[key];

                if (typeof propertySchema === 'object' && !propertySchema.deprecationMessage && !propertySchema['doNotSuggest']) {
                  let identCompensation = '';
                  if (nodeParent && isSeq(nodeParent) && node.items.length <= 1) {
                    // because there is a slash '-' to prevent the properties generated to have the correct
                    // indent
                    const sourceText = textBuffer.getText();
                    const indexOfSlash = sourceText.lastIndexOf('-', node.range[0] - 1);
                    if (indexOfSlash >= 0) {
                      // add one space to compensate the '-'
                      identCompensation = ' ' + sourceText.slice(indexOfSlash + 1, node.range[0]);
                    }
                  }

                  // if check that current node has last pair with "null" value and key witch match key from schema,
                  // and if schema has array definition it add completion item for array item creation
                  let pair: Pair;
                  if (
                    propertySchema.type === 'array' &&
                    (pair = node.items.find(
                      (it) =>
                        isScalar(it.key) &&
                        it.key.range &&
                        it.key.value === key &&
                        isScalar(it.value) &&
                        !it.value.value &&
                        textBuffer.getPosition(it.key.range[2]).line === overwriteRange.end.line - 1
                    )) &&
                    pair
                  ) {
                    if (Array.isArray(propertySchema.items)) {
                      this.addSchemaValueCompletions(propertySchema.items[0], separatorAfter, collector, {});
                    } else if (typeof propertySchema.items === 'object' && propertySchema.items.type === 'object') {
                      const insertText = `- ${this.getInsertTextForObject(
                        propertySchema.items,
                        separatorAfter,
                        '  '
                      ).insertText.trimLeft()}`;
                      const documentation = this.getDocumentationWithMarkdownText(
                        `Create an item of an array${propertySchema.description ? ' (' + propertySchema.description + ')' : ''}`,
                        insertText
                      );
                      collector.add({
                        kind: this.getSuggestionKind(propertySchema.items.type),
                        label: '- (array item)',
                        documentation,
                        insertText,
                        insertTextFormat: InsertTextFormat.Snippet,
                      });
                    }
                  }

                  let insertText = key;
                  if (!key.startsWith(existingKey) || !hasColon) {
                    insertText = this.getInsertTextForProperty(
                      key,
                      propertySchema,
                      separatorAfter,
                      identCompensation + this.indentation,
                      {
                        includeConstValue: false,
                      }
                    );
                  }

                  collector.add({
                    kind: CompletionItemKind.Property,
                    label: key,
                    insertText,
                    insertTextFormat: InsertTextFormat.Snippet,
                    documentation: this.fromMarkup(propertySchema.markdownDescription) || propertySchema.description || '',
                  });
                  // if the prop is required add it also to parent suggestion
                  if (schema.schema.required?.includes(key)) {
                    const schemaType = getSchemaTypeName(schema.schema);
                    collector.add({
                      label: key,
                      insertText: this.getInsertTextForProperty(
                        key,
                        propertySchema,
                        separatorAfter,
                        identCompensation + this.indentation,
                        {
                          includeConstValue: true,
                        }
                      ),
                      insertTextFormat: InsertTextFormat.Snippet,
                      documentation: this.fromMarkup(propertySchema.markdownDescription) || propertySchema.description || '',
                      schemaType: schemaType,
                      indent: identCompensation,
                      isForParentSuggestion: true,
                    });
                  }
                }
              }
            }
          }
        }
        // Error fix
        // If this is a array of string/boolean/number
        //  test:
        //    - item1
        // it will treated as a property key since `:` has been appended
        if (nodeParent && isSeq(nodeParent) && schema.schema.type !== 'object') {
          this.addSchemaValueCompletions(schema.schema, separatorAfter, collector, {});
        }
      }

      if (nodeParent && schema.node.internalNode === nodeParent && schema.schema.defaultSnippets) {
        // For some reason the first item in the array needs to be treated differently, otherwise
        // the indentation will not be correct
        if (node.items.length === 1) {
          this.collectDefaultSnippets(
            schema.schema,
            separatorAfter,
            collector,
            {
              newLineFirst: false,
              indentFirstObject: false,
              shouldIndentWithTab: true,
            },
            1
          );
        } else {
          this.collectDefaultSnippets(
            schema.schema,
            separatorAfter,
            collector,
            {
              newLineFirst: false,
              indentFirstObject: true,
              shouldIndentWithTab: false,
            },
            1
          );
        }
      }
    }
  }

  private getValueCompletions(
    schema: ResolvedSchema,
    doc: SingleYAMLDocument,
    node: Node,
    offset: number,
    document: TextDocument,
    collector: CompletionsCollector,
    types: { [type: string]: boolean }
  ): void {
    let parentKey: string = null;

    if (node && isScalar(node)) {
      node = doc.getParent(node);
    }

    if (!node) {
      this.addSchemaValueCompletions(schema.schema, '', collector, types);
      return;
    }

    if (isPair(node)) {
      const valueNode: Node = node.value as Node;
      if (valueNode && valueNode.range && offset > valueNode.range[0] + valueNode.range[2]) {
        return; // we are past the value node
      }
      parentKey = isScalar(node.key) ? node.key.value.toString() : null;
      node = doc.getParent(node);
    }

    if (node && (parentKey !== null || isSeq(node))) {
      const separatorAfter = '';
      const matchingSchemas = doc.getMatchingSchemas(schema.schema);
      for (const s of matchingSchemas) {
        if (s.node.internalNode === node && !s.inverted && s.schema) {
          if (s.schema.items) {
            this.collectDefaultSnippets(s.schema, separatorAfter, collector, {
              newLineFirst: false,
              indentFirstObject: false,
              shouldIndentWithTab: false,
            });
            if (isSeq(node) && node.items) {
              if (Array.isArray(s.schema.items)) {
                const index = this.findItemAtOffset(node, document, offset);
                if (index < s.schema.items.length) {
                  this.addSchemaValueCompletions(s.schema.items[index], separatorAfter, collector, types);
                }
              } else if (typeof s.schema.items === 'object' && s.schema.items.type === 'object') {
                const insertText = `- ${this.getInsertTextForObject(s.schema.items, separatorAfter, '  ').insertText.trimLeft()}`;
                const documentation = this.getDocumentationWithMarkdownText(
                  `Create an item of an array${s.schema.description ? ' (' + s.schema.description + ')' : ''}`,
                  insertText
                );
                collector.add({
                  kind: this.getSuggestionKind(s.schema.items.type),
                  label: '- (array item)',
                  documentation,
                  insertText,
                  insertTextFormat: InsertTextFormat.Snippet,
                });

                this.addSchemaValueCompletions(s.schema.items, separatorAfter, collector, types);
              } else if (typeof s.schema.items === 'object' && s.schema.items.anyOf) {
                s.schema.items.anyOf
                  .filter((i) => typeof i === 'object')
                  .forEach((i: JSONSchema, index) => {
                    const schemaType = getSchemaTypeName(i);
                    const insertText = `- ${this.getInsertTextForObject(i, separatorAfter).insertText.trimLeft()}`;
                    //append insertText to documentation
                    const schemaTypeTitle = schemaType ? ' type `' + schemaType + '`' : '';
                    const schemaDescription = s.schema.description ? ' (' + s.schema.description + ')' : '';
                    const documentation = this.getDocumentationWithMarkdownText(
                      `Create an item of an array${schemaTypeTitle}${schemaDescription}`,
                      insertText
                    );
                    collector.add({
                      kind: this.getSuggestionKind(i.type),
                      label: '- (array item) ' + (schemaType || index + 1),
                      documentation: documentation,
                      insertText: insertText,
                      insertTextFormat: InsertTextFormat.Snippet,
                    });
                  });
                this.addSchemaValueCompletions(s.schema.items, separatorAfter, collector, types);
              } else {
                this.addSchemaValueCompletions(s.schema.items, separatorAfter, collector, types);
              }
            }
          }
          if (s.schema.properties) {
            const propertySchema = s.schema.properties[parentKey];
            if (propertySchema) {
              this.addSchemaValueCompletions(propertySchema, separatorAfter, collector, types);
            }
          }
        }
      }

      if (types['boolean']) {
        this.addBooleanValueCompletion(true, separatorAfter, collector);
        this.addBooleanValueCompletion(false, separatorAfter, collector);
      }
      if (types['null']) {
        this.addNullValueCompletion(separatorAfter, collector);
      }
    }
  }

  private getInsertTextForProperty(
    key: string,
    propertySchema: JSONSchema,
    separatorAfter: string,
    ident = this.indentation,
    options: {
      includeConstValue?: boolean;
    } = {}
  ): string {
    const propertyText = this.getInsertTextForValue(key, '', 'string');
    const resultText = propertyText + ':';

    let value: string;
    let nValueProposals = 0;
    if (propertySchema) {
      let type = Array.isArray(propertySchema.type) ? propertySchema.type[0] : propertySchema.type;
      if (!type) {
        if (propertySchema.properties) {
          type = 'object';
        } else if (propertySchema.items) {
          type = 'array';
        } else if (propertySchema.anyOf) {
          type = 'anyOf';
        }
      }
      if (Array.isArray(propertySchema.defaultSnippets)) {
        if (propertySchema.defaultSnippets.length === 1) {
          const body = propertySchema.defaultSnippets[0].body;
          if (isDefined(body)) {
            value = this.getInsertTextForSnippetValue(
              body,
              '',
              {
                newLineFirst: true,
                indentFirstObject: false,
                shouldIndentWithTab: false,
              },
              1
            );
            // add space before default snippet value
            if (!value.startsWith(' ') && !value.startsWith('\n')) {
              value = ' ' + value;
            }
          }
        }
        nValueProposals += propertySchema.defaultSnippets.length;
      }
      if (propertySchema.enum) {
        if (!value && propertySchema.enum.length === 1) {
          value = ' ' + this.getInsertTextForGuessedValue(propertySchema.enum[0], '', type);
        }
        nValueProposals += propertySchema.enum.length;
      }

      if (propertySchema.const && options.includeConstValue) {
        if (!value) {
          value = this.getInsertTextForGuessedValue(propertySchema.const, '', type);
          value = removeTab1Symbol(value); // prevent const being selected after snippet insert
          value = ' ' + value;
        }
        nValueProposals++;
      }

      if (isDefined(propertySchema.default)) {
        if (!value) {
          value = ' ' + this.getInsertTextForGuessedValue(propertySchema.default, '', type);
        }
        nValueProposals++;
      }
      if (Array.isArray(propertySchema.examples) && propertySchema.examples.length) {
        if (!value) {
          value = ' ' + this.getInsertTextForGuessedValue(propertySchema.examples[0], '', type);
        }
        nValueProposals += propertySchema.examples.length;
      }
      if (propertySchema.properties) {
        return `${resultText}\n${this.getInsertTextForObject(propertySchema, separatorAfter, ident).insertText}`;
      } else if (propertySchema.items) {
        return `${resultText}\n${this.indentation}- ${
          this.getInsertTextForArray(propertySchema.items, separatorAfter).insertText
        }`;
      }
      if (nValueProposals === 0) {
        switch (type) {
          case 'boolean':
            value = ' $1';
            break;
          case 'string':
            value = ' $1';
            break;
          case 'object':
            value = `\n${ident}`;
            break;
          case 'array':
            value = `\n${ident}- `;
            break;
          case 'number':
          case 'integer':
            value = ' ${1:0}';
            break;
          case 'null':
            value = ' ${1:null}';
            break;
          case 'anyOf':
            value = ' $1';
            break;
          default:
            return propertyText;
        }
      }
    }
    if (!value || nValueProposals > 1) {
      value = ' $1';
    }
    return resultText + value + separatorAfter;
  }

  private getInsertTextForObject(
    schema: JSONSchema,
    separatorAfter: string,
    indent = this.indentation,
    insertIndex = 1
  ): InsertText {
    let insertText = '';
    if (!schema.properties) {
      insertText = `${indent}$${insertIndex++}\n`;
      return { insertText, insertIndex };
    }

    Object.keys(schema.properties).forEach((key: string) => {
      const propertySchema = schema.properties[key] as JSONSchema;
      let type = Array.isArray(propertySchema.type) ? propertySchema.type[0] : propertySchema.type;
      if (!type) {
        if (propertySchema.anyOf) {
          type = 'anyOf';
        }
        if (propertySchema.properties) {
          type = 'object';
        }
        if (propertySchema.items) {
          type = 'array';
        }
      }
      if (schema.required && schema.required.indexOf(key) > -1) {
        switch (type) {
          case 'boolean':
          case 'string':
          case 'number':
          case 'integer':
          case 'anyOf':
            insertText += `${indent}${key}: $${insertIndex++}\n`;
            break;
          case 'array':
            {
              const arrayInsertResult = this.getInsertTextForArray(propertySchema.items, separatorAfter, insertIndex++);
              const arrayInsertLines = arrayInsertResult.insertText.split('\n');
              let arrayTemplate = arrayInsertResult.insertText;
              if (arrayInsertLines.length > 1) {
                for (let index = 1; index < arrayInsertLines.length; index++) {
                  const element = arrayInsertLines[index];
                  arrayInsertLines[index] = `${indent}${this.indentation}  ${element.trimLeft()}`;
                }
                arrayTemplate = arrayInsertLines.join('\n');
              }
              insertIndex = arrayInsertResult.insertIndex;
              insertText += `${indent}${key}:\n${indent}${this.indentation}- ${arrayTemplate}\n`;
            }
            break;
          case 'object':
            {
              const objectInsertResult = this.getInsertTextForObject(
                propertySchema,
                separatorAfter,
                `${indent}${this.indentation}`,
                insertIndex++
              );
              insertIndex = objectInsertResult.insertIndex;
              insertText += `${indent}${key}:\n${objectInsertResult.insertText}\n`;
            }
            break;
        }
      } else if (propertySchema.default !== undefined) {
        switch (type) {
          case 'boolean':
          case 'number':
          case 'integer':
            insertText += `${indent}${key}: \${${insertIndex++}:${propertySchema.default}}\n`;
            break;
          case 'string':
            insertText += `${indent}${key}: \${${insertIndex++}:${convertToStringValue(propertySchema.default)}}\n`;
            break;
          case 'array':
          case 'object':
            // TODO: support default value for array object
            break;
        }
      }
    });
    if (insertText.trim().length === 0) {
      insertText = `${indent}$${insertIndex++}\n`;
    }
    insertText = insertText.trimRight() + separatorAfter;
    return { insertText, insertIndex };
  }

  // eslint-disable-next-line @typescript-eslint/no-explicit-any
  private getInsertTextForArray(schema: any, separatorAfter: string, insertIndex = 1): InsertText {
    let insertText = '';
    if (!schema) {
      insertText = `$${insertIndex++}`;
      return { insertText, insertIndex };
    }
    let type = Array.isArray(schema.type) ? schema.type[0] : schema.type;
    if (!type) {
      if (schema.properties) {
        type = 'object';
      }
      if (schema.items) {
        type = 'array';
      }
    }
    switch (schema.type) {
      case 'boolean':
        insertText = `\${${insertIndex++}:false}`;
        break;
      case 'number':
      case 'integer':
        insertText = `\${${insertIndex++}:0}`;
        break;
      case 'string':
        insertText = `\${${insertIndex++}:""}`;
        break;
      case 'object':
        {
          const objectInsertResult = this.getInsertTextForObject(schema, separatorAfter, `${this.indentation}  `, insertIndex++);
          insertText = objectInsertResult.insertText.trimLeft();
          insertIndex = objectInsertResult.insertIndex;
        }
        break;
    }
    return { insertText, insertIndex };
  }

  // eslint-disable-next-line @typescript-eslint/no-explicit-any
  private getInsertTextForGuessedValue(value: any, separatorAfter: string, type: string): string {
    switch (typeof value) {
      case 'object':
        if (value === null) {
          return '${1:null}' + separatorAfter;
        }
        return this.getInsertTextForValue(value, separatorAfter, type);
      case 'string': {
        let snippetValue = JSON.stringify(value);
        snippetValue = snippetValue.substr(1, snippetValue.length - 2); // remove quotes
        snippetValue = this.getInsertTextForPlainText(snippetValue); // escape \ and }
        if (type === 'string') {
          snippetValue = convertToStringValue(snippetValue);
        }
        return '${1:' + snippetValue + '}' + separatorAfter;
      }
      case 'number':
      case 'boolean':
        return '${1:' + value + '}' + separatorAfter;
    }
    return this.getInsertTextForValue(value, separatorAfter, type);
  }

  private getInsertTextForPlainText(text: string): string {
    return text.replace(/[\\$}]/g, '\\$&'); // escape $, \ and }
  }

  // eslint-disable-next-line @typescript-eslint/no-explicit-any
  private getInsertTextForValue(value: any, separatorAfter: string, type: string | string[]): string {
    if (value === null) {
      value = 'null'; // replace type null with string 'null'
    }
    switch (typeof value) {
      case 'object': {
        const indent = this.indentation;
        return this.getInsertTemplateForValue(value, indent, { index: 1 }, separatorAfter);
      }
    }
    type = Array.isArray(type) ? type[0] : type;
    if (type === 'string') {
      value = convertToStringValue(value);
    }
    return this.getInsertTextForPlainText(value + separatorAfter);
  }

  private getInsertTemplateForValue(
    value: unknown | [],
    indent: string,
    navOrder: { index: number },
    separatorAfter: string
  ): string {
    if (Array.isArray(value)) {
      let insertText = '\n';
      for (const arrValue of value) {
        insertText += `${indent}- \${${navOrder.index++}:${arrValue}}\n`;
      }
      return insertText;
    } else if (typeof value === 'object') {
      let insertText = '\n';
      for (const key in value) {
        if (Object.prototype.hasOwnProperty.call(value, key)) {
          const element = value[key];
          insertText += `${indent}\${${navOrder.index++}:${key}}:`;
          let valueTemplate;
          if (typeof element === 'object') {
            valueTemplate = `${this.getInsertTemplateForValue(element, indent + this.indentation, navOrder, separatorAfter)}`;
          } else {
            valueTemplate = ` \${${navOrder.index++}:${this.getInsertTextForPlainText(element + separatorAfter)}}\n`;
          }
          insertText += `${valueTemplate}`;
        }
      }
      return insertText;
    }
    return this.getInsertTextForPlainText(value + separatorAfter);
  }

  private addSchemaValueCompletions(
    schema: JSONSchemaRef,
    separatorAfter: string,
    collector: CompletionsCollector,
    types: unknown
  ): void {
    if (typeof schema === 'object') {
      this.addEnumValueCompletions(schema, separatorAfter, collector);
      this.addDefaultValueCompletions(schema, separatorAfter, collector);
      this.collectTypes(schema, types);
      if (Array.isArray(schema.allOf)) {
        schema.allOf.forEach((s) => {
          return this.addSchemaValueCompletions(s, separatorAfter, collector, types);
        });
      }
      if (Array.isArray(schema.anyOf)) {
        schema.anyOf.forEach((s) => {
          return this.addSchemaValueCompletions(s, separatorAfter, collector, types);
        });
      }
      if (Array.isArray(schema.oneOf)) {
        schema.oneOf.forEach((s) => {
          return this.addSchemaValueCompletions(s, separatorAfter, collector, types);
        });
      }
    }
  }

  private collectTypes(schema: JSONSchema, types: unknown): void {
    if (Array.isArray(schema.enum) || isDefined(schema.const)) {
      return;
    }
    const type = schema.type;
    if (Array.isArray(type)) {
      type.forEach(function (t) {
        return (types[t] = true);
      });
    } else if (type) {
      types[type] = true;
    }
  }

  private addDefaultValueCompletions(
    schema: JSONSchema,
    separatorAfter: string,
    collector: CompletionsCollector,
    arrayDepth = 0
  ): void {
    let hasProposals = false;
    if (isDefined(schema.default)) {
      let type = schema.type;
      let value = schema.default;
      for (let i = arrayDepth; i > 0; i--) {
        value = [value];
        type = 'array';
      }
      let label;
      if (typeof value == 'object') {
        label = 'Default value';
      } else {
        label = (value as unknown).toString().replace(doubleQuotesEscapeRegExp, '"');
      }
      collector.add({
        kind: this.getSuggestionKind(type),
        label,
        insertText: this.getInsertTextForValue(value, separatorAfter, type),
        insertTextFormat: InsertTextFormat.Snippet,
        detail: localize('json.suggest.default', 'Default value'),
      });
      hasProposals = true;
    }
    if (Array.isArray(schema.examples)) {
      schema.examples.forEach((example) => {
        let type = schema.type;
        let value = example;
        for (let i = arrayDepth; i > 0; i--) {
          value = [value];
          type = 'array';
        }
        collector.add({
          kind: this.getSuggestionKind(type),
          label: this.getLabelForValue(value),
          insertText: this.getInsertTextForValue(value, separatorAfter, type),
          insertTextFormat: InsertTextFormat.Snippet,
        });
        hasProposals = true;
      });
    }
    this.collectDefaultSnippets(schema, separatorAfter, collector, {
      newLineFirst: true,
      indentFirstObject: true,
      shouldIndentWithTab: true,
    });
    if (!hasProposals && typeof schema.items === 'object' && !Array.isArray(schema.items)) {
      this.addDefaultValueCompletions(schema.items, separatorAfter, collector, arrayDepth + 1);
    }
  }

  private addEnumValueCompletions(schema: JSONSchema, separatorAfter: string, collector: CompletionsCollector): void {
    if (isDefined(schema.const)) {
      collector.add({
        kind: this.getSuggestionKind(schema.type),
        label: this.getLabelForValue(schema.const),
        insertText: this.getInsertTextForValue(schema.const, separatorAfter, schema.type),
        insertTextFormat: InsertTextFormat.Snippet,
        documentation: this.fromMarkup(schema.markdownDescription) || schema.description,
      });
    }
    if (Array.isArray(schema.enum)) {
      for (let i = 0, length = schema.enum.length; i < length; i++) {
        const enm = schema.enum[i];
        let documentation = this.fromMarkup(schema.markdownDescription) || schema.description;
        if (schema.markdownEnumDescriptions && i < schema.markdownEnumDescriptions.length && this.doesSupportMarkdown()) {
          documentation = this.fromMarkup(schema.markdownEnumDescriptions[i]);
        } else if (schema.enumDescriptions && i < schema.enumDescriptions.length) {
          documentation = schema.enumDescriptions[i];
        }
        collector.add({
          kind: this.getSuggestionKind(schema.type),
          label: this.getLabelForValue(enm),
          insertText: this.getInsertTextForValue(enm, separatorAfter, undefined),
          insertTextFormat: InsertTextFormat.Snippet,
          documentation: documentation,
        });
      }
    }
  }

  private getLabelForValue(value: unknown): string {
    if (value === null) {
      return 'null'; // return string with 'null' value if schema contains null as possible value
    }
    if (Array.isArray(value)) {
      return JSON.stringify(value);
    }
    return value as string;
  }

  private collectDefaultSnippets(
    schema: JSONSchema,
    separatorAfter: string,
    collector: CompletionsCollector,
    settings: StringifySettings,
    arrayDepth = 0
  ): void {
    if (Array.isArray(schema.defaultSnippets)) {
      for (const s of schema.defaultSnippets) {
        let type = schema.type;
        let value = s.body;
        let label = s.label;
        let insertText: string;
        let filterText: string;
        if (isDefined(value)) {
          const type = s.type || schema.type;
          if (arrayDepth === 0 && type === 'array') {
            // We know that a - isn't present yet so we need to add one
            const fixedObj = {};
            Object.keys(value).forEach((val, index) => {
              if (index === 0 && !val.startsWith('-')) {
                fixedObj[`- ${val}`] = value[val];
              } else {
                fixedObj[`  ${val}`] = value[val];
              }
            });
            value = fixedObj;
          }
          insertText = this.getInsertTextForSnippetValue(value, separatorAfter, settings);
          label = label || this.getLabelForSnippetValue(value);
        } else if (typeof s.bodyText === 'string') {
          let prefix = '',
            suffix = '',
            indent = '';
          for (let i = arrayDepth; i > 0; i--) {
            prefix = prefix + indent + '[\n';
            suffix = suffix + '\n' + indent + ']';
            indent += this.indentation;
            type = 'array';
          }
          insertText = prefix + indent + s.bodyText.split('\n').join('\n' + indent) + suffix + separatorAfter;
          label = label || insertText;
          filterText = insertText.replace(/[\n]/g, ''); // remove new lines
        }
        collector.add({
          kind: s.suggestionKind || this.getSuggestionKind(type),
          label,
          documentation: this.fromMarkup(s.markdownDescription) || s.description,
          insertText,
          insertTextFormat: InsertTextFormat.Snippet,
          filterText,
        });
      }
    }
  }

  // eslint-disable-next-line @typescript-eslint/no-explicit-any
  private getInsertTextForSnippetValue(value: any, separatorAfter: string, settings: StringifySettings, depth?: number): string {
    // eslint-disable-next-line @typescript-eslint/no-explicit-any
    const replacer = (value: any): string | any => {
      if (typeof value === 'string') {
        if (value[0] === '^') {
          return value.substr(1);
        }
        if (value === 'true' || value === 'false') {
          return `"${value}"`;
        }
      }
      return value;
    };
    return stringifyObject(value, '', replacer, settings, depth) + separatorAfter;
  }

  private addBooleanValueCompletion(value: boolean, separatorAfter: string, collector: CompletionsCollector): void {
    collector.add({
      kind: this.getSuggestionKind('boolean'),
      label: value ? 'true' : 'false',
      insertText: this.getInsertTextForValue(value, separatorAfter, 'boolean'),
      insertTextFormat: InsertTextFormat.Snippet,
      documentation: '',
    });
  }

  private addNullValueCompletion(separatorAfter: string, collector: CompletionsCollector): void {
    collector.add({
      kind: this.getSuggestionKind('null'),
      label: 'null',
      insertText: 'null' + separatorAfter,
      insertTextFormat: InsertTextFormat.Snippet,
      documentation: '',
    });
  }

  // eslint-disable-next-line @typescript-eslint/no-explicit-any
  private getLabelForSnippetValue(value: any): string {
    const label = JSON.stringify(value);
    return label.replace(/\$\{\d+:([^}]+)\}|\$\d+/g, '$1');
  }

  private getCustomTagValueCompletions(collector: CompletionsCollector): void {
    const validCustomTags = filterInvalidCustomTags(this.customTags);
    validCustomTags.forEach((validTag) => {
      // Valid custom tags are guarenteed to be strings
      const label = validTag.split(' ')[0];
      this.addCustomTagValueCompletion(collector, ' ', label);
    });
  }

  private addCustomTagValueCompletion(collector: CompletionsCollector, separatorAfter: string, label: string): void {
    collector.add({
      kind: this.getSuggestionKind('string'),
      label: label,
      insertText: label + separatorAfter,
      insertTextFormat: InsertTextFormat.Snippet,
      documentation: '',
    });
  }

  private getDocumentationWithMarkdownText(documentation: string, insertText: string): string | MarkupContent {
    let res: string | MarkupContent = documentation;
    if (this.doesSupportMarkdown()) {
      insertText = insertText
        .replace(/\${[0-9]+[:|](.*)}/g, (s, arg) => {
          return arg;
        })
        .replace(/\$([0-9]+)/g, '');
      res = this.fromMarkup(`${documentation}\n \`\`\`\n${insertText}\n\`\`\``) as MarkupContent;
    }
    return res;
  }

  // eslint-disable-next-line @typescript-eslint/no-explicit-any
  private getSuggestionKind(type: any): CompletionItemKind {
    if (Array.isArray(type)) {
      // eslint-disable-next-line @typescript-eslint/no-explicit-any
      const array = <any[]>type;
      type = array.length > 0 ? array[0] : null;
    }
    if (!type) {
      return CompletionItemKind.Value;
    }
    switch (type) {
      case 'string':
        return CompletionItemKind.Value;
      case 'object':
        return CompletionItemKind.Module;
      case 'property':
        return CompletionItemKind.Property;
      default:
        return CompletionItemKind.Value;
    }
  }

  private getCurrentWord(doc: TextDocument, offset: number): string {
    let i = offset - 1;
    const text = doc.getText();
    while (i >= 0 && ' \t\n\r\v":{[,]}'.indexOf(text.charAt(i)) === -1) {
      i--;
    }
    return text.substring(i + 1, offset);
  }

  private fromMarkup(markupString: string): MarkupContent | undefined {
    if (markupString && this.doesSupportMarkdown()) {
      return {
        kind: MarkupKind.Markdown,
        value: markupString,
      };
    }
    return undefined;
  }

  private doesSupportMarkdown(): boolean {
    if (this.supportsMarkdown === undefined) {
      const completion = this.clientCapabilities.textDocument && this.clientCapabilities.textDocument.completion;
      this.supportsMarkdown =
        completion &&
        completion.completionItem &&
        Array.isArray(completion.completionItem.documentationFormat) &&
        completion.completionItem.documentationFormat.indexOf(MarkupKind.Markdown) !== -1;
    }
    return this.supportsMarkdown;
  }

  private findItemAtOffset(seqNode: YAMLSeq, doc: TextDocument, offset: number): number {
    for (let i = seqNode.items.length - 1; i >= 0; i--) {
      const node = seqNode.items[i];
      if (isNode(node)) {
        if (node.range) {
          if (offset > node.range[1]) {
            return i;
          } else if (offset >= node.range[0]) {
            return i;
          }
        }
      }
    }

    return 0;
  }
}

const isNumberExp = /^\d+$/;
function convertToStringValue(value: string): string {
  if (value.length === 0) {
    return value;
  }

  if (value === 'true' || value === 'false' || value === 'null' || isNumberExp.test(value)) {
    return `"${value}"`;
  }

  if (value.indexOf('"') !== -1) {
    value = value.replace(doubleQuotesEscapeRegExp, '"');
  }

  let doQuote = value.charAt(0) === '@';

  if (!doQuote) {
    // need to quote value if in `foo: bar`, `foo : bar` (mapping) or `foo:` (partial map) format
    // but `foo:bar` and `:bar` (colon without white-space after it) are just plain string
    let idx = value.indexOf(':', 0);
    for (; idx > 0 && idx < value.length; idx = value.indexOf(':', idx + 1)) {
      if (idx === value.length - 1) {
        // `foo:` (partial map) format
        doQuote = true;
        break;
      }

      // there are only two valid kinds of white-space in yaml: space or tab
      // ref: https://yaml.org/spec/1.2.1/#id2775170
      const nextChar = value.charAt(idx + 1);
      if (nextChar === '\t' || nextChar === ' ') {
        doQuote = true;
        break;
      }
    }
  }

  if (doQuote) {
    value = `"${value}"`;
  }

  return value;
}

/**
 * simplify `{$1:value}` to `value`
 */
function removeTab1Symbol(value: string): string {
  const result = value.replace(/\$\{1:(.*)\}/, '$1');
  return result;
}<|MERGE_RESOLUTION|>--- conflicted
+++ resolved
@@ -215,7 +215,6 @@
             completionItem.textEdit = TextEdit.replace(overwriteRange, completionItem.insertText);
           }
           completionItem.label = label;
-<<<<<<< HEAD
           if (completionItem.isForParentSuggestion && completionItem.schemaType) {
             addSuggestionForParent(completionItem);
           }
@@ -223,12 +222,8 @@
             proposed[label] = completionItem;
             result.items.push(completionItem);
           }
-=======
-          proposed[label] = completionItem;
-          result.items.push(completionItem);
         } else if (!existing.documentation && completionItem.documentation) {
           existing.documentation = completionItem.documentation;
->>>>>>> 5a517316
         }
       },
       error: (message: string) => {
