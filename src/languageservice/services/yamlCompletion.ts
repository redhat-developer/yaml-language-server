/*---------------------------------------------------------------------------------------------
 *  Copyright (c) Red Hat, Inc. All rights reserved.
 *  Licensed under the MIT License. See License.txt in the project root for license information.
 *--------------------------------------------------------------------------------------------*/

import { TextDocument, TextDocumentContentChangeEvent } from 'vscode-languageserver-textdocument';
import {
  ClientCapabilities,
  CompletionItem as CompletionItemBase,
  CompletionItemKind,
  CompletionList,
  InsertTextFormat,
  InsertTextMode,
  MarkupContent,
  MarkupKind,
  Position,
  Range,
  TextEdit,
} from 'vscode-languageserver/node';
import { Node, isPair, isScalar, isMap, YAMLMap, isSeq, YAMLSeq, isNode, Pair } from 'yaml';
import { Telemetry } from '../../languageserver/telemetry';
import { SingleYAMLDocument, YamlDocuments } from '../parser/yaml-documents';
import { YamlVersion } from '../parser/yamlParser07';
import { filterInvalidCustomTags, matchOffsetToDocument } from '../utils/arrUtils';
import { guessIndentation } from '../utils/indentationGuesser';
import { TextBuffer } from '../utils/textBuffer';
import { LanguageSettings } from '../yamlLanguageService';
import { YAMLSchemaService } from './yamlSchemaService';
import { ResolvedSchema } from 'vscode-json-languageservice/lib/umd/services/jsonSchemaService';
import { JSONSchema, JSONSchemaRef } from '../jsonSchema';
import { stringifyObject, StringifySettings } from '../utils/json';
import { isDefined, isString } from '../utils/objects';
import * as nls from 'vscode-nls';
import { setKubernetesParserOption } from '../parser/isKubernetes';
import { isInComment, isMapContainsEmptyPair } from '../utils/astUtils';
import { indexOf } from '../utils/astUtils';
import { isModeline } from './modelineUtil';
import { getSchemaTypeName } from '../utils/schemaUtils';

const localize = nls.loadMessageBundle();

const doubleQuotesEscapeRegExp = /[\\]+"/g;

<<<<<<< HEAD
interface CompletionItem extends CompletionItemBase {
  schemaType?: string;
  indent?: string;
  isForParentSuggestion?: boolean;
  isInlineObject?: boolean;
}
=======
>>>>>>> 96e8d727
const inlineSymbol = '=@ctx';

interface CompletionsCollector {
  add(suggestion: CompletionItem): void;
  error(message: string): void;
  log(message: string): void;
  getNumberOfProposals(): number;
}

interface InsertText {
  insertText: string;
  insertIndex: number;
}

export class YamlCompletion {
  private customTags: string[];
  private completionEnabled = true;
  private configuredIndentation: string | undefined;
  private yamlVersion: YamlVersion;
  private indentation: string;
  private supportsMarkdown: boolean | undefined;
  private disableDefaultProperties: boolean;

  constructor(
    private schemaService: YAMLSchemaService,
    private clientCapabilities: ClientCapabilities = {},
    private yamlDocument: YamlDocuments,
    private readonly telemetry: Telemetry
  ) {}

  configure(languageSettings: LanguageSettings): void {
    if (languageSettings) {
      this.completionEnabled = languageSettings.completion;
    }
    this.customTags = languageSettings.customTags;
    this.yamlVersion = languageSettings.yamlVersion;
    this.configuredIndentation = languageSettings.indentation;
    this.disableDefaultProperties = languageSettings.disableDefaultProperties;
  }

  async doComplete(document: TextDocument, position: Position, isKubernetes = false): Promise<CompletionList> {
    let result = CompletionList.create([], false);
    if (!this.completionEnabled) {
      return result;
    }

    const offset = document.offsetAt(position);
    const textBuffer = new TextBuffer(document);
    const lineContent = textBuffer.getLineContent(position.line);
    if (!this.configuredIndentation) {
      const indent = guessIndentation(textBuffer, 2, true);
      this.indentation = indent.insertSpaces ? ' '.repeat(indent.tabSize) : '\t';
      this.configuredIndentation = this.indentation; // to cache this result
    } else {
      this.indentation = this.configuredIndentation;
    }

    if (inlineSymbol && lineContent.match(new RegExp(`:\\s*${inlineSymbol}\\..*`))) {
      result = await this.doInlineCompletion(document, position, isKubernetes, offset, lineContent);
      return result;
    }
    // auto add space after : if needed
    if (document.getText().charAt(offset - 1) === ':') {
      const newPosition = Position.create(position.line, position.character + 1);
      result = await this.doCompletionWithModification(result, document, position, isKubernetes, newPosition, ' ');
    } else {
      result = await this.doCompleteWithDisabledAdditionalProps(document, position, isKubernetes);
    }

    // try as a object if is on property line
    if (lineContent.match(/:\s?\n?$/)) {
      const lineIndent = lineContent.match(/^\s*/)[0];
      const fullIndent = lineIndent + this.indentation;
      const modificationForInvoke = '\n' + fullIndent;
      const firstPrefix = '\n' + this.indentation;
      const newPosition = Position.create(position.line + 1, fullIndent.length);
      result = await this.doCompletionWithModification(
        result,
        document,
        position,
        isKubernetes,
        newPosition,
        modificationForInvoke,
        firstPrefix,
        this.indentation
      );
    }
    this.processInlineInitialization(result, lineContent);
    return result;
  }

  private async doCompletionWithModification(
    result: CompletionList,
    document: TextDocument,
    position: Position, // original position
    isKubernetes: boolean,
    newPosition: Position, // new position
    modificationForInvoke: string,
    firstPrefix = modificationForInvoke,
    eachLinePrefix = ''
  ): Promise<CompletionList> {
    this.updateTextDocument(document, [{ range: Range.create(position, position), text: modificationForInvoke }]);
    const resultLocal = await this.doCompleteWithDisabledAdditionalProps(document, newPosition, isKubernetes);
    resultLocal.items.map((item) => {
      let firstPrefixLocal = firstPrefix;
      // if there is single space (space after colon) and insert text already starts with \n (it's a object), don't add space
      // example are snippets
      if (item.insertText.startsWith('\n') && firstPrefix === ' ') {
        firstPrefixLocal = '';
      }
      if (item.insertText) {
        item.insertText = firstPrefixLocal + item.insertText.replace(/\n/g, '\n' + eachLinePrefix);
      }
      if (item.textEdit) {
        item.textEdit.newText = firstPrefixLocal + item.textEdit.newText.replace(/\n/g, '\n' + eachLinePrefix);
        if (TextEdit.is(item.textEdit)) {
          item.textEdit.range = Range.create(position, position);
        }
      }
    });
    // revert document edit
    this.updateTextDocument(document, [{ range: Range.create(position, newPosition), text: '' }]);

    if (!result.items.length) {
      result = resultLocal;
      return result;
    }

    // join with previous result, but remove the duplicity (snippet for example cause the duplicity)
    resultLocal.items.forEach((item) => {
      if (
        !result.items.some(
          (resultItem) =>
            resultItem.label === item.label && resultItem.insertText === item.insertText && resultItem.kind === item.kind
        )
      ) {
        result.items.push(item);
      }
    });
    return result;
  }

  private async doInlineCompletion(
    document: TextDocument,
    position: Position,
    isKubernetes: boolean,
    offset: number,
    lineContent: string
  ): Promise<CompletionList> {
    const inlineSymbolPosition = lineContent.indexOf(inlineSymbol);
    const lineIndent = lineContent.match(/\s*/)[0];
    const originalText = lineContent.slice(inlineSymbolPosition);
    const props = originalText.split('.');
    let newText = props.reduce((reducer, prop, index) => {
      if (!prop || prop === '\n') {
        return reducer;
      }
      // support =@ctx.da
      if (index === props.length - 1 && !originalText.endsWith('.')) {
        reducer += prop;
        return reducer;
      }

      reducer += `${prop}:\n${lineIndent}${this.indentation.repeat(index + 2)}`;
      return reducer;
    }, '');
    newText = `\n${lineIndent}${this.indentation}${newText}`;
    const newStartPosition = Position.create(position.line, inlineSymbolPosition);
    const removedCount = originalText.length; // position.character - newStartPosition.character;
    const previousContent = document.getText();
    this.updateTextDocument(document, [{ range: Range.create(newStartPosition, position), text: newText }]);
    const newPosition = document.positionAt(offset - removedCount + newText.length);

    const resultLocal = await this.doCompleteWithDisabledAdditionalProps(document, newPosition, isKubernetes);

    resultLocal.items.forEach((inlineItem) => {
      let inlineText = inlineItem.insertText;
      inlineText = inlineText.replace(/:\n?\s*(\$1)?/g, '.').replace(/\.$/, '');
      inlineItem.insertText = inlineText;
      if (inlineItem.textEdit) {
        inlineItem.textEdit.newText = inlineText;
        if (TextEdit.is(inlineItem.textEdit)) {
<<<<<<< HEAD
          inlineItem.textEdit.range = Range.create(position, position);
=======
          const diff = inlineItem.textEdit.range.end.character - inlineItem.textEdit.range.start.character; // support =@ctx.da
          inlineItem.textEdit.range = Range.create(Position.create(position.line, position.character - diff), position);
>>>>>>> 96e8d727
        }
      }
    });

    // revert document edit
    // this.updateTextDocument(document, [{ range: Range.create(newStartPosition, newPosition), text: originalText }]);
    const fullRange = Range.create(document.positionAt(0), document.positionAt(document.getText().length + 1));
    this.updateTextDocument(document, [{ range: fullRange, text: previousContent }]);

    return resultLocal; // don't merge with anything, inline should be combined with others
  }
  private processInlineInitialization(result: CompletionList, lineContent: string): void {
    // make always online - happens when general completion returns inline label
    const inlineItem = result.items.find((item) => item.label === inlineSymbol);
    if (inlineItem) {
      inlineItem.insertText = (lineContent.match(/:\n?$/) ? ' ' : '') + inlineSymbol;
      if (inlineItem.textEdit) {
        inlineItem.textEdit.newText = inlineItem.insertText;
      }
    }
  }

  private updateTextDocument(document: TextDocument, changes: TextDocumentContentChangeEvent[]): void {
    TextDocument.update(document, changes, document.version + 1);
  }

  private async doCompleteWithDisabledAdditionalProps(
    document: TextDocument,
    position: Position,
    isKubernetes = false
  ): Promise<CompletionList> {
    // update yaml parser settings
    const doc = this.yamlDocument.getYamlDocument(document, { customTags: this.customTags, yamlVersion: this.yamlVersion }, true);
    doc.documents.forEach((doc) => {
      doc.disableAdditionalProperties = true;
    });
    return this.doCompleteInternal(document, position, isKubernetes);
  }

  private async doCompleteInternal(document: TextDocument, position: Position, isKubernetes = false): Promise<CompletionList> {
    const result = CompletionList.create([], false);
    if (!this.completionEnabled) {
      return result;
    }
    const doc = this.yamlDocument.getYamlDocument(document, { customTags: this.customTags, yamlVersion: this.yamlVersion }, true);
    const textBuffer = new TextBuffer(document);

    if (!this.configuredIndentation) {
      const indent = guessIndentation(textBuffer, 2, true);
      this.indentation = indent.insertSpaces ? ' '.repeat(indent.tabSize) : '\t';
    } else {
      this.indentation = this.configuredIndentation;
    }

    setKubernetesParserOption(doc.documents, isKubernetes);

    const offset = document.offsetAt(position);

    if (document.getText().charAt(offset - 1) === ':') {
      return Promise.resolve(result);
    }

    const currentDoc = matchOffsetToDocument(offset, doc);
    if (currentDoc === null) {
      return Promise.resolve(result);
    }

    let [node, foundByClosest] = currentDoc.getNodeFromPosition(offset, textBuffer);

    const currentWord = this.getCurrentWord(document, offset);

    let overwriteRange = null;
    if (node && isScalar(node) && node.value === 'null') {
      const nodeStartPos = document.positionAt(node.range[0]);
      nodeStartPos.character += 1;
      const nodeEndPos = document.positionAt(node.range[2]);
      nodeEndPos.character += 1;
      overwriteRange = Range.create(nodeStartPos, nodeEndPos);
    } else if (node && isScalar(node) && node.value) {
      const start = document.positionAt(node.range[0]);
      if (offset > 0 && start.character > 0 && document.getText().charAt(offset - 1) === '-') {
        start.character -= 1;
      }
      overwriteRange = Range.create(start, document.positionAt(node.range[1]));
    } else {
      let overwriteStart = document.offsetAt(position) - currentWord.length;
      if (overwriteStart > 0 && document.getText()[overwriteStart - 1] === '"') {
        overwriteStart--;
      }
      overwriteRange = Range.create(document.positionAt(overwriteStart), position);
    }

    const proposed: { [key: string]: CompletionItem } = {};
    const existingProposeItem = '__';
    const collector: CompletionsCollector = {
      add: (completionItem: CompletionItem) => {
        const addSuggestionForParent = function (completionItem: CompletionItem): void {
          const exists = proposed[completionItem.label]?.label === existingProposeItem;
          const schemaKey = completionItem.schemaType;
          const completionKind = CompletionItemKind.Class;
          let parentCompletion = result.items.find((i) => i.label === schemaKey && i.kind === completionKind);

          if (!parentCompletion) {
            //don't put to parent suggestion if already in yaml
            if (exists) {
              return;
            }
            parentCompletion = { ...completionItem };
            parentCompletion.label = schemaKey;
            parentCompletion.sortText = '_' + parentCompletion.label; //this extended completion goes first
            parentCompletion.kind = completionKind;
            result.items.push(parentCompletion);
          } else if (!exists) {
            //modify added props to have unique $x
            const match = parentCompletion.insertText.match(/\$([0-9]+)|\${[0-9]+:/g);
            let reindexedStr = completionItem.insertText;

            if (match) {
              const max$index = match
                .map((m) => +m.replace(/\${([0-9]+)[:|]/g, '$1').replace('$', ''))
                .reduce((p, n) => (n > p ? n : p), 0);
              reindexedStr = completionItem.insertText
                .replace(/\$([0-9]+)/g, (s, args) => '$' + (+args + max$index))
                .replace(/\${([0-9]+)[:|]/g, (s, args) => '${' + (+args + max$index) + ':');
            }
            parentCompletion.insertText += '\n' + (completionItem.indent || '') + reindexedStr;
          }

          // remove $x for documentation
          const mdText = parentCompletion.insertText.replace(/\${[0-9]+[:|](.*)}/g, (s, arg) => arg).replace(/\$([0-9]+)/g, '');

          parentCompletion.documentation = <MarkupContent>{
            kind: MarkupKind.Markdown,
            value: [
              ...(completionItem.documentation ? [completionItem.documentation, '', '----', ''] : []),
              '```yaml',
              mdText,
              '```',
            ].join('\n'),
          };

          if (parentCompletion.textEdit) {
            parentCompletion.textEdit.newText = parentCompletion.insertText;
          }
        };
        let label = completionItem.label;
        if (!label) {
          // we receive not valid CompletionItem as `label` is mandatory field, so just ignore it
          console.warn(`Ignoring CompletionItem without label: ${JSON.stringify(completionItem)}`);
          return;
        }
        if (!isString(label)) {
          label = String(label);
        }
        const existing = proposed[label];
        if (!existing || completionItem.isForParentSuggestion) {
          label = label.replace(/[\n]/g, '↵');
          if (label.length > 60) {
            const shortendedLabel = label.substr(0, 57).trim() + '...';
            if (!proposed[shortendedLabel]) {
              label = shortendedLabel;
            }
          }
          // trim $1 from end of completion
          if (completionItem.insertText.endsWith('$1')) {
            completionItem.insertText = completionItem.insertText.substr(0, completionItem.insertText.length - 2);
          }
          if (overwriteRange && overwriteRange.start.line === overwriteRange.end.line) {
            completionItem.textEdit = TextEdit.replace(overwriteRange, completionItem.insertText);
          }
          completionItem.label = label;
          if (completionItem.isForParentSuggestion && completionItem.schemaType) {
            addSuggestionForParent(completionItem);
          }
          if (!existing) {
            proposed[label] = completionItem;
            result.items.push(completionItem);
          }
        }
      },
      error: (message: string) => {
        console.error(message);
        this.telemetry.sendError('yaml.completion.error', { error: message });
      },
      log: (message: string) => {
        console.log(message);
      },
      getNumberOfProposals: () => {
        return result.items.length;
      },
    };

    if (this.customTags.length > 0) {
      this.getCustomTagValueCompletions(collector);
    }

    let lineContent = textBuffer.getLineContent(position.line);
    if (lineContent.endsWith('\n')) {
      lineContent = lineContent.substr(0, lineContent.length - 1);
    }

    try {
      const schema = await this.schemaService.getSchemaForResource(document.uri, currentDoc);

      if (!schema || schema.errors.length) {
        if (position.line === 0 && position.character === 0 && !isModeline(lineContent)) {
          const inlineSchemaCompletion = {
            kind: CompletionItemKind.Text,
            label: 'Inline schema',
            insertText: '# yaml-language-server: $schema=',
            insertTextFormat: InsertTextFormat.PlainText,
          };
          result.items.push(inlineSchemaCompletion);
        }
      }

      if (isModeline(lineContent) || isInComment(doc.tokens, offset)) {
        const schemaIndex = lineContent.indexOf('$schema=');
        if (schemaIndex !== -1 && schemaIndex + '$schema='.length <= position.character) {
          this.schemaService.getAllSchemas().forEach((schema) => {
            const schemaIdCompletion: CompletionItem = {
              kind: CompletionItemKind.Constant,
              label: schema.name ?? schema.uri,
              detail: schema.description,
              insertText: schema.uri,
              insertTextFormat: InsertTextFormat.PlainText,
              insertTextMode: InsertTextMode.asIs,
            };
            result.items.push(schemaIdCompletion);
          });
        }
        return result;
      }

      if (!schema || schema.errors.length) {
        return result;
      }

      let currentProperty: Node = null;

      if (!node) {
        if (!currentDoc.internalDocument.contents || isScalar(currentDoc.internalDocument.contents)) {
          const map = currentDoc.internalDocument.createNode({});
          map.range = [offset, offset + 1, offset + 1];
          currentDoc.internalDocument.contents = map;
          // eslint-disable-next-line no-self-assign
          currentDoc.internalDocument = currentDoc.internalDocument;
          node = map;
        } else {
          node = currentDoc.findClosestNode(offset, textBuffer);
          foundByClosest = true;
        }
      }

      const originalNode = node;
      if (node) {
        if (lineContent.length === 0) {
          node = currentDoc.internalDocument.contents as Node;
        } else {
          const parent = currentDoc.getParent(node);
          if (parent) {
            if (isScalar(node)) {
              if (node.value) {
                if (isPair(parent)) {
                  if (parent.value === node) {
                    if (lineContent.trim().length > 0 && lineContent.indexOf(':') < 0) {
                      const map = this.createTempObjNode(currentWord, node, currentDoc);
                      if (isSeq(currentDoc.internalDocument.contents)) {
                        const index = indexOf(currentDoc.internalDocument.contents, parent);
                        if (typeof index === 'number') {
                          currentDoc.internalDocument.set(index, map);
                          // eslint-disable-next-line no-self-assign
                          currentDoc.internalDocument = currentDoc.internalDocument;
                        }
                      } else {
                        currentDoc.internalDocument.set(parent.key, map);
                        // eslint-disable-next-line no-self-assign
                        currentDoc.internalDocument = currentDoc.internalDocument;
                      }

                      currentProperty = (map as YAMLMap).items[0];
                      node = map;
                    } else if (lineContent.trim().length === 0) {
                      const parentParent = currentDoc.getParent(parent);
                      if (parentParent) {
                        node = parentParent;
                      }
                    }
                  } else if (parent.key === node) {
                    const parentParent = currentDoc.getParent(parent);
                    currentProperty = parent;
                    if (parentParent) {
                      node = parentParent;
                    }
                  }
                } else if (isSeq(parent)) {
                  if (lineContent.trim().length > 0) {
                    const map = this.createTempObjNode(currentWord, node, currentDoc);
                    parent.delete(node);
                    parent.add(map);
                    // eslint-disable-next-line no-self-assign
                    currentDoc.internalDocument = currentDoc.internalDocument;
                    node = map;
                  } else {
                    node = parent;
                  }
                }
              } else if (node.value === null) {
                if (isPair(parent)) {
                  if (parent.key === node) {
                    node = parent;
                  } else {
                    if (isNode(parent.key) && parent.key.range) {
                      const parentParent = currentDoc.getParent(parent);
                      if (foundByClosest && parentParent && isMap(parentParent) && isMapContainsEmptyPair(parentParent)) {
                        node = parentParent;
                      } else {
                        const parentPosition = document.positionAt(parent.key.range[0]);
                        //if cursor has bigger indentation that parent key, then we need to complete new empty object
                        if (position.character > parentPosition.character && position.line !== parentPosition.line) {
                          const map = this.createTempObjNode(currentWord, node, currentDoc);

                          if (parentParent && (isMap(parentParent) || isSeq(parentParent))) {
                            parentParent.set(parent.key, map);
                            // eslint-disable-next-line no-self-assign
                            currentDoc.internalDocument = currentDoc.internalDocument;
                          } else {
                            currentDoc.internalDocument.set(parent.key, map);
                            // eslint-disable-next-line no-self-assign
                            currentDoc.internalDocument = currentDoc.internalDocument;
                          }
                          currentProperty = (map as YAMLMap).items[0];
                          node = map;
                        } else if (parentPosition.character === position.character) {
                          if (parentParent) {
                            node = parentParent;
                          }
                        }
                      }
                    }
                  }
                } else if (isSeq(parent)) {
                  if (lineContent.charAt(position.character - 1) !== '-') {
                    const map = this.createTempObjNode(currentWord, node, currentDoc);
                    parent.delete(node);
                    parent.add(map);
                    // eslint-disable-next-line no-self-assign
                    currentDoc.internalDocument = currentDoc.internalDocument;
                    node = map;
                  } else {
                    node = parent;
                  }
                }
              }
            } else if (isMap(node)) {
              if (!foundByClosest && lineContent.trim().length === 0 && isSeq(parent)) {
                const nextLine = textBuffer.getLineContent(position.line + 1);
                if (textBuffer.getLineCount() === position.line + 1 || nextLine.trim().length === 0) {
                  node = parent;
                }
              }
            }
          } else if (isScalar(node)) {
            const map = this.createTempObjNode(currentWord, node, currentDoc);
            currentDoc.internalDocument.contents = map;
            // eslint-disable-next-line no-self-assign
            currentDoc.internalDocument = currentDoc.internalDocument;
            currentProperty = map.items[0];
            node = map;
          } else if (isMap(node)) {
            for (const pair of node.items) {
              if (isNode(pair.value) && pair.value.range && pair.value.range[0] === offset + 1) {
                node = pair.value;
              }
            }
          }
        }
      }

      // completion for object keys
      if (node && isMap(node)) {
        // don't suggest properties that are already present
        const properties = node.items;
        for (const p of properties) {
          if (!currentProperty || currentProperty !== p) {
            if (isScalar(p.key)) {
              proposed[p.key.value.toString()] = CompletionItemBase.create(existingProposeItem);
            }
          }
        }

        this.addPropertyCompletions(schema, currentDoc, node, originalNode, '', collector, textBuffer, overwriteRange);

        if (!schema && currentWord.length > 0 && document.getText().charAt(offset - currentWord.length - 1) !== '"') {
          collector.add({
            kind: CompletionItemKind.Property,
            label: currentWord,
            insertText: this.getInsertTextForProperty(currentWord, null, ''),
            insertTextFormat: InsertTextFormat.Snippet,
          });
        }
      }

      // proposals for values
      const types: { [type: string]: boolean } = {};
      this.getValueCompletions(schema, currentDoc, node, offset, document, collector, types);
    } catch (err) {
      if (err.stack) {
        console.error(err.stack);
      } else {
        console.error(err);
      }
      this.telemetry.sendError('yaml.completion.error', { error: err });
    }

    return result;
  }

  private createTempObjNode(currentWord: string, node: Node, currentDoc: SingleYAMLDocument): YAMLMap {
    const obj = {};
    obj[currentWord] = null;
    const map: YAMLMap = currentDoc.internalDocument.createNode(obj) as YAMLMap;
    map.range = node.range;
    (map.items[0].key as Node).range = node.range;
    (map.items[0].value as Node).range = node.range;
    return map;
  }

  private addPropertyCompletions(
    schema: ResolvedSchema,
    doc: SingleYAMLDocument,
    node: YAMLMap,
    originalNode: Node,
    separatorAfter: string,
    collector: CompletionsCollector,
    textBuffer: TextBuffer,
    overwriteRange: Range
  ): void {
    const matchingSchemas = doc.getMatchingSchemas(schema.schema);
    const existingKey = textBuffer.getText(overwriteRange);
    const hasColumn = textBuffer.getLineContent(overwriteRange.start.line).indexOf(':') === -1;

    const nodeParent = doc.getParent(node);

    const matchOriginal = matchingSchemas.find((it) => it.node.internalNode === originalNode && it.schema.properties);
    for (const schema of matchingSchemas) {
      if (
        ((schema.node.internalNode === node && !matchOriginal) || schema.node.internalNode === originalNode) &&
        !schema.inverted
      ) {
        this.collectDefaultSnippets(schema.schema, separatorAfter, collector, {
          newLineFirst: false,
          indentFirstObject: false,
          shouldIndentWithTab: false,
        });

        const schemaProperties = schema.schema.properties;
        if (schemaProperties) {
          const maxProperties = schema.schema.maxProperties;
          if (
            maxProperties === undefined ||
            node.items === undefined ||
            node.items.length < maxProperties ||
            isMapContainsEmptyPair(node)
          ) {
            for (const key in schemaProperties) {
              if (Object.prototype.hasOwnProperty.call(schemaProperties, key)) {
                const propertySchema = schemaProperties[key];

                if (typeof propertySchema === 'object' && !propertySchema.deprecationMessage && !propertySchema['doNotSuggest']) {
                  let identCompensation = '';
                  if (nodeParent && isSeq(nodeParent) && node.items.length <= 1) {
                    // because there is a slash '-' to prevent the properties generated to have the correct
                    // indent
                    const sourceText = textBuffer.getText();
                    const indexOfSlash = sourceText.lastIndexOf('-', node.range[0] - 1);
                    if (indexOfSlash >= 0) {
                      // add one space to compensate the '-'
                      identCompensation = ' ' + sourceText.slice(indexOfSlash + 1, node.range[0]);
                    }
                  }

                  // if check that current node has last pair with "null" value and key witch match key from schema,
                  // and if schema has array definition it add completion item for array item creation
                  let pair: Pair;
                  if (
                    propertySchema.type === 'array' &&
                    (pair = node.items.find(
                      (it) =>
                        isScalar(it.key) &&
                        it.key.range &&
                        it.key.value === key &&
                        isScalar(it.value) &&
                        !it.value.value &&
                        textBuffer.getPosition(it.key.range[2]).line === overwriteRange.end.line - 1
                    )) &&
                    pair
                  ) {
                    if (Array.isArray(propertySchema.items)) {
                      this.addSchemaValueCompletions(propertySchema.items[0], separatorAfter, collector, {});
                    } else if (typeof propertySchema.items === 'object' && propertySchema.items.type === 'object') {
                      const insertText = `- ${this.getInsertTextForObject(
                        propertySchema.items,
                        separatorAfter,
                        '  '
                      ).insertText.trimLeft()}`;
                      const documentation = this.getDocumentationWithMarkdownText(
                        `Create an item of an array${propertySchema.description ? ' (' + propertySchema.description + ')' : ''}`,
                        insertText
                      );
                      collector.add({
                        kind: this.getSuggestionKind(propertySchema.items.type),
                        label: '- (array item)',
                        documentation,
                        insertText,
                        insertTextFormat: InsertTextFormat.Snippet,
                      });
                    }
                  }

                  let insertText = key;
                  if (!key.startsWith(existingKey) || hasColumn) {
                    insertText = this.getInsertTextForProperty(
                      key,
                      propertySchema,
                      separatorAfter,
                      identCompensation + this.indentation,
                      {
                        includeConstValue: false,
                      }
                    );
                  }

                  collector.add({
                    kind: CompletionItemKind.Property,
                    label: key,
                    insertText,
                    insertTextFormat: InsertTextFormat.Snippet,
                    documentation: this.fromMarkup(propertySchema.markdownDescription) || propertySchema.description || '',
                  });
                  // if the prop is required add it also to parent suggestion
                  if (schema.schema.required?.includes(key)) {
                    const schemaType = getSchemaTypeName(schema.schema);
                    collector.add({
                      label: key,
                      insertText: this.getInsertTextForProperty(
                        key,
                        propertySchema,
                        separatorAfter,
                        identCompensation + this.indentation,
                        {
                          includeConstValue: true,
                        }
                      ),
                      insertTextFormat: InsertTextFormat.Snippet,
                      documentation: this.fromMarkup(propertySchema.markdownDescription) || propertySchema.description || '',
                      schemaType: schemaType,
                      indent: identCompensation,
                      isForParentSuggestion: true,
                    });
                  }
                }
              }
            }
          }
        }
        // Error fix
        // If this is a array of string/boolean/number
        //  test:
        //    - item1
        // it will treated as a property key since `:` has been appended
        if (nodeParent && isSeq(nodeParent) && schema.schema.type !== 'object') {
          this.addSchemaValueCompletions(schema.schema, separatorAfter, collector, {});
        }
      }

      if (nodeParent && schema.node.internalNode === nodeParent && schema.schema.defaultSnippets) {
        // For some reason the first item in the array needs to be treated differently, otherwise
        // the indentation will not be correct
        if (node.items.length === 1) {
          this.collectDefaultSnippets(
            schema.schema,
            separatorAfter,
            collector,
            {
              newLineFirst: false,
              indentFirstObject: false,
              shouldIndentWithTab: true,
            },
            1
          );
        } else {
          this.collectDefaultSnippets(
            schema.schema,
            separatorAfter,
            collector,
            {
              newLineFirst: false,
              indentFirstObject: true,
              shouldIndentWithTab: false,
            },
            1
          );
        }
      }
    }
  }

  private getValueCompletions(
    schema: ResolvedSchema,
    doc: SingleYAMLDocument,
    node: Node,
    offset: number,
    document: TextDocument,
    collector: CompletionsCollector,
    types: { [type: string]: boolean }
  ): void {
    let parentKey: string = null;

    if (node && isScalar(node)) {
      node = doc.getParent(node);
    }

    if (!node) {
      this.addSchemaValueCompletions(schema.schema, '', collector, types);
      return;
    }

    if (isPair(node)) {
      const valueNode: Node = node.value as Node;
      if (valueNode && valueNode.range && offset > valueNode.range[0] + valueNode.range[2]) {
        return; // we are past the value node
      }
      parentKey = isScalar(node.key) ? node.key.value.toString() : null;
      node = doc.getParent(node);
    }

    if (node && (parentKey !== null || isSeq(node))) {
      const separatorAfter = '';
      const matchingSchemas = doc.getMatchingSchemas(schema.schema);
      for (const s of matchingSchemas) {
        if (s.node.internalNode === node && !s.inverted && s.schema) {
          if (s.schema.items) {
            this.collectDefaultSnippets(s.schema, separatorAfter, collector, {
              newLineFirst: false,
              indentFirstObject: false,
              shouldIndentWithTab: false,
            });
            if (isSeq(node) && node.items) {
              if (Array.isArray(s.schema.items)) {
                const index = this.findItemAtOffset(node, document, offset);
                if (index < s.schema.items.length) {
                  this.addSchemaValueCompletions(s.schema.items[index], separatorAfter, collector, types);
                }
              } else if (typeof s.schema.items === 'object' && s.schema.items.type === 'object') {
                const insertText = `- ${this.getInsertTextForObject(s.schema.items, separatorAfter, '  ').insertText.trimLeft()}`;
                const documentation = this.getDocumentationWithMarkdownText(
                  `Create an item of an array${s.schema.description ? ' (' + s.schema.description + ')' : ''}`,
                  insertText
                );
                collector.add({
                  kind: this.getSuggestionKind(s.schema.items.type),
                  label: '- (array item)',
                  documentation,
                  insertText,
                  insertTextFormat: InsertTextFormat.Snippet,
                });

                this.addSchemaValueCompletions(s.schema.items, separatorAfter, collector, types);
              } else if (typeof s.schema.items === 'object' && s.schema.items.anyOf) {
                s.schema.items.anyOf
                  .filter((i) => typeof i === 'object')
                  .forEach((i: JSONSchema, index) => {
                    const schemaType = getSchemaTypeName(i);
                    const insertText = `- ${this.getInsertTextForObject(i, separatorAfter).insertText.trimLeft()}`;
                    //append insertText to documentation
                    const schemaTypeTitle = schemaType ? ' type `' + schemaType + '`' : '';
                    const schemaDescription = s.schema.description ? ' (' + s.schema.description + ')' : '';
                    const documentation = this.getDocumentationWithMarkdownText(
                      `Create an item of an array${schemaTypeTitle}${schemaDescription}`,
                      insertText
                    );
                    collector.add({
                      kind: this.getSuggestionKind(i.type),
                      label: '- (array item) ' + (schemaType || index + 1),
                      documentation: documentation,
                      insertText: insertText,
                      insertTextFormat: InsertTextFormat.Snippet,
                    });
                  });
                this.addSchemaValueCompletions(s.schema.items, separatorAfter, collector, types);
              } else {
                this.addSchemaValueCompletions(s.schema.items, separatorAfter, collector, types);
              }
            }
          }
          if (s.schema.properties) {
            const propertySchema = s.schema.properties[parentKey];
            if (propertySchema) {
              this.addSchemaValueCompletions(propertySchema, separatorAfter, collector, types);
            }
          }
        }
      }

      if (types['boolean']) {
        this.addBooleanValueCompletion(true, separatorAfter, collector);
        this.addBooleanValueCompletion(false, separatorAfter, collector);
      }
      if (types['null']) {
        this.addNullValueCompletion(separatorAfter, collector);
      }
    }
  }

  private getInsertTextForProperty(
    key: string,
    propertySchema: JSONSchema,
    separatorAfter: string,
    ident = this.indentation,
    options: {
      includeConstValue?: boolean;
    } = {}
  ): string {
    const propertyText = this.getInsertTextForValue(key, '', 'string');
    const resultText = propertyText + ':';

    let value: string;
    let nValueProposals = 0;
    if (propertySchema) {
      let type = Array.isArray(propertySchema.type) ? propertySchema.type[0] : propertySchema.type;
      if (!type) {
        if (propertySchema.properties) {
          type = 'object';
        } else if (propertySchema.items) {
          type = 'array';
        } else if (propertySchema.anyOf) {
          type = 'anyOf';
        }
      }
      if (Array.isArray(propertySchema.defaultSnippets)) {
        if (propertySchema.defaultSnippets.length === 1) {
          const body = propertySchema.defaultSnippets[0].body;
          if (isDefined(body)) {
            value = this.getInsertTextForSnippetValue(
              body,
              '',
              {
                newLineFirst: true,
                indentFirstObject: false,
                shouldIndentWithTab: false,
              },
              1
            );
            // add space before default snippet value
            if (!value.startsWith(' ') && !value.startsWith('\n')) {
              value = ' ' + value;
            }
          }
        }
        nValueProposals += propertySchema.defaultSnippets.length;
      }
      if (propertySchema.enum) {
        if (!value && propertySchema.enum.length === 1) {
          value = ' ' + this.getInsertTextForGuessedValue(propertySchema.enum[0], '', type);
        }
        nValueProposals += propertySchema.enum.length;
      }

      if (propertySchema.const && options.includeConstValue) {
        if (!value) {
          value = this.getInsertTextForGuessedValue(propertySchema.const, '', type);
          value = removeTab1Symbol(value); // prevent const being selected after snippet insert
          value = ' ' + value;
        }
        nValueProposals++;
      }

      if (isDefined(propertySchema.default)) {
        if (!value) {
          value = ' ' + this.getInsertTextForGuessedValue(propertySchema.default, '', type);
        }
        nValueProposals++;
      }
      if (Array.isArray(propertySchema.examples) && propertySchema.examples.length) {
        if (!value) {
          value = ' ' + this.getInsertTextForGuessedValue(propertySchema.examples[0], '', type);
        }
        nValueProposals += propertySchema.examples.length;
      }
      if (propertySchema.properties) {
        return `${resultText}\n${this.getInsertTextForObject(propertySchema, separatorAfter, ident).insertText}`;
      } else if (propertySchema.items) {
        return `${resultText}\n${this.indentation}- ${
          this.getInsertTextForArray(propertySchema.items, separatorAfter).insertText
        }`;
      }
      if (nValueProposals === 0) {
        switch (type) {
          case 'boolean':
            value = ' $1';
            break;
          case 'string':
            value = ' $1';
            break;
          case 'object':
            value = `\n${ident}`;
            break;
          case 'array':
            value = `\n${ident}- `;
            break;
          case 'number':
          case 'integer':
            value = ' ${1:0}';
            break;
          case 'null':
            value = ' ${1:null}';
            break;
          case 'anyOf':
            value = ' $1';
            break;
          default:
            return propertyText;
        }
      }
    }
    if (!value || nValueProposals > 1) {
      value = ' $1';
    }
    return resultText + value + separatorAfter;
  }

  private getInsertTextForObject(
    schema: JSONSchema,
    separatorAfter: string,
    indent = this.indentation,
    insertIndex = 1
  ): InsertText {
    let insertText = '';
    if (!schema.properties) {
      insertText = `${indent}$${insertIndex++}\n`;
      return { insertText, insertIndex };
    }

    Object.keys(schema.properties).forEach((key: string) => {
      const propertySchema = schema.properties[key] as JSONSchema;
      let type = Array.isArray(propertySchema.type) ? propertySchema.type[0] : propertySchema.type;
      if (!type) {
        if (propertySchema.anyOf) {
          type = 'anyOf';
        }
        if (propertySchema.properties) {
          type = 'object';
        }
        if (propertySchema.items) {
          type = 'array';
        }
      }
      if (schema.required && schema.required.indexOf(key) > -1) {
        switch (type) {
          case 'boolean':
          case 'string':
          case 'number':
          case 'integer':
<<<<<<< HEAD
          case 'anyOf': {
            let value = propertySchema.default || propertySchema.const;
            if (value) {
              if (type === 'string') {
                value = convertToStringValue(value);
              }
              insertText += `${indent}${key}: \${${insertIndex++}:${value}}\n`;
            } else {
              insertText += `${indent}${key}: $${insertIndex++}\n`;
            }
=======
          case 'anyOf':
            insertText += `${indent}${key}: $${insertIndex++}\n`;
>>>>>>> 96e8d727
            break;
          }
          case 'array':
            {
              const arrayInsertResult = this.getInsertTextForArray(propertySchema.items, separatorAfter, insertIndex++);
              const arrayInsertLines = arrayInsertResult.insertText.split('\n');
              let arrayTemplate = arrayInsertResult.insertText;
              if (arrayInsertLines.length > 1) {
                for (let index = 1; index < arrayInsertLines.length; index++) {
                  const element = arrayInsertLines[index];
                  arrayInsertLines[index] = `${indent}${this.indentation}  ${element.trimLeft()}`;
                }
                arrayTemplate = arrayInsertLines.join('\n');
              }
              insertIndex = arrayInsertResult.insertIndex;
              insertText += `${indent}${key}:\n${indent}${this.indentation}- ${arrayTemplate}\n`;
            }
            break;
          case 'object':
            {
              const objectInsertResult = this.getInsertTextForObject(
                propertySchema,
                separatorAfter,
                `${indent}${this.indentation}`,
                insertIndex++
              );
              insertIndex = objectInsertResult.insertIndex;
              insertText += `${indent}${key}:\n${objectInsertResult.insertText}\n`;
            }
            break;
        }
      } else if (!this.disableDefaultProperties && propertySchema.default !== undefined) {
        switch (type) {
          case 'boolean':
          case 'number':
          case 'integer':
            insertText += `${indent}${key}: \${${insertIndex++}:${propertySchema.default}}\n`;
            break;
          case 'string':
            insertText += `${indent}${key}: \${${insertIndex++}:${convertToStringValue(propertySchema.default)}}\n`;
            break;
          case 'array':
          case 'object':
            // TODO: support default value for array object
            break;
        }
      }
    });
    if (insertText.trim().length === 0) {
      insertText = `${indent}$${insertIndex++}\n`;
    }
    insertText = insertText.trimRight() + separatorAfter;
    return { insertText, insertIndex };
  }

  // eslint-disable-next-line @typescript-eslint/no-explicit-any
  private getInsertTextForArray(schema: any, separatorAfter: string, insertIndex = 1): InsertText {
    let insertText = '';
    if (!schema) {
      insertText = `$${insertIndex++}`;
      return { insertText, insertIndex };
    }
    let type = Array.isArray(schema.type) ? schema.type[0] : schema.type;
    if (!type) {
      if (schema.properties) {
        type = 'object';
      }
      if (schema.items) {
        type = 'array';
      }
    }
    switch (schema.type) {
      case 'boolean':
        insertText = `\${${insertIndex++}:false}`;
        break;
      case 'number':
      case 'integer':
        insertText = `\${${insertIndex++}:0}`;
        break;
      case 'string':
        insertText = `\${${insertIndex++}:""}`;
        break;
      case 'object':
        {
          const objectInsertResult = this.getInsertTextForObject(schema, separatorAfter, `${this.indentation}  `, insertIndex++);
          insertText = objectInsertResult.insertText.trimLeft();
          insertIndex = objectInsertResult.insertIndex;
        }
        break;
    }
    return { insertText, insertIndex };
  }

  // eslint-disable-next-line @typescript-eslint/no-explicit-any
  private getInsertTextForGuessedValue(value: any, separatorAfter: string, type: string): string {
    switch (typeof value) {
      case 'object':
        if (value === null) {
          return '${1:null}' + separatorAfter;
        }
        return this.getInsertTextForValue(value, separatorAfter, type);
      case 'string': {
        let snippetValue = JSON.stringify(value);
        snippetValue = snippetValue.substr(1, snippetValue.length - 2); // remove quotes
        snippetValue = this.getInsertTextForPlainText(snippetValue); // escape \ and }
        if (type === 'string') {
          snippetValue = convertToStringValue(snippetValue);
        }
        return '${1:' + snippetValue + '}' + separatorAfter;
      }
      case 'number':
      case 'boolean':
        return '${1:' + value + '}' + separatorAfter;
    }
    return this.getInsertTextForValue(value, separatorAfter, type);
  }

  private getInsertTextForPlainText(text: string): string {
    return text.replace(/[\\$}]/g, '\\$&'); // escape $, \ and }
  }

  // eslint-disable-next-line @typescript-eslint/no-explicit-any
  private getInsertTextForValue(value: any, separatorAfter: string, type: string | string[]): string {
    if (value === null) {
      value = 'null'; // replace type null with string 'null'
    }
    switch (typeof value) {
      case 'object': {
        const indent = this.indentation;
        return this.getInsertTemplateForValue(value, indent, { index: 1 }, separatorAfter);
      }
    }
    type = Array.isArray(type) ? type[0] : type;
    if (type === 'string') {
      value = convertToStringValue(value);
    }
    return this.getInsertTextForPlainText(value + separatorAfter);
  }

  private getInsertTemplateForValue(
    value: unknown | [],
    indent: string,
    navOrder: { index: number },
    separatorAfter: string
  ): string {
    if (Array.isArray(value)) {
      let insertText = '\n';
      for (const arrValue of value) {
        insertText += `${indent}- \${${navOrder.index++}:${arrValue}}\n`;
      }
      return insertText;
    } else if (typeof value === 'object') {
      let insertText = '\n';
      for (const key in value) {
        if (Object.prototype.hasOwnProperty.call(value, key)) {
          const element = value[key];
          insertText += `${indent}\${${navOrder.index++}:${key}}:`;
          let valueTemplate;
          if (typeof element === 'object') {
            valueTemplate = `${this.getInsertTemplateForValue(element, indent + this.indentation, navOrder, separatorAfter)}`;
          } else {
            valueTemplate = ` \${${navOrder.index++}:${this.getInsertTextForPlainText(element + separatorAfter)}}\n`;
          }
          insertText += `${valueTemplate}`;
        }
      }
      return insertText;
    }
    return this.getInsertTextForPlainText(value + separatorAfter);
  }

  private addSchemaValueCompletions(
    schema: JSONSchemaRef,
    separatorAfter: string,
    collector: CompletionsCollector,
    types: unknown
  ): void {
    if (typeof schema === 'object') {
      this.addEnumValueCompletions(schema, separatorAfter, collector);
      this.addDefaultValueCompletions(schema, separatorAfter, collector);
      this.collectTypes(schema, types);
      if (Array.isArray(schema.allOf)) {
        schema.allOf.forEach((s) => {
          return this.addSchemaValueCompletions(s, separatorAfter, collector, types);
        });
      }
      if (Array.isArray(schema.anyOf)) {
        schema.anyOf.forEach((s) => {
          return this.addSchemaValueCompletions(s, separatorAfter, collector, types);
        });
      }
      if (Array.isArray(schema.oneOf)) {
        schema.oneOf.forEach((s) => {
          return this.addSchemaValueCompletions(s, separatorAfter, collector, types);
        });
      }
    }
  }

  private collectTypes(schema: JSONSchema, types: unknown): void {
    if (Array.isArray(schema.enum) || isDefined(schema.const)) {
      return;
    }
    const type = schema.type;
    if (Array.isArray(type)) {
      type.forEach(function (t) {
        return (types[t] = true);
      });
    } else if (type) {
      types[type] = true;
    }
  }

  private addDefaultValueCompletions(
    schema: JSONSchema,
    separatorAfter: string,
    collector: CompletionsCollector,
    arrayDepth = 0
  ): void {
    let hasProposals = false;
    if (isDefined(schema.default)) {
      let type = schema.type;
      let value = schema.default;
      for (let i = arrayDepth; i > 0; i--) {
        value = [value];
        type = 'array';
      }
      let label;
      if (typeof value == 'object') {
        label = 'Default value';
      } else {
        label = (value as unknown).toString().replace(doubleQuotesEscapeRegExp, '"');
      }
      collector.add({
        kind: this.getSuggestionKind(type),
        label,
        insertText: this.getInsertTextForValue(value, separatorAfter, type),
        insertTextFormat: InsertTextFormat.Snippet,
        detail: localize('json.suggest.default', 'Default value'),
      });
      hasProposals = true;
    }
    if (Array.isArray(schema.examples)) {
      schema.examples.forEach((example) => {
        let type = schema.type;
        let value = example;
        for (let i = arrayDepth; i > 0; i--) {
          value = [value];
          type = 'array';
        }
        collector.add({
          kind: this.getSuggestionKind(type),
          label: this.getLabelForValue(value),
          insertText: this.getInsertTextForValue(value, separatorAfter, type),
          insertTextFormat: InsertTextFormat.Snippet,
        });
        hasProposals = true;
      });
    }
    this.collectDefaultSnippets(schema, separatorAfter, collector, {
      newLineFirst: true,
      indentFirstObject: true,
      shouldIndentWithTab: true,
    });
    if (!hasProposals && typeof schema.items === 'object' && !Array.isArray(schema.items)) {
      this.addDefaultValueCompletions(schema.items, separatorAfter, collector, arrayDepth + 1);
    }
  }

  private addEnumValueCompletions(schema: JSONSchema, separatorAfter: string, collector: CompletionsCollector): void {
    if (isDefined(schema.const)) {
      collector.add({
        kind: this.getSuggestionKind(schema.type),
        label: this.getLabelForValue(schema.const),
        insertText: this.getInsertTextForValue(schema.const, separatorAfter, schema.type),
        insertTextFormat: InsertTextFormat.Snippet,
        documentation: this.fromMarkup(schema.markdownDescription) || schema.description,
      });
    }
    if (Array.isArray(schema.enum)) {
      for (let i = 0, length = schema.enum.length; i < length; i++) {
        const enm = schema.enum[i];
        let documentation = this.fromMarkup(schema.markdownDescription) || schema.description;
        if (schema.markdownEnumDescriptions && i < schema.markdownEnumDescriptions.length && this.doesSupportMarkdown()) {
          documentation = this.fromMarkup(schema.markdownEnumDescriptions[i]);
        } else if (schema.enumDescriptions && i < schema.enumDescriptions.length) {
          documentation = schema.enumDescriptions[i];
        }
        collector.add({
          kind: this.getSuggestionKind(schema.type),
          label: this.getLabelForValue(enm),
          insertText: this.getInsertTextForValue(enm, separatorAfter, undefined),
          insertTextFormat: InsertTextFormat.Snippet,
          documentation: documentation,
        });
      }
    }
  }

  private getLabelForValue(value: unknown): string {
    if (value === null) {
      return 'null'; // return string with 'null' value if schema contains null as possible value
    }
    if (Array.isArray(value)) {
      return JSON.stringify(value);
    }
    return value as string;
  }

  private collectDefaultSnippets(
    schema: JSONSchema,
    separatorAfter: string,
    collector: CompletionsCollector,
    settings: StringifySettings,
    arrayDepth = 0
  ): void {
    if (Array.isArray(schema.defaultSnippets)) {
      for (const s of schema.defaultSnippets) {
        let type = schema.type;
        let value = s.body;
        let label = s.label;
        let insertText: string;
        let filterText: string;
        if (isDefined(value)) {
          const type = s.type || schema.type;
          if (arrayDepth === 0 && type === 'array') {
            // We know that a - isn't present yet so we need to add one
            const fixedObj = {};
            Object.keys(value).forEach((val, index) => {
              if (index === 0 && !val.startsWith('-')) {
                fixedObj[`- ${val}`] = value[val];
              } else {
                fixedObj[`  ${val}`] = value[val];
              }
            });
            value = fixedObj;
          }
          insertText = this.getInsertTextForSnippetValue(value, separatorAfter, settings);
          label = label || this.getLabelForSnippetValue(value);
        } else if (typeof s.bodyText === 'string') {
          let prefix = '',
            suffix = '',
            indent = '';
          for (let i = arrayDepth; i > 0; i--) {
            prefix = prefix + indent + '[\n';
            suffix = suffix + '\n' + indent + ']';
            indent += this.indentation;
            type = 'array';
          }
          insertText = prefix + indent + s.bodyText.split('\n').join('\n' + indent) + suffix + separatorAfter;
          label = label || insertText;
          filterText = insertText.replace(/[\n]/g, ''); // remove new lines
        }
        collector.add({
          kind: s.suggestionKind || this.getSuggestionKind(type),
          label,
          documentation: this.fromMarkup(s.markdownDescription) || s.description,
          insertText,
          insertTextFormat: InsertTextFormat.Snippet,
          filterText,
        });
      }
    }
  }

  // eslint-disable-next-line @typescript-eslint/no-explicit-any
  private getInsertTextForSnippetValue(value: any, separatorAfter: string, settings: StringifySettings, depth?: number): string {
    // eslint-disable-next-line @typescript-eslint/no-explicit-any
    const replacer = (value: any): string | any => {
      if (typeof value === 'string') {
        if (value[0] === '^') {
          return value.substr(1);
        }
        if (value === 'true' || value === 'false') {
          return `"${value}"`;
        }
      }
      return value;
    };
    return stringifyObject(value, '', replacer, settings, depth) + separatorAfter;
  }

  private addBooleanValueCompletion(value: boolean, separatorAfter: string, collector: CompletionsCollector): void {
    collector.add({
      kind: this.getSuggestionKind('boolean'),
      label: value ? 'true' : 'false',
      insertText: this.getInsertTextForValue(value, separatorAfter, 'boolean'),
      insertTextFormat: InsertTextFormat.Snippet,
      documentation: '',
    });
  }

  private addNullValueCompletion(separatorAfter: string, collector: CompletionsCollector): void {
    collector.add({
      kind: this.getSuggestionKind('null'),
      label: 'null',
      insertText: 'null' + separatorAfter,
      insertTextFormat: InsertTextFormat.Snippet,
      documentation: '',
    });
  }

  // eslint-disable-next-line @typescript-eslint/no-explicit-any
  private getLabelForSnippetValue(value: any): string {
    const label = JSON.stringify(value);
    return label.replace(/\$\{\d+:([^}]+)\}|\$\d+/g, '$1');
  }

  private getCustomTagValueCompletions(collector: CompletionsCollector): void {
    const validCustomTags = filterInvalidCustomTags(this.customTags);
    validCustomTags.forEach((validTag) => {
      // Valid custom tags are guarenteed to be strings
      const label = validTag.split(' ')[0];
      this.addCustomTagValueCompletion(collector, ' ', label);
    });
  }

  private addCustomTagValueCompletion(collector: CompletionsCollector, separatorAfter: string, label: string): void {
    collector.add({
      kind: this.getSuggestionKind('string'),
      label: label,
      insertText: label + separatorAfter,
      insertTextFormat: InsertTextFormat.Snippet,
      documentation: '',
    });
  }

  private getDocumentationWithMarkdownText(documentation: string, insertText: string): string | MarkupContent {
    let res: string | MarkupContent = documentation;
    if (this.doesSupportMarkdown()) {
      insertText = insertText
        .replace(/\${[0-9]+[:|](.*)}/g, (s, arg) => {
          return arg;
        })
        .replace(/\$([0-9]+)/g, '');
      res = this.fromMarkup(`${documentation}\n \`\`\`\n${insertText}\n\`\`\``) as MarkupContent;
    }
    return res;
  }

  // eslint-disable-next-line @typescript-eslint/no-explicit-any
  private getSuggestionKind(type: any): CompletionItemKind {
    if (Array.isArray(type)) {
      // eslint-disable-next-line @typescript-eslint/no-explicit-any
      const array = <any[]>type;
      type = array.length > 0 ? array[0] : null;
    }
    if (!type) {
      return CompletionItemKind.Value;
    }
    switch (type) {
      case 'string':
        return CompletionItemKind.Value;
      case 'object':
        return CompletionItemKind.Module;
      case 'property':
        return CompletionItemKind.Property;
      default:
        return CompletionItemKind.Value;
    }
  }

  private getCurrentWord(doc: TextDocument, offset: number): string {
    let i = offset - 1;
    const text = doc.getText();
    while (i >= 0 && ' \t\n\r\v":{[,]}'.indexOf(text.charAt(i)) === -1) {
      i--;
    }
    return text.substring(i + 1, offset);
  }

  private fromMarkup(markupString: string): MarkupContent | undefined {
    if (markupString && this.doesSupportMarkdown()) {
      return {
        kind: MarkupKind.Markdown,
        value: markupString,
      };
    }
    return undefined;
  }

  private doesSupportMarkdown(): boolean {
    if (this.supportsMarkdown === undefined) {
      const completion = this.clientCapabilities.textDocument && this.clientCapabilities.textDocument.completion;
      this.supportsMarkdown =
        completion &&
        completion.completionItem &&
        Array.isArray(completion.completionItem.documentationFormat) &&
        completion.completionItem.documentationFormat.indexOf(MarkupKind.Markdown) !== -1;
    }
    return this.supportsMarkdown;
  }

  private findItemAtOffset(seqNode: YAMLSeq, doc: TextDocument, offset: number): number {
    for (let i = seqNode.items.length - 1; i >= 0; i--) {
      const node = seqNode.items[i];
      if (isNode(node)) {
        if (node.range) {
          if (offset > node.range[1]) {
            return i;
          } else if (offset >= node.range[0]) {
            return i;
          }
        }
      }
    }

    return 0;
  }
}

const isNumberExp = /^\d+$/;
function convertToStringValue(value: string): string {
  if (value.length === 0) {
    return value;
  }

  if (value === 'true' || value === 'false' || value === 'null' || isNumberExp.test(value)) {
    return `"${value}"`;
  }

  if (value.indexOf('"') !== -1) {
    value = value.replace(doubleQuotesEscapeRegExp, '"');
  }

  let doQuote = value.charAt(0) === '@';

  if (!doQuote) {
    // need to quote value if in `foo: bar`, `foo : bar` (mapping) or `foo:` (partial map) format
    // but `foo:bar` and `:bar` (colon without white-space after it) are just plain string
    let idx = value.indexOf(':', 0);
    for (; idx > 0 && idx < value.length; idx = value.indexOf(':', idx + 1)) {
      if (idx === value.length - 1) {
        // `foo:` (partial map) format
        doQuote = true;
        break;
      }

      // there are only two valid kinds of white-space in yaml: space or tab
      // ref: https://yaml.org/spec/1.2.1/#id2775170
      const nextChar = value.charAt(idx + 1);
      if (nextChar === '\t' || nextChar === ' ') {
        doQuote = true;
        break;
      }
    }
  }

  if (doQuote) {
    value = `"${value}"`;
  }

  return value;
}

/**
 * simplify `{$1:value}` to `value`
 */
function removeTab1Symbol(value: string): string {
  const result = value.replace(/\$\{1:(.*)\}/, '$1');
  return result;
}<|MERGE_RESOLUTION|>--- conflicted
+++ resolved
@@ -41,15 +41,12 @@
 
 const doubleQuotesEscapeRegExp = /[\\]+"/g;
 
-<<<<<<< HEAD
 interface CompletionItem extends CompletionItemBase {
   schemaType?: string;
   indent?: string;
   isForParentSuggestion?: boolean;
   isInlineObject?: boolean;
 }
-=======
->>>>>>> 96e8d727
 const inlineSymbol = '=@ctx';
 
 interface CompletionsCollector {
@@ -232,12 +229,8 @@
       if (inlineItem.textEdit) {
         inlineItem.textEdit.newText = inlineText;
         if (TextEdit.is(inlineItem.textEdit)) {
-<<<<<<< HEAD
-          inlineItem.textEdit.range = Range.create(position, position);
-=======
           const diff = inlineItem.textEdit.range.end.character - inlineItem.textEdit.range.start.character; // support =@ctx.da
           inlineItem.textEdit.range = Range.create(Position.create(position.line, position.character - diff), position);
->>>>>>> 96e8d727
         }
       }
     });
@@ -1102,7 +1095,6 @@
           case 'string':
           case 'number':
           case 'integer':
-<<<<<<< HEAD
           case 'anyOf': {
             let value = propertySchema.default || propertySchema.const;
             if (value) {
@@ -1113,10 +1105,6 @@
             } else {
               insertText += `${indent}${key}: $${insertIndex++}\n`;
             }
-=======
-          case 'anyOf':
-            insertText += `${indent}${key}: $${insertIndex++}\n`;
->>>>>>> 96e8d727
             break;
           }
           case 'array':
