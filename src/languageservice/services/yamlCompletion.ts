/*---------------------------------------------------------------------------------------------
 *  Copyright (c) Red Hat, Inc. All rights reserved.
 *  Licensed under the MIT License. See License.txt in the project root for license information.
 *--------------------------------------------------------------------------------------------*/

import { TextDocument, TextDocumentContentChangeEvent } from 'vscode-languageserver-textdocument';
import {
  ClientCapabilities,
  CompletionItem as CompletionItemBase,
  CompletionItemKind,
  CompletionList,
  InsertTextFormat,
  InsertTextMode,
  MarkupContent,
  MarkupKind,
  Position,
  Range,
  TextEdit,
} from 'vscode-languageserver/node';
import { Node, isPair, isScalar, isMap, YAMLMap, isSeq, YAMLSeq, isNode, Pair } from 'yaml';
import { Telemetry } from '../../languageserver/telemetry';
import { SingleYAMLDocument, YamlDocuments } from '../parser/yaml-documents';
import { YamlVersion } from '../parser/yamlParser07';
import { filterInvalidCustomTags, matchOffsetToDocument } from '../utils/arrUtils';
import { guessIndentation } from '../utils/indentationGuesser';
import { TextBuffer } from '../utils/textBuffer';
import { LanguageSettings } from '../yamlLanguageService';
import { YAMLSchemaService } from './yamlSchemaService';
import { ResolvedSchema } from 'vscode-json-languageservice/lib/umd/services/jsonSchemaService';
import { JSONSchema, JSONSchemaRef } from '../jsonSchema';
import { stringifyObject, StringifySettings } from '../utils/json';
import { convertErrorToTelemetryMsg, isDefined, isString } from '../utils/objects';
import * as nls from 'vscode-nls';
import { setKubernetesParserOption } from '../parser/isKubernetes';
import { isInComment, isMapContainsEmptyPair } from '../utils/astUtils';
import { indexOf } from '../utils/astUtils';
import { isModeline } from './modelineUtil';
import { getSchemaTypeName } from '../utils/schemaUtils';

const localize = nls.loadMessageBundle();

const doubleQuotesEscapeRegExp = /[\\]+"/g;

<<<<<<< HEAD
=======
const inlineSymbol = '=@ctx';

>>>>>>> 545176d4
const parentCompletionKind = CompletionItemKind.Class;

interface ParentCompletionItemOptions {
  schemaType: string;
  indent?: string;
  insertTexts?: string[];
}

interface CompletionItem extends CompletionItemBase {
  parent?: ParentCompletionItemOptions;
}
<<<<<<< HEAD
const inlineSymbol = '=@ctx';

=======
>>>>>>> 545176d4
interface CompletionsCollector {
  add(suggestion: CompletionItem): void;
  error(message: string): void;
  log(message: string): void;
  getNumberOfProposals(): number;
}

interface InsertText {
  insertText: string;
  insertIndex: number;
}

export class YamlCompletion {
  private customTags: string[];
  private completionEnabled = true;
  private configuredIndentation: string | undefined;
  private yamlVersion: YamlVersion;
  private indentation: string;
  private supportsMarkdown: boolean | undefined;
  private disableDefaultProperties: boolean;

  constructor(
    private schemaService: YAMLSchemaService,
    private clientCapabilities: ClientCapabilities = {},
    private yamlDocument: YamlDocuments,
    private readonly telemetry: Telemetry
  ) {}

  configure(languageSettings: LanguageSettings): void {
    if (languageSettings) {
      this.completionEnabled = languageSettings.completion;
    }
    this.customTags = languageSettings.customTags;
    this.yamlVersion = languageSettings.yamlVersion;
    this.configuredIndentation = languageSettings.indentation;
    this.disableDefaultProperties = languageSettings.disableDefaultProperties;
  }

  async doComplete(document: TextDocument, position: Position, isKubernetes = false): Promise<CompletionList> {
    let result = CompletionList.create([], false);
    if (!this.completionEnabled) {
      return result;
    }
    const startTime = Date.now();
    const offset = document.offsetAt(position);
    const textBuffer = new TextBuffer(document);
    const lineContent = textBuffer.getLineContent(position.line);
    if (!this.configuredIndentation) {
      const indent = guessIndentation(textBuffer, 2, true);
      this.indentation = indent.insertSpaces ? ' '.repeat(indent.tabSize) : '\t';
      this.configuredIndentation = this.indentation; // to cache this result
    } else {
      this.indentation = this.configuredIndentation;
    }

    if (inlineSymbol && lineContent.match(new RegExp(`:\\s*${inlineSymbol}\\..*`))) {
      result = await this.doInlineCompletion(document, position, isKubernetes, offset, lineContent);
<<<<<<< HEAD
      const secs = (Date.now() - startTime) / 1000;
      console.log(
        `[debug] inline completion: lineContent(${lineContent.replace('\n', '\\n')}), resultCount(${
          result.items.length
        }), time(${secs})`
      );
=======
      // const secs = (Date.now() - startTime) / 1000;
      // console.log(
      //   `[debug] inline completion: lineContent(${lineContent.replace('\n', '\\n')}), resultCount(${
      //     result.items.length
      //   }), time(${secs})`
      // );
>>>>>>> 545176d4
      return result;
    }
    // auto add space after : if needed
    if (document.getText().charAt(offset - 1) === ':') {
      const newPosition = Position.create(position.line, position.character + 1);
      result = await this.doCompletionWithModification(result, document, position, isKubernetes, newPosition, ' ');
    } else {
      result = await this.doCompleteWithDisabledAdditionalProps(document, position, isKubernetes);
    }

    // try as a object if is on property line
    if (lineContent.match(/:\s?\n?$/)) {
      const lineIndent = lineContent.match(/^\s*/)[0];
      const fullIndent = lineIndent + this.indentation;
      const modificationForInvoke = '\n' + fullIndent;
      const firstPrefix = '\n' + this.indentation;
      const newPosition = Position.create(position.line + 1, fullIndent.length);
      result = await this.doCompletionWithModification(
        result,
        document,
        position,
        isKubernetes,
        newPosition,
        modificationForInvoke,
        firstPrefix,
        this.indentation
      );
    }
    this.processInlineInitialization(result, lineContent);

<<<<<<< HEAD
    const secs = (Date.now() - startTime) / 1000;
    console.log(
      `[debug] completion: lineContent(${lineContent.replace('\n', '\\n')}), resultCount(${result.items.length}), time(${secs})`
    );
=======
    // const secs = (Date.now() - startTime) / 1000;
    // console.log(
    //   `[debug] completion: lineContent(${lineContent.replace('\n', '\\n')}), resultCount(${result.items.length}), time(${secs})`
    // );
>>>>>>> 545176d4

    return result;
  }

  private async doCompletionWithModification(
    result: CompletionList,
    document: TextDocument,
    position: Position, // original position
    isKubernetes: boolean,
    newPosition: Position, // new position
    modificationForInvoke: string,
    firstPrefix = modificationForInvoke,
    eachLinePrefix = ''
  ): Promise<CompletionList> {
    this.updateTextDocument(document, [{ range: Range.create(position, position), text: modificationForInvoke }]);
    const resultLocal = await this.doCompleteWithDisabledAdditionalProps(document, newPosition, isKubernetes);
    resultLocal.items.map((item) => {
      let firstPrefixLocal = firstPrefix;
      // if there is single space (space after colon) and insert text already starts with \n (it's a object), don't add space
      // example are snippets
      if (item.insertText.startsWith('\n') && firstPrefix === ' ') {
        firstPrefixLocal = '';
      }
      if (item.insertText) {
        item.insertText = firstPrefixLocal + item.insertText.replace(/\n/g, '\n' + eachLinePrefix);
      }
      if (item.textEdit) {
        item.textEdit.newText = firstPrefixLocal + item.textEdit.newText.replace(/\n/g, '\n' + eachLinePrefix);
        if (TextEdit.is(item.textEdit)) {
          item.textEdit.range = Range.create(position, position);
        }
      }
    });
    // revert document edit
    this.updateTextDocument(document, [{ range: Range.create(position, newPosition), text: '' }]);

    if (!result.items.length) {
      result = resultLocal;
      return result;
    }

    // join with previous result, but remove the duplicity (snippet for example cause the duplicity)
    resultLocal.items.forEach((item) => {
<<<<<<< HEAD
      const isEqual = (itemA: CompletionItemBase, itemB: CompletionItemBase): boolean =>
        // trim insert text to join problematic array object completion https://github.com/redhat-developer/yaml-language-server/issues/620
        itemA.label === itemB.label && itemA.insertText.trimLeft() === itemB.insertText.trimLeft() && itemA.kind === itemB.kind;

      if (!result.items.some((resultItem) => isEqual(resultItem, item))) {
=======
      if (
        !result.items.some(
          (resultItem) =>
            resultItem.label === item.label && resultItem.insertText === item.insertText && resultItem.kind === item.kind
        )
      ) {
>>>>>>> 545176d4
        result.items.push(item);
      }
    });
    return result;
  }

  private async doInlineCompletion(
    document: TextDocument,
    position: Position,
    isKubernetes: boolean,
    offset: number,
    lineContent: string
  ): Promise<CompletionList> {
    const inlineSymbolPosition = lineContent.indexOf(inlineSymbol);
    const lineIndent = lineContent.match(/\s*/)[0];
    const originalText = lineContent.slice(inlineSymbolPosition);
    const props = originalText.split('.');
    let newText = props.reduce((reducer, prop, index) => {
      if (!prop || prop === '\n') {
        return reducer;
      }
      // support =@ctx.da
      if (index === props.length - 1 && !originalText.endsWith('.')) {
        reducer += prop;
        return reducer;
      }

      reducer += `${prop}:\n${lineIndent}${this.indentation.repeat(index + 2)}`;
      return reducer;
    }, '');
    newText = `\n${lineIndent}${this.indentation}${newText}`;
    const newStartPosition = Position.create(position.line, inlineSymbolPosition);
    const removedCount = originalText.length; // position.character - newStartPosition.character;
    const previousContent = document.getText();
    this.updateTextDocument(document, [{ range: Range.create(newStartPosition, position), text: newText }]);
    const newPosition = document.positionAt(offset - removedCount + newText.length);

    const resultLocal = await this.doCompleteWithDisabledAdditionalProps(document, newPosition, isKubernetes);

    resultLocal.items.forEach((inlineItem) => {
      let inlineText = inlineItem.insertText;
      inlineText = inlineText.replace(/:\n?\s*(\$1)?/g, '.').replace(/\.$/, '');
      inlineItem.insertText = inlineText;
      if (inlineItem.textEdit) {
        inlineItem.textEdit.newText = inlineText;
        if (TextEdit.is(inlineItem.textEdit)) {
          const diff = inlineItem.textEdit.range.end.character - inlineItem.textEdit.range.start.character; // support =@ctx.da
          inlineItem.textEdit.range = Range.create(Position.create(position.line, position.character - diff), position);
        }
      }
    });

    // revert document edit
    // this.updateTextDocument(document, [{ range: Range.create(newStartPosition, newPosition), text: originalText }]);
    const fullRange = Range.create(document.positionAt(0), document.positionAt(document.getText().length + 1));
    this.updateTextDocument(document, [{ range: fullRange, text: previousContent }]);

    return resultLocal; // don't merge with anything, inline should be combined with others
  }
  private processInlineInitialization(result: CompletionList, lineContent: string): void {
    // make always inline - happens when general completion returns inline label
    const inlineItem = result.items.find((item) => item.label === inlineSymbol);
    if (inlineItem) {
      inlineItem.insertText = (lineContent.match(/:\n?$/) ? ' ' : '') + inlineSymbol;
      if (inlineItem.textEdit) {
        inlineItem.textEdit.newText = inlineItem.insertText;
      }
    }
  }

  private updateTextDocument(document: TextDocument, changes: TextDocumentContentChangeEvent[]): void {
    TextDocument.update(document, changes, document.version + 1);
    this.yamlDocument.delete(document);
  }

  private async doCompleteWithDisabledAdditionalProps(
    document: TextDocument,
    position: Position,
    isKubernetes = false
  ): Promise<CompletionList> {
    // update yaml parser settings
    const doc = this.yamlDocument.getYamlDocument(document, { customTags: this.customTags, yamlVersion: this.yamlVersion }, true);
    doc.documents.forEach((doc) => {
      doc.disableAdditionalProperties = true;
    });
    return this.doCompleteInternal(document, position, isKubernetes);
  }

  private async doCompleteInternal(document: TextDocument, position: Position, isKubernetes = false): Promise<CompletionList> {
    const result = CompletionList.create([], false);
    if (!this.completionEnabled) {
      return result;
    }
    const doc = this.yamlDocument.getYamlDocument(document, { customTags: this.customTags, yamlVersion: this.yamlVersion }, true);
    const textBuffer = new TextBuffer(document);

    if (!this.configuredIndentation) {
      const indent = guessIndentation(textBuffer, 2, true);
      this.indentation = indent.insertSpaces ? ' '.repeat(indent.tabSize) : '\t';
    } else {
      this.indentation = this.configuredIndentation;
    }

    setKubernetesParserOption(doc.documents, isKubernetes);

    const offset = document.offsetAt(position);

    if (document.getText().charAt(offset - 1) === ':') {
      return Promise.resolve(result);
    }

    const currentDoc = matchOffsetToDocument(offset, doc);
    if (currentDoc === null) {
      return Promise.resolve(result);
    }

    let [node, foundByClosest] = currentDoc.getNodeFromPosition(offset, textBuffer);

    const currentWord = this.getCurrentWord(document, offset);

    let overwriteRange = null;
    if (node && isScalar(node) && node.value === 'null') {
      const nodeStartPos = document.positionAt(node.range[0]);
      nodeStartPos.character += 1;
      const nodeEndPos = document.positionAt(node.range[2]);
      nodeEndPos.character += 1;
      overwriteRange = Range.create(nodeStartPos, nodeEndPos);
    } else if (node && isScalar(node) && node.value) {
      const start = document.positionAt(node.range[0]);
      if (offset > 0 && start.character > 0 && document.getText().charAt(offset - 1) === '-') {
        start.character -= 1;
      }
      overwriteRange = Range.create(start, document.positionAt(node.range[1]));
    } else {
      let overwriteStart = document.offsetAt(position) - currentWord.length;
      if (overwriteStart > 0 && document.getText()[overwriteStart - 1] === '"') {
        overwriteStart--;
      }
      overwriteRange = Range.create(document.positionAt(overwriteStart), position);
    }

    const proposed: { [key: string]: CompletionItem } = {};
    const existingProposeItem = '__';
    const collector: CompletionsCollector = {
      add: (completionItem: CompletionItem) => {
        const addSuggestionForParent = function (completionItem: CompletionItem): void {
          const existsInYaml = proposed[completionItem.label]?.label === existingProposeItem;
          //don't put to parent suggestion if already in yaml
          if (existsInYaml) {
            return;
          }

          const schemaType = completionItem.parent.schemaType;
          let parentCompletion: CompletionItem | undefined = result.items.find(
            (item) => item.label === schemaType && item.kind === parentCompletionKind
          );

          if (parentCompletion && parentCompletion.parent.insertTexts.includes(completionItem.insertText)) {
            // already exists in the parent
            return;
          } else if (!parentCompletion) {
            // create a new parent
            parentCompletion = {
              ...completionItem,
              label: schemaType,
              sortText: '_' + schemaType, // this parent completion goes first,
              kind: parentCompletionKind,
            };
            parentCompletion.parent.insertTexts = [completionItem.insertText];
            result.items.push(parentCompletion);
          } else {
            // add to the existing parent
            parentCompletion.parent.insertTexts.push(completionItem.insertText);
          }
        };

        const isForParentCompletion = !!completionItem.parent;
        let label = completionItem.label;
        if (!label) {
          // we receive not valid CompletionItem as `label` is mandatory field, so just ignore it
          console.warn(`Ignoring CompletionItem without label: ${JSON.stringify(completionItem)}`);
          return;
        }
        if (!isString(label)) {
          label = String(label);
        }
        const existing = proposed[label];
        if (!existing || isForParentCompletion) {
          label = label.replace(/[\n]/g, '↵');
          if (label.length > 60) {
            const shortendedLabel = label.substr(0, 57).trim() + '...';
            if (!proposed[shortendedLabel]) {
              label = shortendedLabel;
            }
          }

          // trim $1 from end of completion
          if (completionItem.insertText.endsWith('$1') && !isForParentCompletion) {
            completionItem.insertText = completionItem.insertText.substr(0, completionItem.insertText.length - 2);
          }
          if (overwriteRange && overwriteRange.start.line === overwriteRange.end.line) {
            completionItem.textEdit = TextEdit.replace(overwriteRange, completionItem.insertText);
          }

          completionItem.label = label;

          if (isForParentCompletion) {
            addSuggestionForParent(completionItem);
          }

          if (!existing) {
            proposed[label] = completionItem;
            result.items.push(completionItem);
          }
        } else if (!existing.documentation && completionItem.documentation) {
          existing.documentation = completionItem.documentation;
        }
      },
      error: (message: string) => {
        this.telemetry.sendError('yaml.completion.error', { error: convertErrorToTelemetryMsg(message) });
      },
      log: (message: string) => {
        console.log(message);
      },
      getNumberOfProposals: () => {
        return result.items.length;
      },
    };

    if (this.customTags.length > 0) {
      this.getCustomTagValueCompletions(collector);
    }

    let lineContent = textBuffer.getLineContent(position.line);
    if (lineContent.endsWith('\n')) {
      lineContent = lineContent.substr(0, lineContent.length - 1);
    }

    try {
      const schema = await this.schemaService.getSchemaForResource(document.uri, currentDoc);

      if (!schema || schema.errors.length) {
        if (position.line === 0 && position.character === 0 && !isModeline(lineContent)) {
          const inlineSchemaCompletion = {
            kind: CompletionItemKind.Text,
            label: 'Inline schema',
            insertText: '# yaml-language-server: $schema=',
            insertTextFormat: InsertTextFormat.PlainText,
          };
          result.items.push(inlineSchemaCompletion);
        }
      }

      if (isModeline(lineContent) || isInComment(doc.tokens, offset)) {
        const schemaIndex = lineContent.indexOf('$schema=');
        if (schemaIndex !== -1 && schemaIndex + '$schema='.length <= position.character) {
          this.schemaService.getAllSchemas().forEach((schema) => {
            const schemaIdCompletion: CompletionItem = {
              kind: CompletionItemKind.Constant,
              label: schema.name ?? schema.uri,
              detail: schema.description,
              insertText: schema.uri,
              insertTextFormat: InsertTextFormat.PlainText,
              insertTextMode: InsertTextMode.asIs,
            };
            result.items.push(schemaIdCompletion);
          });
        }
        return result;
      }

      if (!schema || schema.errors.length) {
        return result;
      }

      let currentProperty: Node = null;

      if (!node) {
        if (!currentDoc.internalDocument.contents || isScalar(currentDoc.internalDocument.contents)) {
          const map = currentDoc.internalDocument.createNode({});
          map.range = [offset, offset + 1, offset + 1];
          currentDoc.internalDocument.contents = map;
          // eslint-disable-next-line no-self-assign
          currentDoc.internalDocument = currentDoc.internalDocument;
          node = map;
        } else {
          node = currentDoc.findClosestNode(offset, textBuffer);
          foundByClosest = true;
        }
      }

      const originalNode = node;
      if (node) {
        if (lineContent.length === 0) {
          node = currentDoc.internalDocument.contents as Node;
        } else {
          const parent = currentDoc.getParent(node);
          if (parent) {
            if (isScalar(node)) {
              if (node.value) {
                if (isPair(parent)) {
                  if (parent.value === node) {
                    if (lineContent.trim().length > 0 && lineContent.indexOf(':') < 0) {
                      const map = this.createTempObjNode(currentWord, node, currentDoc);
                      if (isSeq(currentDoc.internalDocument.contents)) {
                        const index = indexOf(currentDoc.internalDocument.contents, parent);
                        if (typeof index === 'number') {
                          currentDoc.internalDocument.set(index, map);
                          // eslint-disable-next-line no-self-assign
                          currentDoc.internalDocument = currentDoc.internalDocument;
                        }
                      } else {
                        currentDoc.internalDocument.set(parent.key, map);
                        // eslint-disable-next-line no-self-assign
                        currentDoc.internalDocument = currentDoc.internalDocument;
                      }

                      currentProperty = (map as YAMLMap).items[0];
                      node = map;
                    } else if (lineContent.trim().length === 0) {
                      const parentParent = currentDoc.getParent(parent);
                      if (parentParent) {
                        node = parentParent;
                      }
                    }
                  } else if (parent.key === node) {
                    const parentParent = currentDoc.getParent(parent);
                    currentProperty = parent;
                    if (parentParent) {
                      node = parentParent;
                    }
                  }
                } else if (isSeq(parent)) {
                  if (lineContent.trim().length > 0) {
                    const map = this.createTempObjNode(currentWord, node, currentDoc);
                    parent.delete(node);
                    parent.add(map);
                    // eslint-disable-next-line no-self-assign
                    currentDoc.internalDocument = currentDoc.internalDocument;
                    node = map;
                  } else {
                    node = parent;
                  }
                }
              } else if (node.value === null) {
                if (isPair(parent)) {
                  if (parent.key === node) {
                    node = parent;
                  } else {
                    if (isNode(parent.key) && parent.key.range) {
                      const parentParent = currentDoc.getParent(parent);
                      if (foundByClosest && parentParent && isMap(parentParent) && isMapContainsEmptyPair(parentParent)) {
                        node = parentParent;
                      } else {
                        const parentPosition = document.positionAt(parent.key.range[0]);
                        //if cursor has bigger indentation that parent key, then we need to complete new empty object
                        if (position.character > parentPosition.character && position.line !== parentPosition.line) {
                          const map = this.createTempObjNode(currentWord, node, currentDoc);

                          if (parentParent && (isMap(parentParent) || isSeq(parentParent))) {
                            parentParent.set(parent.key, map);
                            // eslint-disable-next-line no-self-assign
                            currentDoc.internalDocument = currentDoc.internalDocument;
                          } else {
                            currentDoc.internalDocument.set(parent.key, map);
                            // eslint-disable-next-line no-self-assign
                            currentDoc.internalDocument = currentDoc.internalDocument;
                          }
                          currentProperty = (map as YAMLMap).items[0];
                          node = map;
                        } else if (parentPosition.character === position.character) {
                          if (parentParent) {
                            node = parentParent;
                          }
                        }
                      }
                    }
                  }
                } else if (isSeq(parent)) {
                  if (lineContent.charAt(position.character - 1) !== '-') {
                    const map = this.createTempObjNode(currentWord, node, currentDoc);
                    parent.delete(node);
                    parent.add(map);
                    // eslint-disable-next-line no-self-assign
                    currentDoc.internalDocument = currentDoc.internalDocument;
                    node = map;
                  } else {
                    node = parent;
                  }
                }
              }
            } else if (isMap(node)) {
              if (!foundByClosest && lineContent.trim().length === 0 && isSeq(parent)) {
                const nextLine = textBuffer.getLineContent(position.line + 1);
                if (textBuffer.getLineCount() === position.line + 1 || nextLine.trim().length === 0) {
                  node = parent;
                }
              }
            }
          } else if (isScalar(node)) {
            const map = this.createTempObjNode(currentWord, node, currentDoc);
            currentDoc.internalDocument.contents = map;
            // eslint-disable-next-line no-self-assign
            currentDoc.internalDocument = currentDoc.internalDocument;
            currentProperty = map.items[0];
            node = map;
          } else if (isMap(node)) {
            for (const pair of node.items) {
              if (isNode(pair.value) && pair.value.range && pair.value.range[0] === offset + 1) {
                node = pair.value;
              }
            }
          }
        }
      }

      // completion for object keys
      if (node && isMap(node)) {
        // don't suggest properties that are already present
        const properties = node.items;
        for (const p of properties) {
          if (!currentProperty || currentProperty !== p) {
            if (isScalar(p.key)) {
              proposed[p.key.value.toString()] = CompletionItemBase.create(existingProposeItem);
            }
          }
        }

        this.addPropertyCompletions(schema, currentDoc, node, originalNode, '', collector, textBuffer, overwriteRange);

        if (!schema && currentWord.length > 0 && document.getText().charAt(offset - currentWord.length - 1) !== '"') {
          collector.add({
            kind: CompletionItemKind.Property,
            label: currentWord,
            insertText: this.getInsertTextForProperty(currentWord, null, ''),
            insertTextFormat: InsertTextFormat.Snippet,
          });
        }
      }

      // proposals for values
      const types: { [type: string]: boolean } = {};
      this.getValueCompletions(schema, currentDoc, node, offset, document, collector, types);
    } catch (err) {
      this.telemetry.sendError('yaml.completion.error', { error: convertErrorToTelemetryMsg(err) });
    }

    this.finalizeParentCompletion(result);

    return result;
  }

  private finalizeParentCompletion(result: CompletionList): void {
    const reindexText = (insertTexts: string[]): string[] => {
      //modify added props to have unique $x
      let max$index = 0;
      return insertTexts.map((text) => {
        const match = text.match(/\$([0-9]+)|\${[0-9]+:/g);
        if (!match) {
          return text;
        }
        const max$indexLocal = match
          .map((m) => +m.replace(/\${([0-9]+)[:|]/g, '$1').replace('$', '')) // get numbers form $1 or ${1:...}
          .reduce((p, n) => (n > p ? n : p), 0); // find the max one
        const reindexedStr = text
          .replace(/\$([0-9]+)/g, (s, args) => '$' + (+args + max$index)) // increment each by max$index
          .replace(/\${([0-9]+)[:|]/g, (s, args) => '${' + (+args + max$index) + ':'); // increment each by max$index
        max$index += max$indexLocal;
        return reindexedStr;
      });
    };

    result.items.forEach((completionItem) => {
      if (isParentCompletionItem(completionItem)) {
        const indent = completionItem.parent.indent || '';

        const reindexedTexts = reindexText(completionItem.parent.insertTexts);

        // add indent to each object property and join completion item texts
<<<<<<< HEAD
        // let insertText = reindexedTexts.map((text) => text.replace('\n', `${indent}\n`)).join(`\n${indent}`);
=======
>>>>>>> 545176d4
        let insertText = reindexedTexts.join(`\n${indent}`);

        // trim $1 from end of completion
        if (insertText.endsWith('$1')) {
          insertText = insertText.substring(0, insertText.length - 2);
        }

        completionItem.insertText = insertText;
        if (completionItem.textEdit) {
          completionItem.textEdit.newText = insertText;
        }
        // remove $x or use {$x:value} in documentation
        const mdText = insertText.replace(/\${[0-9]+[:|](.*)}/g, (s, arg) => arg).replace(/\$([0-9]+)/g, '');

        const originalDocumentation = completionItem.documentation ? [completionItem.documentation, '', '----', ''] : [];
        completionItem.documentation = {
          kind: MarkupKind.Markdown,
          value: [...originalDocumentation, '```yaml', indent + mdText, '```'].join('\n'),
        };
        delete completionItem.parent;
      }
    });
  }

  private createTempObjNode(currentWord: string, node: Node, currentDoc: SingleYAMLDocument): YAMLMap {
    const obj = {};
    obj[currentWord] = null;
    const map: YAMLMap = currentDoc.internalDocument.createNode(obj) as YAMLMap;
    map.range = node.range;
    (map.items[0].key as Node).range = node.range;
    (map.items[0].value as Node).range = node.range;
    return map;
  }

  private addPropertyCompletions(
    schema: ResolvedSchema,
    doc: SingleYAMLDocument,
    node: YAMLMap,
    originalNode: Node,
    separatorAfter: string,
    collector: CompletionsCollector,
    textBuffer: TextBuffer,
    overwriteRange: Range
  ): void {
    const matchingSchemas = doc.getMatchingSchemas(schema.schema);
    const existingKey = textBuffer.getText(overwriteRange);
    const lineContent = textBuffer.getLineContent(overwriteRange.start.line);
    const hasOnlyWhitespace = lineContent.trim().length === 0;
    const hasColon = lineContent.indexOf(':') !== -1;

    const nodeParent = doc.getParent(node);

    const matchOriginal = matchingSchemas.find((it) => it.node.internalNode === originalNode && it.schema.properties);
    for (const schema of matchingSchemas) {
      if (
        ((schema.node.internalNode === node && !matchOriginal) || schema.node.internalNode === originalNode) &&
        !schema.inverted
      ) {
        this.collectDefaultSnippets(schema.schema, separatorAfter, collector, {
          newLineFirst: false,
          indentFirstObject: false,
          shouldIndentWithTab: false,
        });

        const schemaProperties = schema.schema.properties;
        if (schemaProperties) {
          const maxProperties = schema.schema.maxProperties;
          if (
            maxProperties === undefined ||
            node.items === undefined ||
            node.items.length < maxProperties ||
            (node.items.length === maxProperties && !hasOnlyWhitespace)
          ) {
            for (const key in schemaProperties) {
              if (Object.prototype.hasOwnProperty.call(schemaProperties, key)) {
                const propertySchema = schemaProperties[key];

                if (typeof propertySchema === 'object' && !propertySchema.deprecationMessage && !propertySchema['doNotSuggest']) {
                  let identCompensation = '';
                  if (nodeParent && isSeq(nodeParent) && node.items.length <= 1 && !hasOnlyWhitespace) {
                    // because there is a slash '-' to prevent the properties generated to have the correct
                    // indent
                    const sourceText = textBuffer.getText();
                    const indexOfSlash = sourceText.lastIndexOf('-', node.range[0] - 1);
                    if (indexOfSlash >= 0) {
                      // add one space to compensate the '-'
                      identCompensation = ' ' + sourceText.slice(indexOfSlash + 1, node.range[0]);
                    }
                  }

                  // if check that current node has last pair with "null" value and key witch match key from schema,
                  // and if schema has array definition it add completion item for array item creation
                  let pair: Pair;
                  if (
                    propertySchema.type === 'array' &&
                    (pair = node.items.find(
                      (it) =>
                        isScalar(it.key) &&
                        it.key.range &&
                        it.key.value === key &&
                        isScalar(it.value) &&
                        !it.value.value &&
                        textBuffer.getPosition(it.key.range[2]).line === overwriteRange.end.line - 1
                    )) &&
                    pair
                  ) {
                    if (Array.isArray(propertySchema.items)) {
                      this.addSchemaValueCompletions(propertySchema.items[0], separatorAfter, collector, {});
                    } else if (typeof propertySchema.items === 'object' && propertySchema.items.type === 'object') {
                      const insertText = `- ${this.getInsertTextForObject(
                        propertySchema.items,
                        separatorAfter,
                        '  '
                      ).insertText.trimLeft()}`;
                      const documentation = this.getDocumentationWithMarkdownText(
                        `Create an item of an array${propertySchema.description ? ' (' + propertySchema.description + ')' : ''}`,
                        insertText
                      );
                      collector.add({
                        kind: this.getSuggestionKind(propertySchema.items.type),
                        label: '- (array item)',
                        documentation,
                        insertText,
                        insertTextFormat: InsertTextFormat.Snippet,
                      });
                    }
                  }

                  let insertText = key;
                  if (!key.startsWith(existingKey) || !hasColon) {
                    insertText = this.getInsertTextForProperty(
                      key,
                      propertySchema,
                      separatorAfter,
                      identCompensation + this.indentation
                    );
                  }

                  collector.add({
                    kind: CompletionItemKind.Property,
                    label: key,
                    insertText,
                    insertTextFormat: InsertTextFormat.Snippet,
                    documentation: this.fromMarkup(propertySchema.markdownDescription) || propertySchema.description || '',
                  });
                  // if the prop is required add it also to parent suggestion
                  if (schema.schema.required?.includes(key)) {
                    const schemaType = getSchemaTypeName(schema.schema);
                    collector.add({
                      label: key,
                      insertText: this.getInsertTextForProperty(
                        key,
                        propertySchema,
                        separatorAfter,
                        identCompensation + this.indentation
                      ),
                      insertTextFormat: InsertTextFormat.Snippet,
                      documentation: this.fromMarkup(propertySchema.markdownDescription) || propertySchema.description || '',
                      parent: {
                        schemaType,
                        indent: identCompensation,
                      },
                    });
                  }
                }
              }
            }
          }
        }
        // Error fix
        // If this is a array of string/boolean/number
        //  test:
        //    - item1
        // it will treated as a property key since `:` has been appended
        if (nodeParent && isSeq(nodeParent) && schema.schema.type !== 'object') {
          this.addSchemaValueCompletions(schema.schema, separatorAfter, collector, {});
        }
      }

      if (nodeParent && schema.node.internalNode === nodeParent && schema.schema.defaultSnippets) {
        // For some reason the first item in the array needs to be treated differently, otherwise
        // the indentation will not be correct
        if (node.items.length === 1) {
          this.collectDefaultSnippets(
            schema.schema,
            separatorAfter,
            collector,
            {
              newLineFirst: false,
              indentFirstObject: false,
              shouldIndentWithTab: true,
            },
            1
          );
        } else {
          this.collectDefaultSnippets(
            schema.schema,
            separatorAfter,
            collector,
            {
              newLineFirst: false,
              indentFirstObject: true,
              shouldIndentWithTab: false,
            },
            1
          );
        }
      }
    }
  }

  private getValueCompletions(
    schema: ResolvedSchema,
    doc: SingleYAMLDocument,
    node: Node,
    offset: number,
    document: TextDocument,
    collector: CompletionsCollector,
    types: { [type: string]: boolean }
  ): void {
    let parentKey: string = null;

    if (node && isScalar(node)) {
      node = doc.getParent(node);
    }

    if (!node) {
      this.addSchemaValueCompletions(schema.schema, '', collector, types);
      return;
    }

    if (isPair(node)) {
      const valueNode: Node = node.value as Node;
      if (valueNode && valueNode.range && offset > valueNode.range[0] + valueNode.range[2]) {
        return; // we are past the value node
      }
      parentKey = isScalar(node.key) ? node.key.value.toString() : null;
      node = doc.getParent(node);
    }

    if (node && (parentKey !== null || isSeq(node))) {
      const separatorAfter = '';
      const matchingSchemas = doc.getMatchingSchemas(schema.schema);
      for (const s of matchingSchemas) {
        if (s.node.internalNode === node && !s.inverted && s.schema) {
          if (s.schema.items) {
            this.collectDefaultSnippets(s.schema, separatorAfter, collector, {
              newLineFirst: false,
              indentFirstObject: false,
              shouldIndentWithTab: false,
            });
            if (isSeq(node) && node.items) {
              if (Array.isArray(s.schema.items)) {
                const index = this.findItemAtOffset(node, document, offset);
                if (index < s.schema.items.length) {
                  this.addSchemaValueCompletions(s.schema.items[index], separatorAfter, collector, types);
                }
              } else if (typeof s.schema.items === 'object' && s.schema.items.type === 'object') {
                const insertText = `- ${this.getInsertTextForObject(s.schema.items, separatorAfter, '  ').insertText.trimLeft()}`;
                const documentation = this.getDocumentationWithMarkdownText(
                  `Create an item of an array${s.schema.description ? ' (' + s.schema.description + ')' : ''}`,
                  insertText
                );
                collector.add({
                  kind: this.getSuggestionKind(s.schema.items.type),
                  label: '- (array item)',
                  documentation,
                  insertText,
                  insertTextFormat: InsertTextFormat.Snippet,
                });

                this.addSchemaValueCompletions(s.schema.items, separatorAfter, collector, types);
              } else if (typeof s.schema.items === 'object' && s.schema.items.anyOf) {
                s.schema.items.anyOf
                  .filter((i) => typeof i === 'object')
                  .forEach((i: JSONSchema, index) => {
                    const schemaType = getSchemaTypeName(i);
                    const insertText = `- ${this.getInsertTextForObject(i, separatorAfter).insertText.trimLeft()}`;
                    //append insertText to documentation
                    const schemaTypeTitle = schemaType ? ' type `' + schemaType + '`' : '';
                    const schemaDescription = s.schema.description ? ' (' + s.schema.description + ')' : '';
                    const documentation = this.getDocumentationWithMarkdownText(
                      `Create an item of an array${schemaTypeTitle}${schemaDescription}`,
                      insertText
                    );
                    collector.add({
                      kind: this.getSuggestionKind(i.type),
                      label: '- (array item) ' + (schemaType || index + 1),
                      documentation: documentation,
                      insertText: insertText,
                      insertTextFormat: InsertTextFormat.Snippet,
                    });
                  });
                this.addSchemaValueCompletions(s.schema.items, separatorAfter, collector, types);
              } else {
                this.addSchemaValueCompletions(s.schema.items, separatorAfter, collector, types);
              }
            }
          }
          if (s.schema.properties) {
            const propertySchema = s.schema.properties[parentKey];
            if (propertySchema) {
              this.addSchemaValueCompletions(propertySchema, separatorAfter, collector, types);
            }
          }
        }
      }

      if (types['boolean']) {
        this.addBooleanValueCompletion(true, separatorAfter, collector);
        this.addBooleanValueCompletion(false, separatorAfter, collector);
      }
      if (types['null']) {
        this.addNullValueCompletion(separatorAfter, collector);
      }
    }
  }

  private getInsertTextForProperty(
    key: string,
    propertySchema: JSONSchema,
    separatorAfter: string,
    indent = this.indentation
  ): string {
    const propertyText = this.getInsertTextForValue(key, '', 'string');
    const resultText = propertyText + ':';

    let value: string;
    let nValueProposals = 0;
    if (propertySchema) {
      let type = Array.isArray(propertySchema.type) ? propertySchema.type[0] : propertySchema.type;
      if (!type) {
        if (propertySchema.properties) {
          type = 'object';
        } else if (propertySchema.items) {
          type = 'array';
        } else if (propertySchema.anyOf) {
          type = 'anyOf';
        }
      }
      if (Array.isArray(propertySchema.defaultSnippets)) {
        if (propertySchema.defaultSnippets.length === 1) {
          const body = propertySchema.defaultSnippets[0].body;
          if (isDefined(body)) {
            value = this.getInsertTextForSnippetValue(
              body,
              '',
              {
                newLineFirst: true,
                indentFirstObject: false,
                shouldIndentWithTab: false,
              },
              1
            );
            // add space before default snippet value
            if (!value.startsWith(' ') && !value.startsWith('\n')) {
              value = ' ' + value;
            }
          }
        }
        nValueProposals += propertySchema.defaultSnippets.length;
      }
      if (propertySchema.enum) {
        if (!value && propertySchema.enum.length === 1) {
          value = ' ' + this.getInsertTextForGuessedValue(propertySchema.enum[0], '', type);
        }
        nValueProposals += propertySchema.enum.length;
      }

      if (propertySchema.const) {
        if (!value) {
          value = this.getInsertTextForGuessedValue(propertySchema.const, '', type);
          value = evaluateTab1Symbol(value); // prevent const being selected after snippet insert
          value = ' ' + value;
        }
        nValueProposals++;
      }

      if (isDefined(propertySchema.default)) {
        if (!value) {
          value = ' ' + this.getInsertTextForGuessedValue(propertySchema.default, '', type);
        }
        nValueProposals++;
      }
      if (Array.isArray(propertySchema.examples) && propertySchema.examples.length) {
        if (!value) {
          value = ' ' + this.getInsertTextForGuessedValue(propertySchema.examples[0], '', type);
        }
        nValueProposals += propertySchema.examples.length;
      }
      if (propertySchema.properties) {
        return `${resultText}\n${this.getInsertTextForObject(propertySchema, separatorAfter, indent).insertText}`;
      } else if (propertySchema.items) {
        return `${resultText}\n${indent}- ${
          this.getInsertTextForArray(propertySchema.items, separatorAfter, 1, indent).insertText
        }`;
      }
      if (nValueProposals === 0) {
        switch (type) {
          case 'boolean':
            value = ' $1';
            break;
          case 'string':
            value = ' $1';
            break;
          case 'object':
            value = `\n${indent}`;
            break;
          case 'array':
            value = `\n${indent}- `;
            break;
          case 'number':
          case 'integer':
            value = ' ${1:0}';
            break;
          case 'null':
            value = ' ${1:null}';
            break;
          case 'anyOf':
            value = ' $1';
            break;
          default:
            return propertyText;
        }
      }
    }
    if (!value || nValueProposals > 1) {
      value = ' $1';
    }
    return resultText + value + separatorAfter;
  }

  private getInsertTextForObject(
    schema: JSONSchema,
    separatorAfter: string,
    indent = this.indentation,
    insertIndex = 1
  ): InsertText {
    let insertText = '';
    if (!schema.properties) {
      insertText = `${indent}$${insertIndex++}\n`;
      return { insertText, insertIndex };
    }

    Object.keys(schema.properties).forEach((key: string) => {
      const propertySchema = schema.properties[key] as JSONSchema;
      let type = Array.isArray(propertySchema.type) ? propertySchema.type[0] : propertySchema.type;
      if (!type) {
        if (propertySchema.anyOf) {
          type = 'anyOf';
        }
        if (propertySchema.properties) {
          type = 'object';
        }
        if (propertySchema.items) {
          type = 'array';
        }
      }
      if (schema.required && schema.required.indexOf(key) > -1) {
        switch (type) {
          case 'boolean':
          case 'string':
          case 'number':
          case 'integer':
          case 'anyOf': {
            let value = propertySchema.default || propertySchema.const;
            if (value) {
              if (type === 'string') {
                value = convertToStringValue(value);
              }
              insertText += `${indent}${key}: \${${insertIndex++}:${value}}\n`;
            } else {
              insertText += `${indent}${key}: $${insertIndex++}\n`;
            }
            break;
          }
          case 'array':
            {
              const arrayInsertResult = this.getInsertTextForArray(propertySchema.items, separatorAfter, insertIndex++, indent);
              const arrayInsertLines = arrayInsertResult.insertText.split('\n');
              let arrayTemplate = arrayInsertResult.insertText;
              if (arrayInsertLines.length > 1) {
                for (let index = 1; index < arrayInsertLines.length; index++) {
                  const element = arrayInsertLines[index];
                  arrayInsertLines[index] = `${indent}${this.indentation}  ${element.trimLeft()}`;
                }
                arrayTemplate = arrayInsertLines.join('\n');
              }
              insertIndex = arrayInsertResult.insertIndex;
              insertText += `${indent}${key}:\n${indent}${this.indentation}- ${arrayTemplate}\n`;
            }
            break;
          case 'object':
            {
              const objectInsertResult = this.getInsertTextForObject(
                propertySchema,
                separatorAfter,
                `${indent}${this.indentation}`,
                insertIndex++
              );
              insertIndex = objectInsertResult.insertIndex;
              insertText += `${indent}${key}:\n${objectInsertResult.insertText}\n`;
            }
            break;
        }
      } else if (!this.disableDefaultProperties && propertySchema.default !== undefined) {
        switch (type) {
          case 'boolean':
          case 'number':
          case 'integer':
            insertText += `${indent}${key}: \${${insertIndex++}:${propertySchema.default}}\n`;
            break;
          case 'string':
            insertText += `${indent}${key}: \${${insertIndex++}:${convertToStringValue(propertySchema.default)}}\n`;
            break;
          case 'array':
          case 'object':
            // TODO: support default value for array object
            break;
        }
      }
    });
    if (insertText.trim().length === 0) {
      insertText = `${indent}$${insertIndex++}\n`;
    }
    insertText = insertText.trimRight() + separatorAfter;
    return { insertText, insertIndex };
  }

  // eslint-disable-next-line @typescript-eslint/no-explicit-any
  private getInsertTextForArray(schema: any, separatorAfter: string, insertIndex = 1, indent = this.indentation): InsertText {
    let insertText = '';
    if (!schema) {
      insertText = `$${insertIndex++}`;
      return { insertText, insertIndex };
    }
    let type = Array.isArray(schema.type) ? schema.type[0] : schema.type;
    if (!type) {
      if (schema.properties) {
        type = 'object';
      }
      if (schema.items) {
        type = 'array';
      }
    }
    switch (schema.type) {
      case 'boolean':
        insertText = `\${${insertIndex++}:false}`;
        break;
      case 'number':
      case 'integer':
        insertText = `\${${insertIndex++}:0}`;
        break;
      case 'string':
        insertText = `\${${insertIndex++}:""}`;
        break;
      case 'object':
        {
          const objectInsertResult = this.getInsertTextForObject(schema, separatorAfter, `${indent}  `, insertIndex++);
          insertText = objectInsertResult.insertText.trimLeft();
          insertIndex = objectInsertResult.insertIndex;
        }
        break;
    }
    return { insertText, insertIndex };
  }

  // eslint-disable-next-line @typescript-eslint/no-explicit-any
  private getInsertTextForGuessedValue(value: any, separatorAfter: string, type: string): string {
    switch (typeof value) {
      case 'object':
        if (value === null) {
          return '${1:null}' + separatorAfter;
        }
        return this.getInsertTextForValue(value, separatorAfter, type);
      case 'string': {
        let snippetValue = JSON.stringify(value);
        snippetValue = snippetValue.substr(1, snippetValue.length - 2); // remove quotes
        snippetValue = this.getInsertTextForPlainText(snippetValue); // escape \ and }
        if (type === 'string') {
          snippetValue = convertToStringValue(snippetValue);
        }
        return '${1:' + snippetValue + '}' + separatorAfter;
      }
      case 'number':
      case 'boolean':
        return '${1:' + value + '}' + separatorAfter;
    }
    return this.getInsertTextForValue(value, separatorAfter, type);
  }

  private getInsertTextForPlainText(text: string): string {
    return text.replace(/[\\$}]/g, '\\$&'); // escape $, \ and }
  }

  // eslint-disable-next-line @typescript-eslint/no-explicit-any
  private getInsertTextForValue(value: any, separatorAfter: string, type: string | string[]): string {
    if (value === null) {
      value = 'null'; // replace type null with string 'null'
    }
    switch (typeof value) {
      case 'object': {
        const indent = this.indentation;
        return this.getInsertTemplateForValue(value, indent, { index: 1 }, separatorAfter);
      }
    }
    type = Array.isArray(type) ? type[0] : type;
    if (type === 'string') {
      value = convertToStringValue(value);
    }
    return this.getInsertTextForPlainText(value + separatorAfter);
  }

  private getInsertTemplateForValue(
    value: unknown | [],
    indent: string,
    navOrder: { index: number },
    separatorAfter: string
  ): string {
    if (Array.isArray(value)) {
      let insertText = '\n';
      for (const arrValue of value) {
        insertText += `${indent}- \${${navOrder.index++}:${arrValue}}\n`;
      }
      return insertText;
    } else if (typeof value === 'object') {
      let insertText = '\n';
      for (const key in value) {
        if (Object.prototype.hasOwnProperty.call(value, key)) {
          const element = value[key];
          insertText += `${indent}\${${navOrder.index++}:${key}}:`;
          let valueTemplate;
          if (typeof element === 'object') {
            valueTemplate = `${this.getInsertTemplateForValue(element, indent + this.indentation, navOrder, separatorAfter)}`;
          } else {
            valueTemplate = ` \${${navOrder.index++}:${this.getInsertTextForPlainText(element + separatorAfter)}}\n`;
          }
          insertText += `${valueTemplate}`;
        }
      }
      return insertText;
    }
    return this.getInsertTextForPlainText(value + separatorAfter);
  }

  private addSchemaValueCompletions(
    schema: JSONSchemaRef,
    separatorAfter: string,
    collector: CompletionsCollector,
    types: unknown
  ): void {
    if (typeof schema === 'object') {
      this.addEnumValueCompletions(schema, separatorAfter, collector);
      this.addDefaultValueCompletions(schema, separatorAfter, collector);
      this.collectTypes(schema, types);
      if (Array.isArray(schema.allOf)) {
        schema.allOf.forEach((s) => {
          return this.addSchemaValueCompletions(s, separatorAfter, collector, types);
        });
      }
      if (Array.isArray(schema.anyOf)) {
        schema.anyOf.forEach((s) => {
          return this.addSchemaValueCompletions(s, separatorAfter, collector, types);
        });
      }
      if (Array.isArray(schema.oneOf)) {
        schema.oneOf.forEach((s) => {
          return this.addSchemaValueCompletions(s, separatorAfter, collector, types);
        });
      }
    }
  }

  private collectTypes(schema: JSONSchema, types: unknown): void {
    if (Array.isArray(schema.enum) || isDefined(schema.const)) {
      return;
    }
    const type = schema.type;
    if (Array.isArray(type)) {
      type.forEach(function (t) {
        return (types[t] = true);
      });
    } else if (type) {
      types[type] = true;
    }
  }

  private addDefaultValueCompletions(
    schema: JSONSchema,
    separatorAfter: string,
    collector: CompletionsCollector,
    arrayDepth = 0
  ): void {
    let hasProposals = false;
    if (isDefined(schema.default)) {
      let type = schema.type;
      let value = schema.default;
      for (let i = arrayDepth; i > 0; i--) {
        value = [value];
        type = 'array';
      }
      let label;
      if (typeof value == 'object') {
        label = 'Default value';
      } else {
        label = (value as unknown).toString().replace(doubleQuotesEscapeRegExp, '"');
      }
      collector.add({
        kind: this.getSuggestionKind(type),
        label,
        insertText: this.getInsertTextForValue(value, separatorAfter, type),
        insertTextFormat: InsertTextFormat.Snippet,
        detail: localize('json.suggest.default', 'Default value'),
      });
      hasProposals = true;
    }
    if (Array.isArray(schema.examples)) {
      schema.examples.forEach((example) => {
        let type = schema.type;
        let value = example;
        for (let i = arrayDepth; i > 0; i--) {
          value = [value];
          type = 'array';
        }
        collector.add({
          kind: this.getSuggestionKind(type),
          label: this.getLabelForValue(value),
          insertText: this.getInsertTextForValue(value, separatorAfter, type),
          insertTextFormat: InsertTextFormat.Snippet,
        });
        hasProposals = true;
      });
    }
    this.collectDefaultSnippets(schema, separatorAfter, collector, {
      newLineFirst: true,
      indentFirstObject: true,
      shouldIndentWithTab: true,
    });
    if (!hasProposals && typeof schema.items === 'object' && !Array.isArray(schema.items)) {
      this.addDefaultValueCompletions(schema.items, separatorAfter, collector, arrayDepth + 1);
    }
  }

  private addEnumValueCompletions(schema: JSONSchema, separatorAfter: string, collector: CompletionsCollector): void {
    if (isDefined(schema.const)) {
      collector.add({
        kind: this.getSuggestionKind(schema.type),
        label: this.getLabelForValue(schema.const),
        insertText: this.getInsertTextForValue(schema.const, separatorAfter, schema.type),
        insertTextFormat: InsertTextFormat.Snippet,
        documentation: this.fromMarkup(schema.markdownDescription) || schema.description,
      });
    }
    if (Array.isArray(schema.enum)) {
      for (let i = 0, length = schema.enum.length; i < length; i++) {
        const enm = schema.enum[i];
        let documentation = this.fromMarkup(schema.markdownDescription) || schema.description;
        if (schema.markdownEnumDescriptions && i < schema.markdownEnumDescriptions.length && this.doesSupportMarkdown()) {
          documentation = this.fromMarkup(schema.markdownEnumDescriptions[i]);
        } else if (schema.enumDescriptions && i < schema.enumDescriptions.length) {
          documentation = schema.enumDescriptions[i];
        }
        collector.add({
          kind: this.getSuggestionKind(schema.type),
          label: this.getLabelForValue(enm),
          insertText: this.getInsertTextForValue(enm, separatorAfter, undefined),
          insertTextFormat: InsertTextFormat.Snippet,
          documentation: documentation,
        });
      }
    }
  }

  private getLabelForValue(value: unknown): string {
    if (value === null) {
      return 'null'; // return string with 'null' value if schema contains null as possible value
    }
    if (Array.isArray(value)) {
      return JSON.stringify(value);
    }
    return value as string;
  }

  private collectDefaultSnippets(
    schema: JSONSchema,
    separatorAfter: string,
    collector: CompletionsCollector,
    settings: StringifySettings,
    arrayDepth = 0
  ): void {
    if (Array.isArray(schema.defaultSnippets)) {
      for (const s of schema.defaultSnippets) {
        let type = schema.type;
        let value = s.body;
        let label = s.label;
        let insertText: string;
        let filterText: string;
        if (isDefined(value)) {
          const type = s.type || schema.type;
          if (arrayDepth === 0 && type === 'array') {
            // We know that a - isn't present yet so we need to add one
            const fixedObj = {};
            Object.keys(value).forEach((val, index) => {
              if (index === 0 && !val.startsWith('-')) {
                fixedObj[`- ${val}`] = value[val];
              } else {
                fixedObj[`  ${val}`] = value[val];
              }
            });
            value = fixedObj;
          }
          insertText = this.getInsertTextForSnippetValue(value, separatorAfter, settings);
          label = label || this.getLabelForSnippetValue(value);
        } else if (typeof s.bodyText === 'string') {
          let prefix = '',
            suffix = '',
            indent = '';
          for (let i = arrayDepth; i > 0; i--) {
            prefix = prefix + indent + '[\n';
            suffix = suffix + '\n' + indent + ']';
            indent += this.indentation;
            type = 'array';
          }
          insertText = prefix + indent + s.bodyText.split('\n').join('\n' + indent) + suffix + separatorAfter;
          label = label || insertText;
          filterText = insertText.replace(/[\n]/g, ''); // remove new lines
        }
        collector.add({
          kind: s.suggestionKind || this.getSuggestionKind(type),
          label,
          documentation: this.fromMarkup(s.markdownDescription) || s.description,
          insertText,
          insertTextFormat: InsertTextFormat.Snippet,
          filterText,
        });
      }
    }
  }

  // eslint-disable-next-line @typescript-eslint/no-explicit-any
  private getInsertTextForSnippetValue(value: any, separatorAfter: string, settings: StringifySettings, depth?: number): string {
    // eslint-disable-next-line @typescript-eslint/no-explicit-any
    const replacer = (value: any): string | any => {
      if (typeof value === 'string') {
        if (value[0] === '^') {
          return value.substr(1);
        }
        if (value === 'true' || value === 'false') {
          return `"${value}"`;
        }
      }
      return value;
    };
    return stringifyObject(value, '', replacer, settings, depth) + separatorAfter;
  }

  private addBooleanValueCompletion(value: boolean, separatorAfter: string, collector: CompletionsCollector): void {
    collector.add({
      kind: this.getSuggestionKind('boolean'),
      label: value ? 'true' : 'false',
      insertText: this.getInsertTextForValue(value, separatorAfter, 'boolean'),
      insertTextFormat: InsertTextFormat.Snippet,
      documentation: '',
    });
  }

  private addNullValueCompletion(separatorAfter: string, collector: CompletionsCollector): void {
    collector.add({
      kind: this.getSuggestionKind('null'),
      label: 'null',
      insertText: 'null' + separatorAfter,
      insertTextFormat: InsertTextFormat.Snippet,
      documentation: '',
    });
  }

  // eslint-disable-next-line @typescript-eslint/no-explicit-any
  private getLabelForSnippetValue(value: any): string {
    const label = JSON.stringify(value);
    return label.replace(/\$\{\d+:([^}]+)\}|\$\d+/g, '$1');
  }

  private getCustomTagValueCompletions(collector: CompletionsCollector): void {
    const validCustomTags = filterInvalidCustomTags(this.customTags);
    validCustomTags.forEach((validTag) => {
      // Valid custom tags are guarenteed to be strings
      const label = validTag.split(' ')[0];
      this.addCustomTagValueCompletion(collector, ' ', label);
    });
  }

  private addCustomTagValueCompletion(collector: CompletionsCollector, separatorAfter: string, label: string): void {
    collector.add({
      kind: this.getSuggestionKind('string'),
      label: label,
      insertText: label + separatorAfter,
      insertTextFormat: InsertTextFormat.Snippet,
      documentation: '',
    });
  }

  private getDocumentationWithMarkdownText(documentation: string, insertText: string): string | MarkupContent {
    let res: string | MarkupContent = documentation;
    if (this.doesSupportMarkdown()) {
      insertText = insertText
        .replace(/\${[0-9]+[:|](.*)}/g, (s, arg) => {
          return arg;
        })
        .replace(/\$([0-9]+)/g, '');
      res = this.fromMarkup(`${documentation}\n \`\`\`\n${insertText}\n\`\`\``) as MarkupContent;
    }
    return res;
  }

  // eslint-disable-next-line @typescript-eslint/no-explicit-any
  private getSuggestionKind(type: any): CompletionItemKind {
    if (Array.isArray(type)) {
      // eslint-disable-next-line @typescript-eslint/no-explicit-any
      const array = <any[]>type;
      type = array.length > 0 ? array[0] : null;
    }
    if (!type) {
      return CompletionItemKind.Value;
    }
    switch (type) {
      case 'string':
        return CompletionItemKind.Value;
      case 'object':
        return CompletionItemKind.Module;
      case 'property':
        return CompletionItemKind.Property;
      default:
        return CompletionItemKind.Value;
    }
  }

  private getCurrentWord(doc: TextDocument, offset: number): string {
    let i = offset - 1;
    const text = doc.getText();
    while (i >= 0 && ' \t\n\r\v":{[,]}'.indexOf(text.charAt(i)) === -1) {
      i--;
    }
    return text.substring(i + 1, offset);
  }

  private fromMarkup(markupString: string): MarkupContent | undefined {
    if (markupString && this.doesSupportMarkdown()) {
      return {
        kind: MarkupKind.Markdown,
        value: markupString,
      };
    }
    return undefined;
  }

  private doesSupportMarkdown(): boolean {
    if (this.supportsMarkdown === undefined) {
      const completion = this.clientCapabilities.textDocument && this.clientCapabilities.textDocument.completion;
      this.supportsMarkdown =
        completion &&
        completion.completionItem &&
        Array.isArray(completion.completionItem.documentationFormat) &&
        completion.completionItem.documentationFormat.indexOf(MarkupKind.Markdown) !== -1;
    }
    return this.supportsMarkdown;
  }

  private findItemAtOffset(seqNode: YAMLSeq, doc: TextDocument, offset: number): number {
    for (let i = seqNode.items.length - 1; i >= 0; i--) {
      const node = seqNode.items[i];
      if (isNode(node)) {
        if (node.range) {
          if (offset > node.range[1]) {
            return i;
          } else if (offset >= node.range[0]) {
            return i;
          }
        }
      }
    }

    return 0;
  }
}

const isNumberExp = /^\d+$/;
function convertToStringValue(value: string): string {
  if (value.length === 0) {
    return value;
  }

  if (value === 'true' || value === 'false' || value === 'null' || isNumberExp.test(value)) {
    return `"${value}"`;
  }

  if (value.indexOf('"') !== -1) {
    value = value.replace(doubleQuotesEscapeRegExp, '"');
  }

  let doQuote = value.charAt(0) === '@';

  if (!doQuote) {
    // need to quote value if in `foo: bar`, `foo : bar` (mapping) or `foo:` (partial map) format
    // but `foo:bar` and `:bar` (colon without white-space after it) are just plain string
    let idx = value.indexOf(':', 0);
    for (; idx > 0 && idx < value.length; idx = value.indexOf(':', idx + 1)) {
      if (idx === value.length - 1) {
        // `foo:` (partial map) format
        doQuote = true;
        break;
      }

      // there are only two valid kinds of white-space in yaml: space or tab
      // ref: https://yaml.org/spec/1.2.1/#id2775170
      const nextChar = value.charAt(idx + 1);
      if (nextChar === '\t' || nextChar === ' ') {
        doQuote = true;
        break;
      }
    }
  }

  if (doQuote) {
    value = `"${value}"`;
  }

  return value;
}

/**
 * simplify `{$1:value}` to `value`
 */
function evaluateTab1Symbol(value: string): string {
  const result = value.replace(/\$\{1:(.*)\}/, '$1');
  return result;
}

function isParentCompletionItem(item: CompletionItemBase): item is CompletionItem {
  return 'parent' in item;
}<|MERGE_RESOLUTION|>--- conflicted
+++ resolved
@@ -41,11 +41,8 @@
 
 const doubleQuotesEscapeRegExp = /[\\]+"/g;
 
-<<<<<<< HEAD
-=======
 const inlineSymbol = '=@ctx';
 
->>>>>>> 545176d4
 const parentCompletionKind = CompletionItemKind.Class;
 
 interface ParentCompletionItemOptions {
@@ -57,11 +54,6 @@
 interface CompletionItem extends CompletionItemBase {
   parent?: ParentCompletionItemOptions;
 }
-<<<<<<< HEAD
-const inlineSymbol = '=@ctx';
-
-=======
->>>>>>> 545176d4
 interface CompletionsCollector {
   add(suggestion: CompletionItem): void;
   error(message: string): void;
@@ -119,21 +111,12 @@
 
     if (inlineSymbol && lineContent.match(new RegExp(`:\\s*${inlineSymbol}\\..*`))) {
       result = await this.doInlineCompletion(document, position, isKubernetes, offset, lineContent);
-<<<<<<< HEAD
-      const secs = (Date.now() - startTime) / 1000;
-      console.log(
-        `[debug] inline completion: lineContent(${lineContent.replace('\n', '\\n')}), resultCount(${
-          result.items.length
-        }), time(${secs})`
-      );
-=======
       // const secs = (Date.now() - startTime) / 1000;
       // console.log(
       //   `[debug] inline completion: lineContent(${lineContent.replace('\n', '\\n')}), resultCount(${
       //     result.items.length
       //   }), time(${secs})`
       // );
->>>>>>> 545176d4
       return result;
     }
     // auto add space after : if needed
@@ -164,17 +147,10 @@
     }
     this.processInlineInitialization(result, lineContent);
 
-<<<<<<< HEAD
-    const secs = (Date.now() - startTime) / 1000;
-    console.log(
-      `[debug] completion: lineContent(${lineContent.replace('\n', '\\n')}), resultCount(${result.items.length}), time(${secs})`
-    );
-=======
     // const secs = (Date.now() - startTime) / 1000;
     // console.log(
     //   `[debug] completion: lineContent(${lineContent.replace('\n', '\\n')}), resultCount(${result.items.length}), time(${secs})`
     // );
->>>>>>> 545176d4
 
     return result;
   }
@@ -218,20 +194,11 @@
 
     // join with previous result, but remove the duplicity (snippet for example cause the duplicity)
     resultLocal.items.forEach((item) => {
-<<<<<<< HEAD
       const isEqual = (itemA: CompletionItemBase, itemB: CompletionItemBase): boolean =>
         // trim insert text to join problematic array object completion https://github.com/redhat-developer/yaml-language-server/issues/620
         itemA.label === itemB.label && itemA.insertText.trimLeft() === itemB.insertText.trimLeft() && itemA.kind === itemB.kind;
 
       if (!result.items.some((resultItem) => isEqual(resultItem, item))) {
-=======
-      if (
-        !result.items.some(
-          (resultItem) =>
-            resultItem.label === item.label && resultItem.insertText === item.insertText && resultItem.kind === item.kind
-        )
-      ) {
->>>>>>> 545176d4
         result.items.push(item);
       }
     });
@@ -711,10 +678,6 @@
         const reindexedTexts = reindexText(completionItem.parent.insertTexts);
 
         // add indent to each object property and join completion item texts
-<<<<<<< HEAD
-        // let insertText = reindexedTexts.map((text) => text.replace('\n', `${indent}\n`)).join(`\n${indent}`);
-=======
->>>>>>> 545176d4
         let insertText = reindexedTexts.join(`\n${indent}`);
 
         // trim $1 from end of completion
