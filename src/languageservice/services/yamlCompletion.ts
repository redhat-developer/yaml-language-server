--- conflicted
+++ resolved
@@ -626,14 +626,8 @@
                         parentParent.set(parent.key, map);
                         currentDoc.updateFromInternalDocument();
                       } else {
-<<<<<<< HEAD
-                        parent.value = map;
-                        // eslint-disable-next-line no-self-assign
-                        currentDoc.internalDocument = currentDoc.internalDocument;
-=======
                         currentDoc.internalDocument.set(parent.key, map);
                         currentDoc.updateFromInternalDocument();
->>>>>>> 762209cc
                       }
 
                       currentProperty = (map as YAMLMap).items[0];
