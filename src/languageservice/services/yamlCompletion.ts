--- conflicted
+++ resolved
@@ -343,11 +343,7 @@
       if (node && isScalar(node) && !isOnlyWhitespace) {
         // line contains part of a key with trailing spaces, adjust the overwrite range to include only the text
         const matches = lineContent.match(/^([\s-]*)[^:]+[ \t]+\n?$/);
-<<<<<<< HEAD
-        if (matches && matches.length > 0) {
-=======
         if (matches?.length) {
->>>>>>> 8777ee43
           overwriteRange = Range.create(
             Position.create(position.line, matches[1].length),
             Position.create(position.line, lineContent.length)
