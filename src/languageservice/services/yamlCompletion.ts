--- conflicted
+++ resolved
@@ -30,13 +30,8 @@
 import { guessIndentation } from '../utils/indentationGuesser';
 import { TextBuffer } from '../utils/textBuffer';
 import { setKubernetesParserOption } from '../parser/isKubernetes';
-<<<<<<< HEAD
-import { MarkupContent, MarkupKind } from 'vscode-languageserver';
+import { ClientCapabilities, MarkupContent, MarkupKind } from 'vscode-languageserver';
 import { Schema_Object } from '../utils/jigx/schema-type';
-import { ClientCapabilities } from 'vscode-languageserver';
-=======
-import { ClientCapabilities, MarkupContent } from 'vscode-languageserver';
->>>>>>> bda628a5
 const localize = nls.loadMessageBundle();
 
 interface CompletionsCollectorExtended extends CompletionsCollector {
@@ -551,20 +546,11 @@
                 .filter((i) => typeof i === 'object')
                 .forEach((i: JSONSchema, index) => {
                   const insertText = `- ${this.getInsertTextForObject(i, separatorAfter).insertText.trimLeft()}`;
-<<<<<<< HEAD
-                  let documentation = `Create an item of an array${
-                    s.schema.description === undefined ? '' : '(' + s.schema.description + ')'
-                  }`;
-                  documentation = super.doesSupportMarkdown()
-                    ? super.fromMarkup(`${documentation}\n \`\`\`\n${insertText}\n\`\`\``)
-                    : documentation;
-=======
                   //append insertText to documentation
                   const documentation = this.getDocumentationWithMarkdownText(
                     `Create an item of an array${s.schema.description === undefined ? '' : '(' + s.schema.description + ')'}`,
                     insertText
                   );
->>>>>>> bda628a5
                   collector.add({
                     kind: super.getSuggestionKind(i.type),
                     label: '- (array item) ' + (index + 1),
