--- conflicted
+++ resolved
@@ -37,11 +37,8 @@
 import { isModeline } from './modelineUtil';
 import { getSchemaTypeName, isAnyOfAllOfOneOfType, isPrimitiveType } from '../utils/schemaUtils';
 import { YamlNode } from '../jsonASTTypes';
-<<<<<<< HEAD
 import { addIndentationToMultilineString } from '../utils/strings';
-=======
 import { SettingsState } from '../../yamlSettings';
->>>>>>> 11eff5fb
 
 const localize = nls.loadMessageBundle();
 
