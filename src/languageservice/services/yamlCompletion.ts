/*---------------------------------------------------------------------------------------------
 *  Copyright (c) Red Hat, Inc. All rights reserved.
 *  Licensed under the MIT License. See License.txt in the project root for license information.
 *--------------------------------------------------------------------------------------------*/

import { TextDocument, TextDocumentContentChangeEvent } from 'vscode-languageserver-textdocument';
import { ClientCapabilities } from 'vscode-languageserver';
import {
  CompletionItem as CompletionItemBase,
  CompletionItemKind,
  CompletionList,
  InsertTextFormat,
  InsertTextMode,
  MarkupContent,
  MarkupKind,
  Position,
  Range,
  TextEdit,
} from 'vscode-languageserver-types';
import { Node, isPair, isScalar, isMap, YAMLMap, isSeq, YAMLSeq, isNode, Pair } from 'yaml';
import { Telemetry } from '../telemetry';
import { SingleYAMLDocument, YamlDocuments } from '../parser/yaml-documents';
import { YamlVersion } from '../parser/yamlParser07';
import { filterInvalidCustomTags, matchOffsetToDocument } from '../utils/arrUtils';
import { guessIndentation } from '../utils/indentationGuesser';
import { TextBuffer } from '../utils/textBuffer';
import { LanguageSettings } from '../yamlLanguageService';
import { YAMLSchemaService } from './yamlSchemaService';
import { ResolvedSchema } from 'vscode-json-languageservice/lib/umd/services/jsonSchemaService';
import { JSONSchema, JSONSchemaRef } from '../jsonSchema';
import { stringifyObject, StringifySettings } from '../utils/json';
import { isDefined, isString } from '../utils/objects';
import * as nls from 'vscode-nls';
import { setKubernetesParserOption } from '../parser/isKubernetes';
import { asSchema } from '../parser/jsonParser07';
import { indexOf, isInComment, isMapContainsEmptyPair } from '../utils/astUtils';
import { isModeline } from './modelineUtil';
import { getSchemaTypeName, isAnyOfAllOfOneOfType, isPrimitiveType } from '../utils/schemaUtils';
import { YamlNode } from '../jsonASTTypes';
import { addIndentationToMultilineString } from '../utils/strings';
import { SettingsState } from '../../yamlSettings';
import { addIndentationToMultilineString } from '../utils/strings';

const localize = nls.loadMessageBundle();

const doubleQuotesEscapeRegExp = /[\\]+"/g;

const parentCompletionKind = CompletionItemKind.Class;

const existingProposeItem = '__';

interface ParentCompletionItemOptions {
  schema: JSONSchema;
  indent?: string;
  insertTexts?: string[];
}

interface CompletionItem extends CompletionItemBase {
  parent?: ParentCompletionItemOptions;
}
interface CompletionsCollector {
  add(suggestion: CompletionItem, oneOfSchema?: boolean): void;
  error(message: string): void;
  log(message: string): void;
  getNumberOfProposals(): number;
  result: CompletionList;
  proposed: { [key: string]: CompletionItem };
  context: {
    /**
     * The content of the line where the completion is happening.
     */
    lineContent?: string;
    /**
     * `true` if the line has a colon.
     */
    hasColon?: boolean;
    /**
     * `true` if the line starts with a hyphen.
     */
    hasHyphen?: boolean;
  };
}

interface InsertText {
  insertText: string;
  insertIndex: number;
}

export const expressionSchemaName = 'expression';

export class YamlCompletion {
  private customTags: string[];
  private completionEnabled = true;
  private configuredIndentation: string | undefined;
  private yamlVersion: YamlVersion;
  private isSingleQuote: boolean;
  private indentation: string;
  private arrayPrefixIndentation = '';
  private supportsMarkdown: boolean | undefined;
  private disableDefaultProperties: boolean;
  private parentSkeletonSelectedFirst: boolean;

  constructor(
    private schemaService: YAMLSchemaService,
    private clientCapabilities: ClientCapabilities = {},
    private yamlDocument: YamlDocuments,
    private readonly telemetry?: Telemetry
  ) {}

  configure(languageSettings: LanguageSettings, yamlSettings?: SettingsState): void {
    if (languageSettings) {
      this.completionEnabled = languageSettings.completion;
    }
    this.customTags = languageSettings.customTags;
    this.yamlVersion = languageSettings.yamlVersion;
    this.isSingleQuote = yamlSettings?.yamlFormatterSettings?.singleQuote || false;
    this.configuredIndentation = languageSettings.indentation;
    this.disableDefaultProperties = languageSettings.disableDefaultProperties;
    this.parentSkeletonSelectedFirst = languageSettings.parentSkeletonSelectedFirst;
  }

  async doComplete(document: TextDocument, position: Position, isKubernetes = false, doComplete = true): Promise<CompletionList> {
    let result = CompletionList.create([], false);
    if (!this.completionEnabled) {
      return result;
    }
    // const startTime = Date.now();
    const offset = document.offsetAt(position);
    const textBuffer = new TextBuffer(document);
    const lineContent = textBuffer.getLineContent(position.line);
    if (!this.configuredIndentation) {
      const indent = guessIndentation(textBuffer, 2, true);
      this.indentation = indent.insertSpaces ? ' '.repeat(indent.tabSize) : '\t';
      this.configuredIndentation = this.indentation; // to cache this result
    } else {
      this.indentation = this.configuredIndentation;
    }

    // auto add space after : if needed
    if (document.getText().charAt(offset - 1) === ':') {
      const newPosition = Position.create(position.line, position.character + 1);
      result = await this.doCompletionWithModification(result, document, position, isKubernetes, doComplete, newPosition, ' ');
    } else {
      result = await this.doCompleteWithDisabledAdditionalProps(document, position, isKubernetes, doComplete);
    }

    // try as a object if is on property line
    if (lineContent.match(/:\s*$/)) {
      const lineIndentMatch = lineContent.match(/^\s*(- )?/);
      const lineIndent = lineIndentMatch[0].replace('-', ' ');
      const arrayIndentCompensation = lineIndentMatch[1]?.replace('-', ' ') || '';
      const fullIndent = lineIndent + this.indentation;
      const modificationForInvoke = '\n' + fullIndent;
      const firstPrefix = '\n' + this.indentation;
      const newPosition = Position.create(position.line + 1, fullIndent.length);
      result = await this.doCompletionWithModification(
        result,
        document,
        position,
        isKubernetes,
        doComplete,
        newPosition,
        modificationForInvoke,
        firstPrefix + arrayIndentCompensation,
        this.indentation + arrayIndentCompensation
      );
      if (result.items.length === 0) {
        // try with array symbol
        result = await this.doCompletionWithModification(
          result,
          document,
          position,
          isKubernetes,
          doComplete,
          Position.create(newPosition.line, newPosition.character + 2),
          modificationForInvoke + '- ',
          firstPrefix + arrayIndentCompensation + '- ',
          this.indentation + arrayIndentCompensation
        );
      }
    }

    // if no suggestions and if on an empty line then try as an array
    if (result.items.length === 0 && lineContent.match(/^\s*$/)) {
      const modificationForInvoke = '-';
      const newPosition = Position.create(position.line, position.character + 1);
      result = await this.doCompletionWithModification(
        result,
        document,
        position,
        isKubernetes,
        doComplete,
        newPosition,
        modificationForInvoke
      );
    }

    // const secs = (Date.now() - startTime) / 1000;
    // console.log(
    //   `[debug] completion: lineContent(${lineContent.replace('\n', '\\n')}), resultCount(${result.items.length}), time(${secs})`
    // );

    return result;
  }

  private async doCompletionWithModification(
    result: CompletionList,
    document: TextDocument,
    position: Position, // original position
    isKubernetes: boolean,
    doComplete: boolean,
    newPosition: Position, // new position
    modificationForInvoke: string,
    firstPrefix = modificationForInvoke,
    eachLinePrefix = ''
  ): Promise<CompletionList> {
    const newDocument = this.updateTextDocument(document, [
      { range: Range.create(position, position), text: modificationForInvoke },
    ]);
    const resultLocal = await this.doCompleteWithDisabledAdditionalProps(newDocument, newPosition, isKubernetes, doComplete);
    resultLocal.items.map((item) => {
      let firstPrefixLocal = firstPrefix;
      // if there is single space (space after colon) and insert text already starts with \n (it's a object), don't add space
      // example are snippets
      if (item.insertText.startsWith('\n') && firstPrefix === ' ') {
        firstPrefixLocal = '';
      }
      if (item.insertText) {
        item.insertText = firstPrefixLocal + item.insertText.replace(/\n/g, '\n' + eachLinePrefix);
      }
      if (item.textEdit) {
        item.textEdit.newText = firstPrefixLocal + item.textEdit.newText.replace(/\n/g, '\n' + eachLinePrefix);
        if (TextEdit.is(item.textEdit)) {
          item.textEdit.range = Range.create(position, position);
        }
      }
    });
    // remove tmp document
    this.yamlDocument.delete(newDocument);

    if (!result.items.length) {
      result = resultLocal;
      return result;
    }

    // join with previous result, but remove the duplicity (snippet for example cause the duplicity)
    resultLocal.items.forEach((item) => {
      const isEqual = (itemA: CompletionItemBase, itemB: CompletionItemBase): boolean =>
        // trim insert text to join problematic array object completion https://github.com/redhat-developer/yaml-language-server/issues/620
        itemA.label === itemB.label && itemA.insertText.trimLeft() === itemB.insertText.trimLeft() && itemA.kind === itemB.kind;

      if (!result.items.some((resultItem) => isEqual(resultItem, item))) {
        result.items.push(item);
      }
    });
    return result;
  }

  private updateTextDocument(document: TextDocument, changes: TextDocumentContentChangeEvent[]): TextDocument {
    // generates unique name for the file. Note that this has impact to config
    const tmpUri = addUniquePostfix(document.uri);
    const newDoc = TextDocument.create(tmpUri, document.languageId, -1, document.getText());
    TextDocument.update(newDoc, changes, 0);
    return newDoc;
  }

  private async doCompleteWithDisabledAdditionalProps(
    document: TextDocument,
    position: Position,
    isKubernetes = false,
    doComplete: boolean
  ): Promise<CompletionList> {
    // update yaml parser settings
    const doc = this.yamlDocument.getYamlDocument(document, { customTags: this.customTags, yamlVersion: this.yamlVersion }, true);
    doc.documents.forEach((doc) => {
      doc.disableAdditionalProperties = true;
    });
    return this.doCompleteInternal(document, position, isKubernetes, doComplete);
  }

  private async doCompleteInternal(
    document: TextDocument,
    position: Position,
    isKubernetes = false,
    doComplete: boolean
  ): Promise<CompletionList> {
    const result = CompletionList.create([], false);
    if (!this.completionEnabled) {
      return result;
    }
    const doc = this.yamlDocument.getYamlDocument(document, { customTags: this.customTags, yamlVersion: this.yamlVersion }, true);
    const textBuffer = new TextBuffer(document);

    if (!this.configuredIndentation) {
      const indent = guessIndentation(textBuffer, 2, true);
      this.indentation = indent.insertSpaces ? ' '.repeat(indent.tabSize) : '\t';
    } else {
      this.indentation = this.configuredIndentation;
    }

    setKubernetesParserOption(doc.documents, isKubernetes);

    // set parser options
    for (const jsonDoc of doc.documents) {
      jsonDoc.uri = document.uri;
    }

    const offset = document.offsetAt(position);
    const text = document.getText();

    if (text.charAt(offset - 1) === ':') {
      return Promise.resolve(result);
    }

    let currentDoc = matchOffsetToDocument(offset, doc);
    if (currentDoc === null) {
      return Promise.resolve(result);
    }

    // as we modify AST for completion, we need to use copy of original document
    currentDoc = currentDoc.clone();

    let [node, foundByClosest] = currentDoc.getNodeFromPosition(offset, textBuffer, this.indentation.length);

    const currentWord = this.getCurrentWord(document, offset);
    let lineContent = textBuffer.getLineContent(position.line);
    const lineAfterPosition = lineContent.substring(position.character);
    const areOnlySpacesAfterPosition = /^[ ]+\n?$/.test(lineAfterPosition);

    this.arrayPrefixIndentation = '';
    let overwriteRange: Range = null;
    const isOnlyHyphen = lineContent.match(/^\s*(-)\s*($|#)/);
    if (areOnlySpacesAfterPosition) {
      overwriteRange = Range.create(position, Position.create(position.line, lineContent.length));
      const isOnlyWhitespace = lineContent.trim().length === 0;
      if (node && isScalar(node) && !isOnlyWhitespace && !isOnlyHyphen) {
        const lineToPosition = lineContent.substring(0, position.character);
        const matches =
          // get indentation of unfinished property (between indent and cursor)
          lineToPosition.match(/^[\s-]*([^:]+)?$/) ||
          // OR get unfinished value (between colon and cursor)
          lineToPosition.match(/:[ \t]((?!:[ \t]).*)$/);

        if (matches?.[1]) {
          overwriteRange = Range.create(
            Position.create(position.line, position.character - matches[1].length),
            Position.create(position.line, lineContent.length)
          );
        }
      } else if (node && isScalar(node) && node.value === null && currentWord === '-') {
        this.arrayPrefixIndentation = ' ';
      }
    } else if (node && isScalar(node) && node.value === 'null') {
      const nodeStartPos = document.positionAt(node.range[0]);
      nodeStartPos.character += 1;
      const nodeEndPos = document.positionAt(node.range[2]);
      nodeEndPos.character += 1;
      overwriteRange = Range.create(nodeStartPos, nodeEndPos);
    } else if (node && isScalar(node) && node.value) {
      const start = document.positionAt(node.range[0]);
      overwriteRange = Range.create(start, document.positionAt(node.range[1]));
    } else if (node && isScalar(node) && node.value === null && currentWord === '-') {
      overwriteRange = Range.create(position, position);
      this.arrayPrefixIndentation = ' ';
    } else {
      let overwriteStart = offset - currentWord.length;
      if (overwriteStart > 0 && text[overwriteStart - 1] === '"') {
        overwriteStart--;
      }
      overwriteRange = Range.create(document.positionAt(overwriteStart), position);
    }

    const proposed: { [key: string]: CompletionItem } = {};
    const collector: CompletionsCollector = {
      add: (completionItem: CompletionItem, oneOfSchema: boolean) => {
        const addSuggestionForParent = function (completionItem: CompletionItem): void {
          const existsInYaml = proposed[completionItem.label]?.label === existingProposeItem;
          //don't put to parent suggestion if already in yaml
          if (existsInYaml) {
            return;
          }
          const schema = completionItem.parent.schema;
          const schemaType = getSchemaTypeName(schema);
          const schemaDescription = schema.markdownDescription || schema.description;

          let parentCompletion: CompletionItem | undefined = result.items.find(
            (item: CompletionItem) => item.parent?.schema === schema && item.kind === parentCompletionKind
          );

          if (parentCompletion && parentCompletion.parent.insertTexts.includes(completionItem.insertText)) {
            // already exists in the parent
            return;
          } else if (!parentCompletion) {
            // create a new parent
            parentCompletion = {
              ...completionItem,
              label: schemaType,
              documentation: schemaDescription,
              sortText: '_' + schemaType, // this parent completion goes first,
              kind: parentCompletionKind,
            };
            parentCompletion.label = parentCompletion.label || completionItem.label;
            parentCompletion.parent.insertTexts = [completionItem.insertText];
            result.items.push(parentCompletion);
          } else {
            // add to the existing parent
            parentCompletion.parent.insertTexts.push(completionItem.insertText);
          }
        };

        const isForParentCompletion = !!completionItem.parent;
        let label = completionItem.label;
        if (!label) {
          // we receive not valid CompletionItem as `label` is mandatory field, so just ignore it
          console.warn(`Ignoring CompletionItem without label: ${JSON.stringify(completionItem)}`);
          return;
        }
        if (!isString(label)) {
          label = String(label);
        }

        label = label.replace(/[\n]/g, '↵');
        if (label.length > 60) {
          const shortendedLabel = label.substr(0, 57).trim() + '...';
          if (!proposed[shortendedLabel]) {
            label = shortendedLabel;
          }
        }

        // trim $1 from end of completion
        if (completionItem.insertText.endsWith('$1') && !isForParentCompletion) {
          completionItem.insertText = completionItem.insertText.substr(0, completionItem.insertText.length - 2);
        }
        if (overwriteRange && overwriteRange.start.line === overwriteRange.end.line) {
          completionItem.textEdit = TextEdit.replace(overwriteRange, completionItem.insertText);
        }

        completionItem.label = label;

        if (isForParentCompletion) {
          addSuggestionForParent(completionItem);
          return;
        }

        if (this.arrayPrefixIndentation) {
          this.updateCompletionText(completionItem, this.arrayPrefixIndentation + completionItem.insertText);
        }

        const existing = proposed[label];
        const isInsertTextDifferent =
          existing?.label !== existingProposeItem && existing?.insertText !== completionItem.insertText;
        if (!existing) {
          proposed[label] = completionItem;
          result.items.push(completionItem);
        } else if (isInsertTextDifferent) {
          // try to merge simple insert values
          const mergedText = this.mergeSimpleInsertTexts(label, existing.insertText, completionItem.insertText, oneOfSchema);
          if (mergedText) {
            this.updateCompletionText(existing, mergedText);
          } else {
            // add to result when it wasn't able to merge (even if the item is already there but with a different value)
            proposed[label] = completionItem;
            result.items.push(completionItem);
          }
        }
        if (existing && !existing.documentation && completionItem.documentation) {
          existing.documentation = completionItem.documentation;
        }
      },
      error: (message: string) => {
        this.telemetry?.sendError('yaml.completion.error', message);
      },
      log: (message: string) => {
        console.log(message);
      },
      getNumberOfProposals: () => {
        return result.items.length;
      },
      result,
      proposed,
      context: {},
    };

    if (this.customTags && this.customTags.length > 0) {
      this.getCustomTagValueCompletions(collector);
    }

    if (lineContent.endsWith('\n')) {
      lineContent = lineContent.substr(0, lineContent.length - 1);
    }

    try {
      const documentUri = removeUniquePostfix(document.uri); // return back the original name to find schema
      const schema = await this.schemaService.getSchemaForResource(documentUri, currentDoc);

      if (!schema || schema.errors.length) {
        if (position.line === 0 && position.character === 0 && !isModeline(lineContent)) {
          const inlineSchemaCompletion = {
            kind: CompletionItemKind.Text,
            label: 'Inline schema',
            insertText: '# yaml-language-server: $schema=',
            insertTextFormat: InsertTextFormat.PlainText,
          };
          result.items.push(inlineSchemaCompletion);
        }
      }

      if (isModeline(lineContent) || isInComment(doc.tokens, offset)) {
        const schemaIndex = lineContent.indexOf('$schema=');
        if (schemaIndex !== -1 && schemaIndex + '$schema='.length <= position.character) {
          this.schemaService.getAllSchemas().forEach((schema) => {
            const schemaIdCompletion: CompletionItem = {
              kind: CompletionItemKind.Constant,
              label: schema.name ?? schema.uri,
              detail: schema.description,
              insertText: schema.uri,
              insertTextFormat: InsertTextFormat.PlainText,
              insertTextMode: InsertTextMode.asIs,
            };
            result.items.push(schemaIdCompletion);
          });
        }
        return result;
      }

      if (!schema || schema.errors.length) {
        return result;
      }

      let currentProperty: YamlNode = null;

      if (!node) {
        if (!currentDoc.internalDocument.contents || isScalar(currentDoc.internalDocument.contents)) {
          const map = currentDoc.internalDocument.createNode({});
          map.range = [offset, offset + 1, offset + 1];
          currentDoc.internalDocument.contents = map;
          currentDoc.updateFromInternalDocument();
          node = map;
        } else {
          node = currentDoc.findClosestNode(offset, textBuffer);
          foundByClosest = true;
        }
      }

      const originalNode = node;
      if (node) {
        if (lineContent.length === 0) {
          node = currentDoc.internalDocument.contents as Node;
        } else if (isSeq(node) && isOnlyHyphen) {
          const index = this.findItemAtOffset(node, document, offset);
          const item = node.items[index];
          if (isNode(item)) {
            node = item;
          }
        } else {
          const parent = currentDoc.getParent(node);
          if (parent) {
            if (isScalar(node)) {
              if (node.value) {
                if (isPair(parent)) {
                  if (parent.value === node) {
                    if (lineContent.trim().length > 0 && lineContent.indexOf(':') < 0) {
                      const map = this.createTempObjNode(currentWord, node, currentDoc);
                      const parentParent = currentDoc.getParent(parent);
                      if (isSeq(currentDoc.internalDocument.contents)) {
                        const index = indexOf(currentDoc.internalDocument.contents, parent);
                        if (typeof index === 'number') {
                          currentDoc.internalDocument.set(index, map);
                          currentDoc.updateFromInternalDocument();
                        }
                      } else if (parentParent && (isMap(parentParent) || isSeq(parentParent))) {
                        parentParent.set(parent.key, map);
                        currentDoc.updateFromInternalDocument();
                      } else {
                        currentDoc.internalDocument.set(parent.key, map);
                        currentDoc.updateFromInternalDocument();
                      }

                      currentProperty = (map as YAMLMap).items[0];
                      node = map;
                    } else if (lineContent.trim().length === 0) {
                      const parentParent = currentDoc.getParent(parent);
                      if (parentParent) {
                        node = parentParent;
                      }
                    }
                  } else if (parent.key === node) {
                    const parentParent = currentDoc.getParent(parent);
                    currentProperty = parent;
                    if (parentParent) {
                      node = parentParent;
                    }
                  }
                } else if (isSeq(parent)) {
                  if (lineContent.trim().length > 0) {
                    const map = this.createTempObjNode(currentWord, node, currentDoc);
                    parent.delete(node);
                    parent.add(map);
                    currentDoc.updateFromInternalDocument();
                    node = map;
                  } else {
                    node = parent;
                  }
                }
              } else if (node.value === null) {
                if (isPair(parent)) {
                  if (parent.key === node) {
                    node = parent;
                  } else {
                    if (isNode(parent.key) && parent.key.range) {
                      const parentParent = currentDoc.getParent(parent);
                      if (foundByClosest && parentParent && isMap(parentParent) && isMapContainsEmptyPair(parentParent)) {
                        node = parentParent;
                      } else {
                        const parentPosition = document.positionAt(parent.key.range[0]);
                        //if cursor has bigger indentation that parent key, then we need to complete new empty object
                        if (position.character > parentPosition.character && position.line !== parentPosition.line) {
                          const map = this.createTempObjNode(currentWord, node, currentDoc);

                          if (parentParent && (isMap(parentParent) || isSeq(parentParent))) {
                            parentParent.set(parent.key, map);
                            currentDoc.updateFromInternalDocument();
                          } else {
                            currentDoc.internalDocument.set(parent.key, map);
                            currentDoc.updateFromInternalDocument();
                          }
                          currentProperty = (map as YAMLMap).items[0];
                          node = map;
                        } else if (parentPosition.character === position.character) {
                          if (parentParent) {
                            node = parentParent;
                          }
                        }
                      }
                    }
                  }
                } else if (isSeq(parent)) {
                  if (lineContent.charAt(position.character - 1) !== '-') {
                    const map = this.createTempObjNode(currentWord, node, currentDoc);
                    parent.delete(node);
                    parent.add(map);
                    currentDoc.updateFromInternalDocument();
                    node = map;
                  } else if (lineContent.charAt(position.character - 1) === '-') {
                    const map = this.createTempObjNode('', node, currentDoc);
                    parent.delete(node);
                    parent.add(map);
                    currentDoc.updateFromInternalDocument();
                    node = map;
                  } else {
                    node = parent;
                  }
                }
              }
            } else if (isMap(node)) {
              if (!foundByClosest && lineContent.trim().length === 0 && isSeq(parent)) {
                const nextLine = textBuffer.getLineContent(position.line + 1);
                if (textBuffer.getLineCount() === position.line + 1 || nextLine.trim().length === 0) {
                  node = parent;
                }
              }
            }
          } else if (isScalar(node)) {
            const map = this.createTempObjNode(currentWord, node, currentDoc);
            currentDoc.internalDocument.contents = map;
            currentDoc.updateFromInternalDocument();
            currentProperty = map.items[0];
            node = map;
          } else if (isMap(node)) {
            for (const pair of node.items) {
              if (isNode(pair.value) && pair.value.range && pair.value.range[0] === offset + 1) {
                node = pair.value;
              }
            }
          } else if (isSeq(node)) {
            if (lineContent.charAt(position.character - 1) !== '-') {
              const map = this.createTempObjNode(currentWord, node, currentDoc);
              map.items = [];
              currentDoc.updateFromInternalDocument();
              for (const pair of node.items) {
                if (isMap(pair)) {
                  pair.items.forEach((value) => {
                    map.items.push(value);
                  });
                }
              }
              node = map;
            }
          }
        }
      }

      collector.context.lineContent = lineContent;
      collector.context.hasColon = lineContent.indexOf(':') !== -1;
      collector.context.hasHyphen = lineContent.trimStart().indexOf('-') === 0;

      // completion for object keys
      if (node && isMap(node)) {
        // don't suggest properties that are already present
        const properties = node.items;
        for (const p of properties) {
          if (!currentProperty || currentProperty !== p) {
            if (isScalar(p.key)) {
              proposed[p.key.value + ''] = CompletionItemBase.create(existingProposeItem);
            }
          }
        }

        this.addPropertyCompletions(
          schema,
          currentDoc,
          node,
          originalNode,
          '',
          collector,
          textBuffer,
          overwriteRange,
          doComplete
        );

        if (!schema && currentWord.length > 0 && text.charAt(offset - currentWord.length - 1) !== '"') {
          collector.add({
            kind: CompletionItemKind.Property,
            label: currentWord,
            insertText: this.getInsertTextForProperty(currentWord, null, '', collector),
            insertTextFormat: InsertTextFormat.Snippet,
          });
        }
      }

      // proposals for values
      const types: { [type: string]: boolean } = {};
      this.getValueCompletions(schema, currentDoc, node, offset, document, collector, types, doComplete);
    } catch (err) {
      this.telemetry?.sendError('yaml.completion.error', err);
    }

    this.finalizeParentCompletion(result);

    const uniqueItems = result.items.filter(
      (arr, index, self) =>
        index ===
        self.findIndex((item) => item.label === arr.label && item.insertText === arr.insertText && item.kind === arr.kind)
    );

    if (uniqueItems?.length > 0) {
      result.items = uniqueItems;
    }

    return result;
  }

  updateCompletionText(completionItem: CompletionItem, text: string): void {
    completionItem.insertText = text;
    if (completionItem.textEdit) {
      completionItem.textEdit.newText = text;
    }
  }

  mergeSimpleInsertTexts(label: string, existingText: string, addingText: string, oneOfSchema: boolean): string | undefined {
    const containsNewLineAfterColon = (value: string): boolean => {
      return value.includes('\n');
    };
    const startWithNewLine = (value: string): boolean => {
      return value.startsWith('\n');
    };
    const isNullObject = (value: string): boolean => {
      const index = value.indexOf('\n');
      return index > 0 && value.substring(index, value.length).trim().length === 0;
    };
    if (containsNewLineAfterColon(existingText) || containsNewLineAfterColon(addingText)) {
      //if the exisiting object null one then replace with the non-null object
      if (oneOfSchema && isNullObject(existingText) && !isNullObject(addingText) && !startWithNewLine(addingText)) {
        return addingText;
      }
      return undefined;
    }
    const existingValues = this.getValuesFromInsertText(existingText);
    const addingValues = this.getValuesFromInsertText(addingText);

    const newValues = Array.prototype.concat(existingValues, addingValues);
    if (!newValues.length) {
      return undefined;
    } else if (newValues.length === 1) {
      return `${label}: \${1:${newValues[0]}}`;
    } else {
      return `${label}: \${1|${newValues.join(',')}|}`;
    }
  }

  getValuesFromInsertText(insertText: string): string[] {
    const value = insertText.substring(insertText.indexOf(':') + 1).trim();
    if (!value) {
      return [];
    }
    const valueMath = value.match(/^\${1[|:]([^|]*)+\|?}$/); // ${1|one,two,three|}  or  ${1:one}
    if (valueMath) {
      return valueMath[1].split(',');
    }
    return [value];
  }

  private finalizeParentCompletion(result: CompletionList): void {
    const reindexText = (insertTexts: string[]): string[] => {
      //modify added props to have unique $x
      let max$index = 0;
      return insertTexts.map((text) => {
        const match = text.match(/\$([0-9]+)|\${[0-9]+:/g);
        if (!match) {
          return text;
        }
        const max$indexLocal = match
          .map((m) => +m.replace(/\${([0-9]+)[:|]/g, '$1').replace('$', '')) // get numbers form $1 or ${1:...}
          .reduce((p, n) => (n > p ? n : p), 0); // find the max one
        const reindexedStr = text
          .replace(/\$([0-9]+)/g, (s, args) => '$' + (+args + max$index)) // increment each by max$index
          .replace(/\${([0-9]+)[:|]/g, (s, args) => '${' + (+args + max$index) + ':'); // increment each by max$index
        max$index += max$indexLocal;
        return reindexedStr;
      });
    };

    result.items.forEach((completionItem) => {
      if (this.isParentCompletionItem(completionItem)) {
        const indent = completionItem.parent.indent || '';

        const reindexedTexts = reindexText(completionItem.parent.insertTexts);

        // add indent to each object property and join completion item texts
        let insertText = reindexedTexts.join(`\n${indent}`);

        // trim $1 from end of completion
        if (insertText.endsWith('$1')) {
          insertText = insertText.substring(0, insertText.length - 2);
        }

        completionItem.insertText = this.arrayPrefixIndentation + insertText;
        if (completionItem.textEdit) {
          completionItem.textEdit.newText = completionItem.insertText;
        }
        // remove $x or use {$x:value} in documentation
        let mdText = insertText.replace(/\${[0-9]+[:|](.*)}/g, (s, arg) => arg).replace(/\$([0-9]+)/g, '');
        // unescape special chars for markdown, reverse operation to getInsertTextForPlainText
        mdText = getOriginalTextFromEscaped(mdText);
        const originalDocumentation = completionItem.documentation ? [completionItem.documentation, '', '----', ''] : [];
        completionItem.documentation = {
          kind: MarkupKind.Markdown,
          value: [...originalDocumentation, '```yaml', indent + mdText, '```'].join('\n'),
        };
        delete completionItem.parent;
      }
    });
  }

  private createTempObjNode(currentWord: string, node: Node, currentDoc: SingleYAMLDocument): YAMLMap {
    const obj = {};
    obj[currentWord] = null;
    const map: YAMLMap = currentDoc.internalDocument.createNode(obj) as YAMLMap;
    map.range = node.range;
    (map.items[0].key as Node).range = node.range;
    (map.items[0].value as Node).range = node.range;
    return map;
  }

  private addPropertyCompletions(
    schema: ResolvedSchema,
    doc: SingleYAMLDocument,
    node: YAMLMap,
    originalNode: YamlNode,
    separatorAfter: string,
    collector: CompletionsCollector,
    textBuffer: TextBuffer,
    overwriteRange: Range,
    doComplete: boolean
  ): void {
    const matchingSchemas = doc.getMatchingSchemas(schema.schema, -1, null, doComplete);
    const existingKey = textBuffer.getText(overwriteRange);
    const lineContent = textBuffer.getLineContent(overwriteRange.start.line);
    const hasOnlyWhitespace = lineContent.trim().length === 0;
    const hasColon = lineContent.indexOf(':') !== -1;
    const isInArray = lineContent.trimLeft().indexOf('-') === 0;
    const nodeParent = doc.getParent(node);
    const matchOriginal = matchingSchemas.find((it) => it.node.internalNode === originalNode && it.schema.properties);
    const oneOfSchema = matchingSchemas.filter((schema) => schema.schema.oneOf).map((oneOfSchema) => oneOfSchema.schema.oneOf)[0];
    let didOneOfSchemaMatches = false;
    if (oneOfSchema?.length < matchingSchemas.length) {
      oneOfSchema?.forEach((property: JSONSchema, index: number) => {
        if (!matchingSchemas[index]?.schema.oneOf && matchingSchemas[index]?.schema.properties === property.properties) {
          didOneOfSchemaMatches = true;
        }
      });
    }
    for (const schema of matchingSchemas) {
      if (schema.schema.deprecationMessage || schema.schema.doNotSuggest) {
        continue;
      }

      if (
        ((schema.node.internalNode === node && !matchOriginal) ||
          (schema.node.internalNode === originalNode && !hasColon) ||
          (schema.node.parent?.internalNode === originalNode && !hasColon)) &&
        !schema.inverted
      ) {
        this.collectDefaultSnippets(schema.schema, separatorAfter, collector, {
          newLineFirst: false,
          indentFirstObject: false,
          shouldIndentWithTab: isInArray,
        });

        const schemaProperties = schema.schema.properties;
        if (schemaProperties) {
          const maxProperties = schema.schema.maxProperties;
          if (
            maxProperties === undefined ||
            node.items === undefined ||
            node.items.length < maxProperties ||
            (node.items.length === maxProperties && !hasOnlyWhitespace)
          ) {
            for (const key in schemaProperties) {
              if (Object.prototype.hasOwnProperty.call(schemaProperties, key)) {
                const propertySchema = schemaProperties[key];

                if (typeof propertySchema === 'object' && !propertySchema.deprecationMessage && !propertySchema.doNotSuggest) {
                  let indentCompensation = '';
                  if (nodeParent && isSeq(nodeParent) && node.items.length <= 1 && !hasOnlyWhitespace) {
                    // because there is a slash '-' to prevent the properties generated to have the correct indent
                    const fromLastHyphenToPosition = lineContent.slice(
                      lineContent.lastIndexOf('-'),
                      overwriteRange.start.character
                    );
                    const hyphenFollowedByEmpty = fromLastHyphenToPosition.match(/-([ \t]*)/);
                    if (hyphenFollowedByEmpty) {
                      indentCompensation = ' ' + hyphenFollowedByEmpty[1];
                    }
                  }
                  indentCompensation += this.arrayPrefixIndentation;

                  // if check that current node has last pair with "null" value and key witch match key from schema,
                  // and if schema has array definition it add completion item for array item creation
                  let pair: Pair;
                  if (
                    propertySchema.type === 'array' &&
                    (pair = node.items.find(
                      (it) =>
                        isScalar(it.key) &&
                        it.key.range &&
                        it.key.value === key &&
                        isScalar(it.value) &&
                        !it.value.value &&
                        textBuffer.getPosition(it.key.range[2]).line === overwriteRange.end.line - 1
                    )) &&
                    pair
                  ) {
                    if (Array.isArray(propertySchema.items)) {
                      this.addSchemaValueCompletions(propertySchema.items[0], separatorAfter, collector, {}, 'property');
                    } else if (typeof propertySchema.items === 'object' && propertySchema.items.type === 'object') {
                      this.addArrayItemValueCompletion(propertySchema.items, separatorAfter, collector);
                    }
                  }

                  let insertText = key;
                  if (!key.startsWith(existingKey) || !hasColon) {
                    insertText = this.getInsertTextForProperty(
                      key,
                      propertySchema,
                      separatorAfter,
                      collector,
<<<<<<< HEAD
                      indentCompensation + this.indentation
=======
                      identCompensation + this.indentation
>>>>>>> a9aa9cc6
                    );
                  }
                  const isNodeNull =
                    (isScalar(originalNode) && originalNode.value === null) ||
                    (isMap(originalNode) && originalNode.items.length === 0);
                  // jigx custom - exclude parent skeleton for expression completion, required prop made troubles
                  const existsParentCompletion = schema.schema.required?.length > 0 && doc.uri !== expressionSchemaName;
                  // end jigx custom
                  if (!this.parentSkeletonSelectedFirst || !isNodeNull || !existsParentCompletion) {
                    collector.add(
                      {
                        kind: CompletionItemKind.Property,
                        label: key,
                        insertText,
                        insertTextFormat: InsertTextFormat.Snippet,
                        documentation: this.fromMarkup(propertySchema.markdownDescription) || propertySchema.description || '',
                        ...(schema.schema.title ? { data: { schemaTitle: schema.schema.title } } : undefined),
                      },
                      didOneOfSchemaMatches
                    );
                  }
                  // if the prop is required add it also to parent suggestion
                  if (existsParentCompletion && schema.schema.required?.includes(key)) {
                    collector.add({
                      label: key,
                      insertText: this.getInsertTextForProperty(
                        key,
                        propertySchema,
                        separatorAfter,
                        collector,
<<<<<<< HEAD
                        indentCompensation + this.indentation
=======
                        identCompensation + this.indentation
>>>>>>> a9aa9cc6
                      ),
                      insertTextFormat: InsertTextFormat.Snippet,
                      documentation: this.fromMarkup(propertySchema.markdownDescription) || propertySchema.description || '',
                      parent: {
                        schema: schema.schema,
                        indent: indentCompensation,
                      },
                    });
                  }
                }
              }
            }
          }
        }
        // Error fix
        // If this is a array of string/boolean/number
        //  test:
        //    - item1
        // it will treated as a property key since `:` has been appended
        if (nodeParent && isSeq(nodeParent) && isPrimitiveType(schema.schema)) {
          this.addSchemaValueCompletions(
            schema.schema,
            separatorAfter,
            collector,
            {},
            'property',
            Array.isArray(nodeParent.items) && !isInArray
          );
        }

        if (schema.schema.propertyNames && schema.schema.additionalProperties && schema.schema.type === 'object') {
          const propertyNameSchema = asSchema(schema.schema.propertyNames);
          if (!propertyNameSchema.deprecationMessage && !propertyNameSchema.doNotSuggest) {
            const label = propertyNameSchema.title || 'property';
            collector.add({
              kind: CompletionItemKind.Property,
              label,
              insertText: '$' + `{1:${label}}: `,
              insertTextFormat: InsertTextFormat.Snippet,
              documentation: this.fromMarkup(propertyNameSchema.markdownDescription) || propertyNameSchema.description || '',
            });
          }
        }
      }

      if (nodeParent && schema.node.internalNode === nodeParent && schema.schema.defaultSnippets) {
        // For some reason the first item in the array needs to be treated differently, otherwise
        // the indentation will not be correct
        if (node.items.length === 1) {
          this.collectDefaultSnippets(
            schema.schema,
            separatorAfter,
            collector,
            {
              newLineFirst: false,
              indentFirstObject: false,
              shouldIndentWithTab: true,
            },
            1
          );
        } else {
          this.collectDefaultSnippets(
            schema.schema,
            separatorAfter,
            collector,
            {
              newLineFirst: false,
              indentFirstObject: true,
              shouldIndentWithTab: false,
            },
            1
          );
        }
      }
    }
  }

  private getValueCompletions(
    schema: ResolvedSchema,
    doc: SingleYAMLDocument,
    node: YamlNode,
    offset: number,
    document: TextDocument,
    collector: CompletionsCollector,
    types: { [type: string]: boolean },
    doComplete: boolean
  ): void {
    let parentKey: string = null;

    if (node && isScalar(node)) {
      node = doc.getParent(node);
    }

    if (!node) {
      this.addSchemaValueCompletions(schema.schema, '', collector, types, 'value');
      return;
    }

    if (isPair(node)) {
      const valueNode: Node = node.value as Node;
      if (valueNode && valueNode.range && offset > valueNode.range[0] + valueNode.range[2]) {
        return; // we are past the value node
      }
      parentKey = isScalar(node.key) ? node.key.value + '' : null;
      node = doc.getParent(node);
    }

    if (node && (parentKey !== null || isSeq(node))) {
      const separatorAfter = '';
      const matchingSchemas = doc.getMatchingSchemas(schema.schema, -1, null, doComplete);
      for (const s of matchingSchemas) {
        if (s.node.internalNode === node && !s.inverted && s.schema) {
          if (s.schema.items) {
            this.collectDefaultSnippets(s.schema, separatorAfter, collector, {
              newLineFirst: false,
              indentFirstObject: false,
              shouldIndentWithTab: false,
            });
            if (isSeq(node) && node.items) {
              if (Array.isArray(s.schema.items)) {
                const index = this.findItemAtOffset(node, document, offset);
                if (index < s.schema.items.length) {
                  this.addSchemaValueCompletions(s.schema.items[index], separatorAfter, collector, types, 'value');
                }
              } else {
                this.addSchemaValueCompletions(s.schema.items, separatorAfter, collector, types, 'value', true);
              }
            }
          }
          if (s.schema.properties) {
            const propertySchema = s.schema.properties[parentKey];
            if (propertySchema) {
              this.addSchemaValueCompletions(propertySchema, separatorAfter, collector, types, 'value');
            }
          }
          if (s.schema.additionalProperties) {
            this.addSchemaValueCompletions(s.schema.additionalProperties, separatorAfter, collector, types, 'value');
          }
        }
      }

      if (types['boolean']) {
        this.addBooleanValueCompletion(true, separatorAfter, collector);
        this.addBooleanValueCompletion(false, separatorAfter, collector);
      }
      if (types['null']) {
        this.addNullValueCompletion(separatorAfter, collector);
      }
    }
  }

  private addArrayItemValueCompletion(
    schema: JSONSchema,
    separatorAfter: string,
    collector: CompletionsCollector,
    index?: number
  ): void {
    const schemaType = getSchemaTypeName(schema);
    const insertText = `- ${this.getInsertTextForObject(schema, separatorAfter, collector).insertText.trimLeft()}`;
    //append insertText to documentation
    const schemaTypeTitle = schemaType ? ' type `' + schemaType + '`' : '';
    const schemaDescription = schema.description ? ' (' + schema.description + ')' : '';
    const documentation = this.getDocumentationWithMarkdownText(
      `Create an item of an array${schemaTypeTitle}${schemaDescription}`,
      insertText
    );
    collector.add({
      kind: this.getSuggestionKind(schema.type),
      label: '- (array item) ' + ((schemaType || index) ?? ''),
      documentation: documentation,
      insertText: insertText,
      insertTextFormat: InsertTextFormat.Snippet,
    });
  }

  private getInsertTextForProperty(
    key: string,
    propertySchema: JSONSchema,
    separatorAfter: string,
    collector: CompletionsCollector,
    indent = this.indentation
  ): string {
    const propertyText = this.getInsertTextForValue(key, '', 'string');
    const resultText = propertyText + ':';

    let value: string;
    let nValueProposals = 0;
    if (propertySchema) {
      let type = Array.isArray(propertySchema.type) ? propertySchema.type[0] : propertySchema.type;
      if (!type) {
        if (propertySchema.properties) {
          type = 'object';
        } else if (propertySchema.items) {
          type = 'array';
        } else if (propertySchema.anyOf) {
          type = 'anyOf';
        }
      }
      if (Array.isArray(propertySchema.defaultSnippets)) {
        if (propertySchema.defaultSnippets.length === 1) {
          const body = propertySchema.defaultSnippets[0].body;
          if (isDefined(body)) {
            value = this.getInsertTextForSnippetValue(
              body,
              '',
              {
                newLineFirst: true,
                indentFirstObject: false,
                shouldIndentWithTab: false,
              },
              [],
              1
            );
            // add space before default snippet value
            if (!value.startsWith(' ') && !value.startsWith('\n')) {
              value = ' ' + value;
            }
          }
        }
        nValueProposals += propertySchema.defaultSnippets.length;
      }
      if (propertySchema.enum) {
        if (!value && propertySchema.enum.length === 1) {
          value = ' ' + this.getInsertTextForGuessedValue(propertySchema.enum[0], '', type);
        }
        nValueProposals += propertySchema.enum.length;
      }

      if (propertySchema.const) {
        if (!value) {
          value = this.getInsertTextForGuessedValue(propertySchema.const, '', type);
          value = this.evaluateTab1Symbol(value); // prevent const being selected after snippet insert
          value = ' ' + value;
        }
        nValueProposals++;
      }

      if (isDefined(propertySchema.default)) {
        if (!value) {
          value = ' ' + this.getInsertTextForGuessedValue(propertySchema.default, '', type);
        }
        nValueProposals++;
      }
      if (Array.isArray(propertySchema.examples) && propertySchema.examples.length) {
        if (!value) {
          value = ' ' + this.getInsertTextForGuessedValue(propertySchema.examples[0], '', type);
        }
        nValueProposals += propertySchema.examples.length;
      }
      if (propertySchema.properties) {
        return `${resultText}\n${this.getInsertTextForObject(propertySchema, separatorAfter, collector, indent).insertText}`;
      } else if (propertySchema.items) {
        let insertText = this.getInsertTextForArray(propertySchema.items, separatorAfter, collector, 1, indent).insertText;
        insertText = resultText + addIndentationToMultilineString(insertText, `\n${indent}- `, '  ');
        return insertText;
      }
      if (nValueProposals === 0) {
        switch (type) {
          case 'boolean':
            value = ' $1';
            break;
          case 'string':
            value = ' $1';
            break;
          case 'object':
            value = `\n${indent}`;
            break;
          case 'array':
            value = `\n${indent}- `;
            break;
          case 'number':
          case 'integer':
            value = ' ${1:0}';
            break;
          case 'null':
            value = ' ${1:null}';
            break;
          case 'anyOf':
            value = ' $1';
            break;
          default:
            return propertyText;
        }
      }
    }
    if (!value || nValueProposals > 1) {
      value = ' $1';
    }
    return resultText + value + separatorAfter;
  }

  private getInsertTextForObject(
    schema: JSONSchema,
    separatorAfter: string,
    collector: CompletionsCollector,
    indent = this.indentation,
    insertIndex = 1
  ): InsertText {
    let insertText = '';
    if (Array.isArray(schema.defaultSnippets) && schema.defaultSnippets.length === 1) {
      const body = schema.defaultSnippets[0].body;
<<<<<<< HEAD
      // Jigx custom: we need to exclude templateRef
      if (isDefined(body) && !schema.defaultSnippets[0].label?.startsWith('templateRef')) {
        // end jigx custom
=======
      if (isDefined(body)) {
>>>>>>> a9aa9cc6
        let value = this.getInsertTextForSnippetValue(
          body,
          '',
          {
            newLineFirst: false,
            indentFirstObject: false,
            shouldIndentWithTab: false,
          },
          [],
          0
        );
<<<<<<< HEAD
        value = addIndentationToMultilineString(value, indent, indent);
=======
        if (Array.isArray(body)) {
          // hyphen will be added later, so remove it, indent is ok
          value = value.replace(/^\n( *)- /, '$1');
        } else {
          value = addIndentationToMultilineString(value, indent, indent);
        }
>>>>>>> a9aa9cc6

        return { insertText: value, insertIndex };
      }
    }
    if (!schema.properties) {
      insertText = `${indent}$${insertIndex++}\n`;
      return { insertText, insertIndex };
    }

    Object.keys(schema.properties).forEach((key: string) => {
      const propertySchema = schema.properties[key] as JSONSchema;
      const keyEscaped = getInsertTextForPlainText(key);
      let type = Array.isArray(propertySchema.type) ? propertySchema.type[0] : propertySchema.type;
      if (!type) {
        if (propertySchema.anyOf) {
          type = 'anyOf';
        }
        if (propertySchema.properties) {
          type = 'object';
        }
        if (propertySchema.items) {
          type = 'array';
        }
      }
      if (schema.required && schema.required.indexOf(key) > -1) {
        switch (type) {
          case 'boolean':
          case 'string':
          case 'number':
          case 'integer':
          case 'anyOf': {
            let value = propertySchema.default === undefined ? propertySchema.const : propertySchema.default;
            if (isDefined(value)) {
              if (type === 'string' || typeof value === 'string') {
                value = this.convertToStringValue(value);
              }
              insertText += `${indent}${keyEscaped}: \${${insertIndex++}:${value}}\n`;
            } else {
              insertText += `${indent}${keyEscaped}: $${insertIndex++}\n`;
            }
            break;
          }
          case 'array':
            {
              const arrayInsertResult = this.getInsertTextForArray(
                propertySchema.items,
                separatorAfter,
                collector,
                insertIndex++,
                indent
              );

              insertIndex = arrayInsertResult.insertIndex;
              insertText +=
<<<<<<< HEAD
                `${indent}${keyEscaped}:` +
=======
                `${indent}${key}:` +
>>>>>>> a9aa9cc6
                addIndentationToMultilineString(
                  arrayInsertResult.insertText,
                  `\n${indent}${this.indentation}- `,
                  `${this.indentation}  `
                );
            }
            break;
          case 'object':
            {
              const objectInsertResult = this.getInsertTextForObject(
                propertySchema,
                separatorAfter,
                collector,
                `${indent}${this.indentation}`,
                insertIndex++
              );
              insertIndex = objectInsertResult.insertIndex;
              insertText += `${indent}${keyEscaped}:\n${objectInsertResult.insertText}\n`;
            }
            break;
        }
      } else if (!this.disableDefaultProperties && propertySchema.default !== undefined) {
        switch (type) {
          case 'boolean':
          case 'number':
          case 'integer':
            insertText += `${indent}${
              //added quote if key is null
              key === 'null' ? this.getInsertTextForValue(key, '', 'string') : key
            }: \${${insertIndex++}:${propertySchema.default}}\n`;
            break;
          case 'string':
            insertText += `${indent}${keyEscaped}: \${${insertIndex++}:${this.convertToStringValue(propertySchema.default)}}\n`;
            break;
          case 'array':
          case 'object':
            // TODO: support default value for array object
            break;
        }
      }
    });
    if (insertText.trim().length === 0) {
      insertText = `${indent}$${insertIndex++}\n`;
    }
    insertText = insertText.trimRight() + separatorAfter;
    return { insertText, insertIndex };
  }

  private getInsertTextForArray(
    // eslint-disable-next-line @typescript-eslint/no-explicit-any
    schema: any,
    separatorAfter: string,
    collector: CompletionsCollector,
    insertIndex = 1,
    indent = this.indentation
  ): InsertText {
    let insertText = '';
    if (!schema) {
      insertText = `$${insertIndex++}`;
      return { insertText, insertIndex };
    }
    let type = Array.isArray(schema.type) ? schema.type[0] : schema.type;
    if (!type) {
      if (schema.properties) {
        type = 'object';
      }
      if (schema.items) {
        type = 'array';
      }
    }
    switch (schema.type) {
      case 'boolean':
        insertText = `\${${insertIndex++}:false}`;
        break;
      case 'number':
      case 'integer':
        insertText = `\${${insertIndex++}:0}`;
        break;
      case 'string':
        insertText = `\${${insertIndex++}}`;
        break;
      case 'object':
        {
          const objectInsertResult = this.getInsertTextForObject(schema, separatorAfter, collector, indent, insertIndex++);
          insertText = objectInsertResult.insertText.trimLeft();
          insertIndex = objectInsertResult.insertIndex;
        }
        break;
    }
    return { insertText, insertIndex };
  }

  // eslint-disable-next-line @typescript-eslint/no-explicit-any
  private getInsertTextForGuessedValue(value: any, separatorAfter: string, type: string): string {
    switch (typeof value) {
      case 'object':
        if (value === null) {
          return '${1:null}' + separatorAfter;
        }
        return this.getInsertTextForValue(value, separatorAfter, type);
      case 'string': {
        let snippetValue = JSON.stringify(value);
        snippetValue = snippetValue.substr(1, snippetValue.length - 2); // remove quotes
        snippetValue = getInsertTextForPlainText(snippetValue); // escape \ and }
        if (type === 'string') {
          snippetValue = this.convertToStringValue(snippetValue);
        }
        return '${1:' + snippetValue + '}' + separatorAfter;
      }
      case 'number':
      case 'boolean':
        return '${1:' + value + '}' + separatorAfter;
    }
    return this.getInsertTextForValue(value, separatorAfter, type);
  }

  // eslint-disable-next-line @typescript-eslint/no-explicit-any
  private getInsertTextForValue(value: any, separatorAfter: string, type: string | string[]): string {
    if (value === null) {
      return 'null'; // replace type null with string 'null'
    }
    switch (typeof value) {
      case 'object': {
        const indent = this.indentation;
        return this.getInsertTemplateForValue(value, indent, { index: 1 }, separatorAfter);
      }
      case 'number':
      case 'boolean':
        return getInsertTextForPlainText(value + separatorAfter);
    }
    type = Array.isArray(type) ? type[0] : type;
    if (type === 'string') {
      value = this.convertToStringValue(value);
    }
    return getInsertTextForPlainText(value + separatorAfter);
  }

  private getInsertTemplateForValue(
    value: unknown | [],
    indent: string,
    navOrder: { index: number },
    separatorAfter: string
  ): string {
    if (Array.isArray(value)) {
      let insertText = '\n';
      for (const arrValue of value) {
        if (typeof arrValue === 'object') {
          const objectText = this.getInsertTemplateForValue(arrValue, indent, { ...navOrder }, separatorAfter);
          insertText += convertObjectToArrayItem(objectText, indent);
        } else {
          insertText += `${indent}- \${${navOrder.index++}:${arrValue}}\n`;
        }
      }
      return insertText;
    } else if (typeof value === 'object') {
      let insertText = '\n';
      for (const key in value) {
        if (Object.prototype.hasOwnProperty.call(value, key)) {
          const element = value[key];
          insertText += `${indent}\${${navOrder.index++}:${key}}:`;
          let valueTemplate;
          if (typeof element === 'object') {
            valueTemplate = `${this.getInsertTemplateForValue(element, indent + this.indentation, navOrder, separatorAfter)}`;
          } else {
            valueTemplate = ` \${${navOrder.index++}:${getInsertTextForPlainText(element + separatorAfter)}}\n`;
          }
          insertText += `${valueTemplate}`;
        }
      }
      return insertText;
    }
    return getInsertTextForPlainText(value + separatorAfter);
  }

  private addSchemaValueCompletions(
    schema: JSONSchemaRef,
    separatorAfter: string,
    collector: CompletionsCollector,
    types: unknown,
    completionType: 'property' | 'value',
    isArray?: boolean
  ): void {
    if (typeof schema === 'object') {
      if (schema.deprecationMessage || schema.doNotSuggest) {
        return;
      }

      this.addEnumValueCompletions(schema, separatorAfter, collector, isArray);
      this.addDefaultValueCompletions(schema, separatorAfter, collector, 0, isArray);
      this.collectTypes(schema, types);

      if (isArray && completionType === 'value' && !isAnyOfAllOfOneOfType(schema)) {
        // add array only for final types (no anyOf, allOf, oneOf)
        this.addArrayItemValueCompletion(schema, separatorAfter, collector);
      }

      if (Array.isArray(schema.allOf)) {
        schema.allOf.forEach((s) => {
          return this.addSchemaValueCompletions(s, separatorAfter, collector, types, completionType, isArray);
        });
      }
      if (Array.isArray(schema.anyOf)) {
        schema.anyOf.forEach((s) => {
          return this.addSchemaValueCompletions(s, separatorAfter, collector, types, completionType, isArray);
        });
      }
      if (Array.isArray(schema.oneOf)) {
        schema.oneOf.forEach((s) => {
          return this.addSchemaValueCompletions(s, separatorAfter, collector, types, completionType, isArray);
        });
      }
    }
  }

  private collectTypes(schema: JSONSchema, types: unknown): void {
    if (Array.isArray(schema.enum) || isDefined(schema.const)) {
      return;
    }
    const type = schema.type;
    if (Array.isArray(type)) {
      type.forEach(function (t) {
        return (types[t] = true);
      });
    } else if (type) {
      types[type] = true;
    }
  }

  private addDefaultValueCompletions(
    schema: JSONSchema,
    separatorAfter: string,
    collector: CompletionsCollector,
    arrayDepth = 0,
    isArray?: boolean
  ): void {
    let hasProposals = false;
    if (isDefined(schema.default)) {
      let type = schema.type;
      let value = schema.default;
      for (let i = arrayDepth; i > 0; i--) {
        value = [value];
        type = 'array';
      }
      let label;
      if (typeof value == 'object') {
        label = 'Default value';
      } else {
        label = (value as unknown).toString().replace(doubleQuotesEscapeRegExp, '"');
      }
      collector.add({
        kind: this.getSuggestionKind(type),
        label,
        insertText: this.getInsertTextForValue(value, separatorAfter, type),
        insertTextFormat: InsertTextFormat.Snippet,
        detail: localize('json.suggest.default', 'Default value'),
      });
      hasProposals = true;
    }
    if (Array.isArray(schema.examples)) {
      schema.examples.forEach((example) => {
        let type = schema.type;
        let value = example;
        for (let i = arrayDepth; i > 0; i--) {
          value = [value];
          type = 'array';
        }
        collector.add({
          kind: this.getSuggestionKind(type),
          label: this.getLabelForValue(value),
          insertText: this.getInsertTextForValue(value, separatorAfter, type),
          insertTextFormat: InsertTextFormat.Snippet,
        });
        hasProposals = true;
      });
    }

    this.collectDefaultSnippets(
      schema,
      separatorAfter,
      collector,
      {
<<<<<<< HEAD
        newLineFirst: !isArray,
        indentFirstObject: !isArray,
        shouldIndentWithTab: !isArray,
=======
        newLineFirst: !isArray && !collector.context.hasHyphen,
        indentFirstObject: !isArray && !collector.context.hasHyphen,
        shouldIndentWithTab: !isArray && !collector.context.hasHyphen,
>>>>>>> a9aa9cc6
      },
      arrayDepth,
      isArray
    );
    if (!hasProposals && typeof schema.items === 'object' && !Array.isArray(schema.items)) {
      this.addDefaultValueCompletions(schema.items, separatorAfter, collector, arrayDepth + 1, true);
    }
  }

  private addEnumValueCompletions(
    schema: JSONSchema,
    separatorAfter: string,
    collector: CompletionsCollector,
    isArray: boolean
  ): void {
    if (isDefined(schema.const) && !isArray) {
      collector.add({
        kind: this.getSuggestionKind(schema.type),
        label: this.getLabelForValue(schema.const),
        insertText: this.getInsertTextForValue(schema.const, separatorAfter, schema.type),
        insertTextFormat: InsertTextFormat.Snippet,
        documentation: this.fromMarkup(schema.markdownDescription) || schema.description,
      });
    }
    if (Array.isArray(schema.enum)) {
      for (let i = 0, length = schema.enum.length; i < length; i++) {
        const enm = schema.enum[i];
        let documentation = this.fromMarkup(schema.markdownDescription) || schema.description;
        if (schema.markdownEnumDescriptions && i < schema.markdownEnumDescriptions.length && this.doesSupportMarkdown()) {
          documentation = this.fromMarkup(schema.markdownEnumDescriptions[i]);
        } else if (schema.enumDescriptions && i < schema.enumDescriptions.length) {
          documentation = schema.enumDescriptions[i];
        }
        const insertText = (isArray ? '- ' : '') + this.getInsertTextForValue(enm, separatorAfter, schema.type);
        collector.add({
          kind: this.getSuggestionKind(schema.type),
          label: this.getLabelForValue(enm),
          insertText,
          insertTextFormat: InsertTextFormat.Snippet,
          documentation: documentation,
        });
      }
    }
  }

  private getLabelForValue(value: unknown): string {
    if (value === null) {
      return 'null'; // return string with 'null' value if schema contains null as possible value
    }
    if (Array.isArray(value)) {
      return JSON.stringify(value);
    }
    return '' + value;
  }

  private collectDefaultSnippets(
    schema: JSONSchema,
    separatorAfter: string,
    collector: CompletionsCollector,
    settings: StringifySettings,
    arrayDepth = 0,
    isArray = false
  ): void {
    if (Array.isArray(schema.defaultSnippets)) {
      for (const s of schema.defaultSnippets) {
        let type = schema.type;
        const value = s.body;
        let label = s.label;
        let insertText: string;
        let filterText: string;
        if (isDefined(value)) {
          const type = s.type || schema.type;

          const existingProps = Object.keys(collector.proposed).filter(
            (proposedProp) => collector.proposed[proposedProp].label === existingProposeItem
          );

          insertText = this.getInsertTextForSnippetValue(value, separatorAfter, settings, existingProps);

          if (collector.context.hasHyphen && Array.isArray(value)) {
            // modify the array snippet if the line contains a hyphen
            insertText = insertText.replace(/^\n( *)- /, '$1');
          }

          // if snippet result is empty and value has a real value, don't add it as a completion
          if (insertText === '' && value) {
            continue;
          }

          if ((arrayDepth === 0 && type === 'array') || isArray) {
            // add extra hyphen if we are in array, but the hyphen is missing on current line
            // but don't add it for array value because it's already there from getInsertTextForSnippetValue
            const addHyphen = !collector.context.hasHyphen && !Array.isArray(value) ? '- ' : '';
            // add new line if the cursor is after the colon
            const addNewLine = collector.context.hasColon ? `\n${this.indentation}` : '';
            // add extra indent if new line and hyphen are added
            const addIndent = isArray && addNewLine && addHyphen ? this.indentation : '';
            // const addIndent = addHyphen && addNewLine ? this.indentation : '';

            insertText = addIndentationToMultilineString(
              insertText.trimStart(),
              `${addNewLine}${addHyphen}`,
              `${addIndent}${this.indentation}`
            );
          }

          label = label || this.getLabelForSnippetValue(value);
        } else if (typeof s.bodyText === 'string') {
          let prefix = '',
            suffix = '',
            indent = '';
          for (let i = arrayDepth; i > 0; i--) {
            prefix = prefix + indent + '[\n';
            suffix = suffix + '\n' + indent + ']';
            indent += this.indentation;
            type = 'array';
          }
          insertText = prefix + indent + s.bodyText.split('\n').join('\n' + indent) + suffix + separatorAfter;
          label = label || insertText;
          filterText = insertText.replace(/[\n]/g, ''); // remove new lines
        }
        collector.add({
          kind: s.suggestionKind || this.getSuggestionKind(type),
          label,
          sortText: s.sortText || s.label,
          documentation: this.fromMarkup(s.markdownDescription) || s.description,
          insertText,
          insertTextFormat: InsertTextFormat.Snippet,
          filterText,
        });
      }
    }
  }

  private getInsertTextForSnippetValue(
    value: unknown,
    separatorAfter: string,
    settings: StringifySettings,
    existingProps: string[],
    depth?: number
  ): string {
    // eslint-disable-next-line @typescript-eslint/no-explicit-any
    const replacer = (value: unknown): string | any => {
      if (typeof value === 'string') {
        if (value[0] === '^') {
          return value.substr(1);
        }
        if (value === 'true' || value === 'false') {
          return `"${value}"`;
        }
      }
      return value;
    };
    return (
      stringifyObject(value, '', replacer, { ...settings, indentation: this.indentation, existingProps }, depth) + separatorAfter
    );
  }

  private addBooleanValueCompletion(value: boolean, separatorAfter: string, collector: CompletionsCollector): void {
    collector.add({
      kind: this.getSuggestionKind('boolean'),
      label: value ? 'true' : 'false',
      insertText: this.getInsertTextForValue(value, separatorAfter, 'boolean'),
      insertTextFormat: InsertTextFormat.Snippet,
      documentation: '',
    });
  }

  private addNullValueCompletion(separatorAfter: string, collector: CompletionsCollector): void {
    collector.add({
      kind: this.getSuggestionKind('null'),
      label: 'null',
      insertText: 'null' + separatorAfter,
      insertTextFormat: InsertTextFormat.Snippet,
      documentation: '',
    });
  }

  // eslint-disable-next-line @typescript-eslint/no-explicit-any
  private getLabelForSnippetValue(value: any): string {
    const label = JSON.stringify(value);
    return label.replace(/\$\{\d+:([^}]+)\}|\$\d+/g, '$1');
  }

  private getCustomTagValueCompletions(collector: CompletionsCollector): void {
    const validCustomTags = filterInvalidCustomTags(this.customTags);
    validCustomTags.forEach((validTag) => {
      // Valid custom tags are guarenteed to be strings
      const label = validTag.split(' ')[0];
      this.addCustomTagValueCompletion(collector, ' ', label);
    });
  }

  private addCustomTagValueCompletion(collector: CompletionsCollector, separatorAfter: string, label: string): void {
    collector.add({
      kind: this.getSuggestionKind('string'),
      label: label,
      insertText: label + separatorAfter,
      insertTextFormat: InsertTextFormat.Snippet,
      documentation: '',
    });
  }

  private getDocumentationWithMarkdownText(documentation: string, insertText: string): string | MarkupContent {
    let res: string | MarkupContent = documentation;
    if (this.doesSupportMarkdown()) {
      insertText = insertText
        .replace(/\${[0-9]+[:|](.*)}/g, (s, arg) => {
          return arg;
        })
        .replace(/\$([0-9]+)/g, '');
      res = this.fromMarkup(`${documentation}\n \`\`\`\n${insertText}\n\`\`\``) as MarkupContent;
    }
    return res;
  }

  // eslint-disable-next-line @typescript-eslint/no-explicit-any
  private getSuggestionKind(type: any): CompletionItemKind {
    if (Array.isArray(type)) {
      // eslint-disable-next-line @typescript-eslint/no-explicit-any
      const array = <any[]>type;
      type = array.length > 0 ? array[0] : null;
    }
    if (!type) {
      return CompletionItemKind.Value;
    }
    switch (type) {
      case 'string':
        return CompletionItemKind.Value;
      case 'object':
        return CompletionItemKind.Module;
      case 'property':
        return CompletionItemKind.Property;
      default:
        return CompletionItemKind.Value;
    }
  }

  private getCurrentWord(doc: TextDocument, offset: number): string {
    let i = offset - 1;
    const text = doc.getText();
    while (i >= 0 && ' \t\n\r\v":{[,]}'.indexOf(text.charAt(i)) === -1) {
      i--;
    }
    return text.substring(i + 1, offset);
  }

  private fromMarkup(markupString: string): MarkupContent | undefined {
    if (markupString && this.doesSupportMarkdown()) {
      return {
        kind: MarkupKind.Markdown,
        value: markupString,
      };
    }
    return undefined;
  }

  private doesSupportMarkdown(): boolean {
    if (this.supportsMarkdown === undefined) {
      const completion = this.clientCapabilities.textDocument && this.clientCapabilities.textDocument.completion;
      this.supportsMarkdown =
        completion &&
        completion.completionItem &&
        Array.isArray(completion.completionItem.documentationFormat) &&
        completion.completionItem.documentationFormat.indexOf(MarkupKind.Markdown) !== -1;
    }
    return this.supportsMarkdown;
  }

  private findItemAtOffset(seqNode: YAMLSeq, doc: TextDocument, offset: number): number {
    for (let i = seqNode.items.length - 1; i >= 0; i--) {
      const node = seqNode.items[i];
      if (isNode(node)) {
        if (node.range) {
          if (offset > node.range[1]) {
            return i;
          } else if (offset >= node.range[0]) {
            return i;
          }
        }
      }
    }

    return 0;
  }

  isNumberExp = /^\d+$/;
  convertToStringValue(param: unknown): string {
    let value: string;
    if (typeof param === 'string') {
      //support YAML spec 1.1 boolean values
      const quote = this.isSingleQuote ? `'` : `"`;
      value = ['on', 'off', 'true', 'false', 'yes', 'no'].includes(param.toLowerCase()) ? `${quote}${param}${quote}` : param;
    } else {
      value = '' + param;
    }
    if (value.length === 0) {
      return value;
    }

    value = getInsertTextForPlainText(value); // escape $, \ and }

    if (value === 'true' || value === 'false' || value === 'null' || this.isNumberExp.test(value)) {
      return `"${value}"`;
    }

    if (value.indexOf('"') !== -1) {
      value = value.replace(doubleQuotesEscapeRegExp, '"');
    }

    let doQuote = !isNaN(parseInt(value)) || value.charAt(0) === '@';

    if (!doQuote) {
      // need to quote value if in `foo: bar`, `foo : bar` (mapping) or `foo:` (partial map) format
      // but `foo:bar` and `:bar` (colon without white-space after it) are just plain string
      let idx = value.indexOf(':', 0);
      for (; idx > 0 && idx < value.length; idx = value.indexOf(':', idx + 1)) {
        if (idx === value.length - 1) {
          // `foo:` (partial map) format
          doQuote = true;
          break;
        }

        // there are only two valid kinds of white-space in yaml: space or tab
        // ref: https://yaml.org/spec/1.2.1/#id2775170
        const nextChar = value.charAt(idx + 1);
        if (nextChar === '\t' || nextChar === ' ') {
          doQuote = true;
          break;
        }
      }
    }

    if (doQuote) {
      value = `"${value}"`;
    }

    return value;
  }

  /**
   * simplify `{$1:value}` to `value`
   */
  evaluateTab1Symbol(value: string): string {
    return value.replace(/\$\{1:(.*)\}/, '$1');
  }

  isParentCompletionItem(item: CompletionItemBase): item is CompletionItem {
    return 'parent' in item;
  }
}

/**
 * escape $, \ and }
 */
function getInsertTextForPlainText(text: string): string {
  return text.replace(/(\\?)([\\$}])/g, (match, escapeChar, specialChar) => {
    // If it's already escaped (has a backslash before it), return it as is
    return escapeChar ? match : `\\${specialChar}`;
  });
}

function getOriginalTextFromEscaped(text: string): string {
  return text.replace(/\\([\\$}])/g, '$1');
}

export function addUniquePostfix(uri: string): string {
  return uri.replace(/(^|\/)([^./]+\.\w+)$/, `$1_tmp_${Math.random().toString(36).substring(2)}/$2`);
}

export function removeUniquePostfix(uri: string): string {
  return uri.replace(/(^|\/)_tmp_[0-9a-z]+\//, '$1');
}

export function convertObjectToArrayItem(objectText: string, indent: string): string {
  const objectItem = objectText.replace(/^(\s+)/gm, (match, _, index) => {
    // first line can contains newLine, so use indent from input parameter
    return index === 0 ? `${indent}- ` : `${match}  `;
  });
  return objectItem;
}<|MERGE_RESOLUTION|>--- conflicted
+++ resolved
@@ -37,7 +37,6 @@
 import { isModeline } from './modelineUtil';
 import { getSchemaTypeName, isAnyOfAllOfOneOfType, isPrimitiveType } from '../utils/schemaUtils';
 import { YamlNode } from '../jsonASTTypes';
-import { addIndentationToMultilineString } from '../utils/strings';
 import { SettingsState } from '../../yamlSettings';
 import { addIndentationToMultilineString } from '../utils/strings';
 
@@ -965,11 +964,7 @@
                       propertySchema,
                       separatorAfter,
                       collector,
-<<<<<<< HEAD
                       indentCompensation + this.indentation
-=======
-                      identCompensation + this.indentation
->>>>>>> a9aa9cc6
                     );
                   }
                   const isNodeNull =
@@ -1000,11 +995,7 @@
                         propertySchema,
                         separatorAfter,
                         collector,
-<<<<<<< HEAD
                         indentCompensation + this.indentation
-=======
-                        identCompensation + this.indentation
->>>>>>> a9aa9cc6
                       ),
                       insertTextFormat: InsertTextFormat.Snippet,
                       documentation: this.fromMarkup(propertySchema.markdownDescription) || propertySchema.description || '',
@@ -1306,13 +1297,9 @@
     let insertText = '';
     if (Array.isArray(schema.defaultSnippets) && schema.defaultSnippets.length === 1) {
       const body = schema.defaultSnippets[0].body;
-<<<<<<< HEAD
       // Jigx custom: we need to exclude templateRef
       if (isDefined(body) && !schema.defaultSnippets[0].label?.startsWith('templateRef')) {
         // end jigx custom
-=======
-      if (isDefined(body)) {
->>>>>>> a9aa9cc6
         let value = this.getInsertTextForSnippetValue(
           body,
           '',
@@ -1324,16 +1311,12 @@
           [],
           0
         );
-<<<<<<< HEAD
-        value = addIndentationToMultilineString(value, indent, indent);
-=======
         if (Array.isArray(body)) {
           // hyphen will be added later, so remove it, indent is ok
           value = value.replace(/^\n( *)- /, '$1');
         } else {
           value = addIndentationToMultilineString(value, indent, indent);
         }
->>>>>>> a9aa9cc6
 
         return { insertText: value, insertIndex };
       }
@@ -1388,11 +1371,7 @@
 
               insertIndex = arrayInsertResult.insertIndex;
               insertText +=
-<<<<<<< HEAD
                 `${indent}${keyEscaped}:` +
-=======
-                `${indent}${key}:` +
->>>>>>> a9aa9cc6
                 addIndentationToMultilineString(
                   arrayInsertResult.insertText,
                   `\n${indent}${this.indentation}- `,
@@ -1674,15 +1653,9 @@
       separatorAfter,
       collector,
       {
-<<<<<<< HEAD
-        newLineFirst: !isArray,
-        indentFirstObject: !isArray,
-        shouldIndentWithTab: !isArray,
-=======
         newLineFirst: !isArray && !collector.context.hasHyphen,
         indentFirstObject: !isArray && !collector.context.hasHyphen,
         shouldIndentWithTab: !isArray && !collector.context.hasHyphen,
->>>>>>> a9aa9cc6
       },
       arrayDepth,
       isArray
