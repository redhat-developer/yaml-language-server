--- conflicted
+++ resolved
@@ -31,11 +31,8 @@
 import { isDefined, isString } from '../utils/objects';
 import * as nls from 'vscode-nls';
 import { setKubernetesParserOption } from '../parser/isKubernetes';
-<<<<<<< HEAD
 import { isMapContainsEmptyPair } from '../utils/astUtils';
-=======
 import { indexOf } from '../utils/astUtils';
->>>>>>> f27da65a
 
 const localize = nls.loadMessageBundle();
 
