--- conflicted
+++ resolved
@@ -1086,8 +1086,8 @@
           case 'boolean':
           case 'string':
           case 'number':
-<<<<<<< HEAD
-          case 'integer': {
+          case 'integer':
+          case 'anyOf': {
             let value = propertySchema.default || propertySchema.const;
             if (value) {
               if (type === 'string') {
@@ -1097,11 +1097,6 @@
             } else {
               insertText += `${indent}${key}: $${insertIndex++}\n`;
             }
-=======
-          case 'integer':
-          case 'anyOf':
-            insertText += `${indent}${key}: $${insertIndex++}\n`;
->>>>>>> e88a75ea
             break;
           }
           case 'array':
