--- conflicted
+++ resolved
@@ -37,11 +37,8 @@
 import { isModeline } from './modelineUtil';
 import { getSchemaTypeName, isAnyOfAllOfOneOfType, isPrimitiveType } from '../utils/schemaUtils';
 import { YamlNode } from '../jsonASTTypes';
-<<<<<<< HEAD
+import { SettingsState } from '../../yamlSettings';
 import { addIndentationToMultilineString } from '../utils/strings';
-=======
-import { SettingsState } from '../../yamlSettings';
->>>>>>> 11eff5fb
 
 const localize = nls.loadMessageBundle();
 
@@ -1346,17 +1343,10 @@
           case 'number':
           case 'integer':
           case 'anyOf': {
-<<<<<<< HEAD
             let value = propertySchema.default === undefined ? propertySchema.const : propertySchema.default;
             if (isDefined(value)) {
               if (type === 'string' || typeof value === 'string') {
-                value = convertToStringValue(value);
-=======
-            let value = propertySchema.default || propertySchema.const;
-            if (value) {
-              if (type === 'string') {
                 value = this.convertToStringValue(value);
->>>>>>> 11eff5fb
               }
               insertText += `${indent}${keyEscaped}: \${${insertIndex++}:${value}}\n`;
             } else {
@@ -1409,11 +1399,7 @@
             }: \${${insertIndex++}:${propertySchema.default}}\n`;
             break;
           case 'string':
-<<<<<<< HEAD
-            insertText += `${indent}${keyEscaped}: \${${insertIndex++}:${convertToStringValue(propertySchema.default)}}\n`;
-=======
-            insertText += `${indent}${key}: \${${insertIndex++}:${this.convertToStringValue(propertySchema.default)}}\n`;
->>>>>>> 11eff5fb
+            insertText += `${indent}${keyEscaped}: \${${insertIndex++}:${this.convertToStringValue(propertySchema.default)}}\n`;
             break;
           case 'array':
           case 'object':
@@ -1945,7 +1931,72 @@
     return 0;
   }
 
-<<<<<<< HEAD
+  isNumberExp = /^\d+$/;
+  convertToStringValue(param: unknown): string {
+    let value: string;
+    if (typeof param === 'string') {
+      //support YAML spec 1.1 boolean values
+      const quote = this.isSingleQuote ? `'` : `"`;
+      value = ['on', 'off', 'true', 'false', 'yes', 'no'].includes(param.toLowerCase()) ? `${quote}${param}${quote}` : param;
+    } else {
+      value = '' + param;
+    }
+    if (value.length === 0) {
+      return value;
+    }
+
+    value = getInsertTextForPlainText(value); // escape $, \ and }
+
+    if (value === 'true' || value === 'false' || value === 'null' || this.isNumberExp.test(value)) {
+      return `"${value}"`;
+    }
+
+    if (value.indexOf('"') !== -1) {
+      value = value.replace(doubleQuotesEscapeRegExp, '"');
+    }
+
+    let doQuote = !isNaN(parseInt(value)) || value.charAt(0) === '@';
+
+    if (!doQuote) {
+      // need to quote value if in `foo: bar`, `foo : bar` (mapping) or `foo:` (partial map) format
+      // but `foo:bar` and `:bar` (colon without white-space after it) are just plain string
+      let idx = value.indexOf(':', 0);
+      for (; idx > 0 && idx < value.length; idx = value.indexOf(':', idx + 1)) {
+        if (idx === value.length - 1) {
+          // `foo:` (partial map) format
+          doQuote = true;
+          break;
+        }
+
+        // there are only two valid kinds of white-space in yaml: space or tab
+        // ref: https://yaml.org/spec/1.2.1/#id2775170
+        const nextChar = value.charAt(idx + 1);
+        if (nextChar === '\t' || nextChar === ' ') {
+          doQuote = true;
+          break;
+        }
+      }
+    }
+
+    if (doQuote) {
+      value = `"${value}"`;
+    }
+
+    return value;
+  }
+
+  /**
+   * simplify `{$1:value}` to `value`
+   */
+  evaluateTab1Symbol(value: string): string {
+    return value.replace(/\$\{1:(.*)\}/, '$1');
+  }
+
+  isParentCompletionItem(item: CompletionItemBase): item is CompletionItem {
+    return 'parent' in item;
+  }
+}
+
 /**
  * escape $, \ and }
  */
@@ -1960,89 +2011,6 @@
   return text.replace(/\\([\\$}])/g, '$1');
 }
 
-const isNumberExp = /^\d+$/;
-function convertToStringValue(param: unknown): string {
-  let value: string;
-  if (typeof param === 'string') {
-    value = param;
-  } else {
-    value = '' + param;
-  }
-  if (value.length === 0) {
-    return value;
-  }
-
-  value = getInsertTextForPlainText(value); // escape $, \ and }
-
-  if (value === 'true' || value === 'false' || value === 'null' || isNumberExp.test(value)) {
-    return `"${value}"`;
-  }
-=======
-  isNumberExp = /^\d+$/;
-  convertToStringValue(param: unknown): string {
-    let value: string;
-    if (typeof param === 'string') {
-      //support YAML spec 1.1 boolean values
-      const quote = this.isSingleQuote ? `'` : `"`;
-      value = ['on', 'off', 'true', 'false', 'yes', 'no'].includes(param.toLowerCase()) ? `${quote}${param}${quote}` : param;
-    } else {
-      value = '' + param;
-    }
-    if (value.length === 0) {
-      return value;
-    }
-
-    if (value === 'true' || value === 'false' || value === 'null' || this.isNumberExp.test(value)) {
-      return `"${value}"`;
-    }
->>>>>>> 11eff5fb
-
-    if (value.indexOf('"') !== -1) {
-      value = value.replace(doubleQuotesEscapeRegExp, '"');
-    }
-
-    let doQuote = !isNaN(parseInt(value)) || value.charAt(0) === '@';
-
-    if (!doQuote) {
-      // need to quote value if in `foo: bar`, `foo : bar` (mapping) or `foo:` (partial map) format
-      // but `foo:bar` and `:bar` (colon without white-space after it) are just plain string
-      let idx = value.indexOf(':', 0);
-      for (; idx > 0 && idx < value.length; idx = value.indexOf(':', idx + 1)) {
-        if (idx === value.length - 1) {
-          // `foo:` (partial map) format
-          doQuote = true;
-          break;
-        }
-
-        // there are only two valid kinds of white-space in yaml: space or tab
-        // ref: https://yaml.org/spec/1.2.1/#id2775170
-        const nextChar = value.charAt(idx + 1);
-        if (nextChar === '\t' || nextChar === ' ') {
-          doQuote = true;
-          break;
-        }
-      }
-    }
-
-    if (doQuote) {
-      value = `"${value}"`;
-    }
-
-    return value;
-  }
-
-  /**
-   * simplify `{$1:value}` to `value`
-   */
-  evaluateTab1Symbol(value: string): string {
-    return value.replace(/\$\{1:(.*)\}/, '$1');
-  }
-
-<<<<<<< HEAD
-function isParentCompletionItem(item: CompletionItemBase): item is CompletionItem {
-  return 'parent' in item;
-}
-
 export function addUniquePostfix(uri: string): string {
   return uri.replace(/(^|\/)([^./]+\.\w+)$/, `$1_tmp_${Math.random().toString(36).substring(2)}/$2`);
 }
@@ -2057,9 +2025,4 @@
     return index === 0 ? `${indent}- ` : `${match}  `;
   });
   return objectItem;
-=======
-  isParentCompletionItem(item: CompletionItemBase): item is CompletionItem {
-    return 'parent' in item;
-  }
->>>>>>> 11eff5fb
 }