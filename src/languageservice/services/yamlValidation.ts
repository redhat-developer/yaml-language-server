/*---------------------------------------------------------------------------------------------
 *  Copyright (c) Red Hat, Inc. All rights reserved.
 *  Copyright (c) Microsoft Corporation. All rights reserved.
 *  Licensed under the MIT License. See License.txt in the project root for license information.
 *--------------------------------------------------------------------------------------------*/
'use strict';

import { Diagnostic, Position } from 'vscode-languageserver';
import { LanguageSettings } from '../yamlLanguageService';
import { YAMLDocument, YamlVersion } from '../parser/yamlParser07';
import { SingleYAMLDocument } from '../parser/yamlParser07';
import { YAMLSchemaService } from './yamlSchemaService';
import { YAMLDocDiagnostic } from '../utils/parseUtils';
import { TextDocument } from 'vscode-languageserver-textdocument';
import { JSONValidation } from 'vscode-json-languageservice/lib/umd/services/jsonValidation';
import { YAML_SOURCE } from '../parser/jsonParser07';
import { TextBuffer } from '../utils/textBuffer';
import { yamlDocumentsCache } from '../parser/yaml-documents';

/**
 * Convert a YAMLDocDiagnostic to a language server Diagnostic
 * @param yamlDiag A YAMLDocDiagnostic from the parser
 * @param textDocument TextDocument from the language server client
 */
export const yamlDiagToLSDiag = (yamlDiag: YAMLDocDiagnostic, textDocument: TextDocument): Diagnostic => {
  const start = textDocument.positionAt(yamlDiag.location.start);
  const range = {
    start,
    end: yamlDiag.location.toLineEnd
      ? Position.create(start.line, new TextBuffer(textDocument).getLineLength(yamlDiag.location.start))
      : textDocument.positionAt(yamlDiag.location.end),
  };

  return Diagnostic.create(range, yamlDiag.message, yamlDiag.severity, yamlDiag.code, YAML_SOURCE);
};

export class YAMLValidation {
  private validationEnabled: boolean;
  private customTags: string[];
  private jsonValidation;
<<<<<<< HEAD
  private yamlVersion: YamlVersion;
=======
  private disableAdditionalProperties: boolean;
>>>>>>> 35c51d48

  private MATCHES_MULTIPLE = 'Matches multiple schemas when only one must validate.';

  public constructor(schemaService: YAMLSchemaService) {
    this.validationEnabled = true;
    this.jsonValidation = new JSONValidation(schemaService, Promise);
  }

  public configure(settings: LanguageSettings): void {
    if (settings) {
      this.validationEnabled = settings.validate;
      this.customTags = settings.customTags;
<<<<<<< HEAD
      this.yamlVersion = settings.yamlVersion;
=======
      this.disableAdditionalProperties = settings.disableAdditionalProperties;
>>>>>>> 35c51d48
    }
  }

  public async doValidation(textDocument: TextDocument, isKubernetes = false): Promise<Diagnostic[]> {
    if (!this.validationEnabled) {
      return Promise.resolve([]);
    }

    const yamlDocument: YAMLDocument = yamlDocumentsCache.getYamlDocument(
      textDocument,
      { customTags: this.customTags, yamlVersion: this.yamlVersion },
      true
    );
    const validationResult = [];

    let index = 0;
    for (const currentYAMLDoc of yamlDocument.documents) {
      currentYAMLDoc.isKubernetes = isKubernetes;
      currentYAMLDoc.currentDocIndex = index;
      currentYAMLDoc.disableAdditionalProperties = this.disableAdditionalProperties;

      const validation = await this.jsonValidation.doValidation(textDocument, currentYAMLDoc);

      const syd = (currentYAMLDoc as unknown) as SingleYAMLDocument;
      if (syd.errors.length > 0) {
        // TODO: Get rid of these type assertions (shouldn't need them)
        validationResult.push(...syd.errors);
      }
      if (syd.warnings.length > 0) {
        validationResult.push(...syd.warnings);
      }

      validationResult.push(...validation);
      index++;
    }

    let previousErr: Diagnostic;
    const foundSignatures = new Set();
    const duplicateMessagesRemoved: Diagnostic[] = [];
    for (let err of validationResult) {
      /**
       * A patch ontop of the validation that removes the
       * 'Matches many schemas' error for kubernetes
       * for a better user experience.
       */
      if (isKubernetes && err.message === this.MATCHES_MULTIPLE) {
        continue;
      }

      if (Object.prototype.hasOwnProperty.call(err, 'location')) {
        err = yamlDiagToLSDiag(err, textDocument);
      }

      if (!err.source) {
        err.source = YAML_SOURCE;
      }

      if (
        previousErr &&
        previousErr.message === err.message &&
        previousErr.range.end.line === err.range.start.line &&
        Math.abs(previousErr.range.end.character - err.range.end.character) >= 1
      ) {
        previousErr.range.end = err.range.end;
        continue;
      } else {
        previousErr = err;
      }

      const errSig = err.range.start.line + ' ' + err.range.start.character + ' ' + err.message;
      if (!foundSignatures.has(errSig)) {
        duplicateMessagesRemoved.push(err);
        foundSignatures.add(errSig);
      }
    }

    return duplicateMessagesRemoved;
  }
}<|MERGE_RESOLUTION|>--- conflicted
+++ resolved
@@ -38,11 +38,8 @@
   private validationEnabled: boolean;
   private customTags: string[];
   private jsonValidation;
-<<<<<<< HEAD
   private yamlVersion: YamlVersion;
-=======
   private disableAdditionalProperties: boolean;
->>>>>>> 35c51d48
 
   private MATCHES_MULTIPLE = 'Matches multiple schemas when only one must validate.';
 
@@ -55,11 +52,8 @@
     if (settings) {
       this.validationEnabled = settings.validate;
       this.customTags = settings.customTags;
-<<<<<<< HEAD
       this.yamlVersion = settings.yamlVersion;
-=======
       this.disableAdditionalProperties = settings.disableAdditionalProperties;
->>>>>>> 35c51d48
     }
   }
 
