/*---------------------------------------------------------------------------------------------
 *  Copyright (c) Red Hat, Inc. All rights reserved.
 *  Copyright (c) Microsoft Corporation. All rights reserved.
 *  Licensed under the MIT License. See License.txt in the project root for license information.
 *--------------------------------------------------------------------------------------------*/

import { YAMLSchemaService, CustomSchemaProvider, SchemaAdditions, SchemaDeletions } from './services/yamlSchemaService';
import {
  Position,
  CompletionList,
  Diagnostic,
  Hover,
  SymbolInformation,
  DocumentSymbol,
  TextEdit,
  DocumentLink,
} from 'vscode-languageserver-types';
import { JSONSchema } from './jsonSchema';
import { YAMLDocumentSymbols } from './services/documentSymbols';
import { YAMLCompletion } from './services/yamlCompletion';
import { YAMLHover } from './services/yamlHover';
import { YAMLValidation } from './services/yamlValidation';
import { YAMLFormatter } from './services/yamlFormatter';
import { JSONDocument, DefinitionLink } from 'vscode-json-languageservice';
import { findLinks } from './services/yamlLinks';
<<<<<<< HEAD
import { YamlHoverDetail, YamlHoverDetailPropTableStyle } from './services/yamlHoverDetail';
=======
import { TextDocument, FoldingRange } from 'vscode-languageserver';
import { getFoldingRanges } from './services/yamlFolding';
import { FoldingRangesContext } from './yamlTypes';

export enum SchemaPriority {
  SchemaStore = 1,
  SchemaAssociation = 2,
  Settings = 3,
  Modeline = 4,
}

export interface SchemasSettings {
  priority?: SchemaPriority; // Priority represents the order in which schemas are selected. If multiple schemas match a yaml document then highest priority wins
  fileMatch: string[];
  schema?: unknown;
  uri: string;
}
>>>>>>> 2c7951ef

export interface LanguageSettings {
  validate?: boolean; //Setting for whether we want to validate the schema
  hover?: boolean; //Setting for whether we want to have hover results
  completion?: boolean; //Setting for whether we want to have completion results
  format?: boolean; //Setting for whether we want to have the formatter or not
  isKubernetes?: boolean; //If true then its validating against kubernetes
  // eslint-disable-next-line @typescript-eslint/no-explicit-any
  schemas?: SchemasSettings[]; //List of schemas,
  customTags?: Array<string>; //Array of Custom Tags
  /**
   * Default indentation size
   */
  indentation?: string;

  propTableStyle?: YamlHoverDetailPropTableStyle;
}

export interface WorkspaceContextService {
  resolveRelativePath(relativePath: string, resource: string): string;
}
/**
 * The schema request service is used to fetch schemas. The result should the schema file comment, or,
 * in case of an error, a displayable error string
 */
export interface SchemaRequestService {
  (uri: string): Promise<string>;
}

export interface SchemaConfiguration {
  /**
   * The URI of the schema, which is also the identifier of the schema.
   */
  uri: string;
  /**
   * A list of file names that are associated to the schema. The '*' wildcard can be used. For example '*.schema.json', 'package.json'
   */
  fileMatch?: string[];
  /**
   * The schema for the given URI.
   * If no schema is provided, the schema will be fetched with the schema request service (if available).
   */
  schema?: JSONSchema;
}

export interface CustomFormatterOptions {
  singleQuote?: boolean;
  bracketSpacing?: boolean;
  proseWrap?: string;
  printWidth?: number;
  enable?: boolean;
}

export interface LanguageService {
  configure(settings: LanguageSettings): void;
  registerCustomSchemaProvider(schemaProvider: CustomSchemaProvider): void;
  doComplete(document: TextDocument, position: Position, isKubernetes: boolean): Promise<CompletionList>;
  doValidation(document: TextDocument, isKubernetes: boolean): Promise<Diagnostic[]>;
  doHover(document: TextDocument, position: Position): Promise<Hover | null>;
  findDocumentSymbols(document: TextDocument): SymbolInformation[];
  findDocumentSymbols2(document: TextDocument): DocumentSymbol[];
  findDefinition(document: TextDocument, position: Position, doc: JSONDocument): Promise<DefinitionLink[]>;
  findLinks(document: TextDocument): Promise<DocumentLink[]>;
  resetSchema(uri: string): boolean;
  doFormat(document: TextDocument, options: CustomFormatterOptions): TextEdit[];
  addSchema(schemaID: string, schema: JSONSchema): void;
  deleteSchema(schemaID: string): void;
  modifySchemaContent(schemaAdditions: SchemaAdditions): void;
  deleteSchemaContent(schemaDeletions: SchemaDeletions): void;
<<<<<<< HEAD
  doHoverDetail(document: TextDocument, position: Position): Promise<Hover | null>;
=======
  getFoldingRanges(document: TextDocument, context: FoldingRangesContext): FoldingRange[] | null;
>>>>>>> 2c7951ef
}

export function getLanguageService(
  schemaRequestService: SchemaRequestService,
  workspaceContext: WorkspaceContextService
): LanguageService {
  const schemaService = new YAMLSchemaService(schemaRequestService, workspaceContext);
  const completer = new YAMLCompletion(schemaService);
  const hover = new YAMLHover(schemaService);
  const yamlDocumentSymbols = new YAMLDocumentSymbols(schemaService);
  const yamlValidation = new YAMLValidation(schemaService);
  const formatter = new YAMLFormatter();
  const hoverDetail = new YamlHoverDetail(schemaService);

  return {
    configure: (settings) => {
      schemaService.clearExternalSchemas();
      if (settings.schemas) {
        schemaService.schemaPriorityMapping = new Map();
        settings.schemas.forEach((settings) => {
          const currPriority = settings.priority ? settings.priority : 0;
          schemaService.addSchemaPriority(settings.uri, currPriority);
          schemaService.registerExternalSchema(settings.uri, settings.fileMatch, settings.schema);
        });
      }
      yamlValidation.configure(settings);
      hover.configure(settings);
      const customTagsSetting = settings && settings['customTags'] ? settings['customTags'] : [];
      completer.configure(settings, customTagsSetting);
      formatter.configure(settings);
      hoverDetail.configure(settings);
    },
    registerCustomSchemaProvider: (schemaProvider: CustomSchemaProvider) => {
      schemaService.registerCustomSchemaProvider(schemaProvider);
    },
    findDefinition: () => Promise.resolve([]),
    findLinks,
    doComplete: completer.doComplete.bind(completer),
    doValidation: yamlValidation.doValidation.bind(yamlValidation),
    doHover: hover.doHover.bind(hover),
    findDocumentSymbols: yamlDocumentSymbols.findDocumentSymbols.bind(yamlDocumentSymbols),
    findDocumentSymbols2: yamlDocumentSymbols.findHierarchicalDocumentSymbols.bind(yamlDocumentSymbols),
    resetSchema: (uri: string) => {
      return schemaService.onResourceChange(uri);
    },
    doFormat: formatter.format.bind(formatter),
    addSchema: (schemaID: string, schema: JSONSchema) => {
      return schemaService.saveSchema(schemaID, schema);
    },
    deleteSchema: (schemaID: string) => {
      return schemaService.deleteSchema(schemaID);
    },
    modifySchemaContent: (schemaAdditions: SchemaAdditions) => {
      return schemaService.addContent(schemaAdditions);
    },
    deleteSchemaContent: (schemaDeletions: SchemaDeletions) => {
      return schemaService.deleteContent(schemaDeletions);
    },
<<<<<<< HEAD
    doHoverDetail: hoverDetail.getHoverDetail.bind(hoverDetail),
=======
    getFoldingRanges,
>>>>>>> 2c7951ef
  };
}<|MERGE_RESOLUTION|>--- conflicted
+++ resolved
@@ -23,9 +23,7 @@
 import { YAMLFormatter } from './services/yamlFormatter';
 import { JSONDocument, DefinitionLink } from 'vscode-json-languageservice';
 import { findLinks } from './services/yamlLinks';
-<<<<<<< HEAD
 import { YamlHoverDetail, YamlHoverDetailPropTableStyle } from './services/yamlHoverDetail';
-=======
 import { TextDocument, FoldingRange } from 'vscode-languageserver';
 import { getFoldingRanges } from './services/yamlFolding';
 import { FoldingRangesContext } from './yamlTypes';
@@ -43,7 +41,6 @@
   schema?: unknown;
   uri: string;
 }
->>>>>>> 2c7951ef
 
 export interface LanguageSettings {
   validate?: boolean; //Setting for whether we want to validate the schema
@@ -113,11 +110,8 @@
   deleteSchema(schemaID: string): void;
   modifySchemaContent(schemaAdditions: SchemaAdditions): void;
   deleteSchemaContent(schemaDeletions: SchemaDeletions): void;
-<<<<<<< HEAD
   doHoverDetail(document: TextDocument, position: Position): Promise<Hover | null>;
-=======
   getFoldingRanges(document: TextDocument, context: FoldingRangesContext): FoldingRange[] | null;
->>>>>>> 2c7951ef
 }
 
 export function getLanguageService(
@@ -176,10 +170,7 @@
     deleteSchemaContent: (schemaDeletions: SchemaDeletions) => {
       return schemaService.deleteContent(schemaDeletions);
     },
-<<<<<<< HEAD
     doHoverDetail: hoverDetail.getHoverDetail.bind(hoverDetail),
-=======
     getFoldingRanges,
->>>>>>> 2c7951ef
   };
 }