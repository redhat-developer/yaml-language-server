--- conflicted
+++ resolved
@@ -195,18 +195,11 @@
   const yamlDocumentSymbols = new YAMLDocumentSymbols(schemaService, params.telemetry);
   const yamlValidation = new YAMLValidation(schemaService, params.telemetry);
   const formatter = new YAMLFormatter();
-<<<<<<< HEAD
-  const hoverDetail = new YamlHoverDetail(schemaService, telemetry);
-  const yamlCodeActions = new YamlCodeActions(clientCapabilities);
-  const yamlCodeLens = new YamlCodeLens(schemaService, telemetry);
-  const yamlLinks = new YamlLinks(telemetry);
-  const yamlDefinition = new YamlDefinition(telemetry);
-=======
+  const hoverDetail = new YamlHoverDetail(schemaService, params.telemetry);
   const yamlCodeActions = new YamlCodeActions(params.clientCapabilities);
   const yamlCodeLens = new YamlCodeLens(schemaService, params.telemetry);
   const yamlLinks = new YamlLinks(params.telemetry);
   const yamlDefinition = new YamlDefinition(params.telemetry);
->>>>>>> cf3f7920
 
   new JSONSchemaSelection(schemaService, params.yamlSettings, params.connection);
 
