--- conflicted
+++ resolved
@@ -85,22 +85,16 @@
    */
   indentation?: string;
 
-<<<<<<< HEAD
   propTableStyle?: YamlHoverDetailPropTableStyle;
-=======
->>>>>>> fcfe397a
   /**
    * Globally set additionalProperties to false if additionalProperties is not set and if schema.type is object.
    * So if its true, no extra properties are allowed inside yaml.
    */
   disableAdditionalProperties?: boolean;
-<<<<<<< HEAD
-=======
   /**
    * Default yaml lang version
    */
   yamlVersion?: YamlVersion;
->>>>>>> fcfe397a
 }
 
 export interface WorkspaceContextService {
@@ -176,7 +170,7 @@
   const yamlDocumentSymbols = new YAMLDocumentSymbols(schemaService, telemetry);
   const yamlValidation = new YAMLValidation(schemaService);
   const formatter = new YAMLFormatter();
-  const hoverDetail = new YamlHoverDetail(schemaService);
+  const hoverDetail = new YamlHoverDetail(schemaService, telemetry);
   const yamlCodeActions = new YamlCodeActions(clientCapabilities);
   const yamlCodeLens = new YamlCodeLens(schemaService, telemetry);
   // register all commands
@@ -235,7 +229,7 @@
     deleteSchemasWhole: (schemaDeletions: SchemaDeletionsAll) => {
       return schemaService.deleteSchemas(schemaDeletions);
     },
-    doHoverDetail: hoverDetail.getHoverDetail.bind(hoverDetail),
+    doHoverDetail: hoverDetail.doHoverDetail.bind(hoverDetail),
     getFoldingRanges,
     getCodeAction: (document, params) => {
       return yamlCodeActions.getCodeAction(document, params);
