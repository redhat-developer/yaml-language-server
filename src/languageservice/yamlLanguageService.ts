/*---------------------------------------------------------------------------------------------
 *  Copyright (c) Red Hat, Inc. All rights reserved.
 *  Copyright (c) Microsoft Corporation. All rights reserved.
 *  Licensed under the MIT License. See License.txt in the project root for license information.
 *--------------------------------------------------------------------------------------------*/

import {
  YAMLSchemaService,
  CustomSchemaProvider,
  SchemaAdditions,
  SchemaDeletions,
  SchemaDeletionsAll,
} from './services/yamlSchemaService';
import {
  Position,
  CompletionList,
  Diagnostic,
  Hover,
  SymbolInformation,
  DocumentSymbol,
  TextEdit,
  DocumentLink,
  CodeLens,
  DefinitionLink,
} from 'vscode-languageserver-types';
import { JSONSchema } from './jsonSchema';
import { YAMLDocumentSymbols } from './services/documentSymbols';
import { YAMLHover } from './services/yamlHover';
import { YAMLValidation } from './services/yamlValidation';
import { YAMLFormatter } from './services/yamlFormatter';
import { DocumentSymbolsContext } from 'vscode-json-languageservice';
import { YamlLinks } from './services/yamlLinks';
import { YamlHoverDetail, YamlHoverDetailPropTableStyle } from './services/yamlHoverDetail';
import {
  FoldingRange,
  ClientCapabilities,
  CodeActionParams,
  CodeAction,
  Connection,
  DocumentOnTypeFormattingParams,
  CodeLensParams,
  DefinitionParams,
} from 'vscode-languageserver/node';
import { TextDocument } from 'vscode-languageserver-textdocument';
import { getFoldingRanges } from './services/yamlFolding';
import { FoldingRangesContext, SchemaVersions } from './yamlTypes';
import { YamlCodeActions } from './services/yamlCodeActions';
import { commandExecutor } from '../languageserver/commandExecutor';
import { doDocumentOnTypeFormatting } from './services/yamlOnTypeFormatting';
import { YamlCodeLens } from './services/yamlCodeLens';
import { registerCommands } from './services/yamlCommands';
import { Telemetry } from '../languageserver/telemetry';
import { YamlVersion } from './parser/yamlParser07';
import { YamlCompletion } from './services/yamlCompletion';
import { yamlDocumentsCache } from './parser/yaml-documents';
import { SettingsState } from '../yamlSettings';
import { JSONSchemaSelection } from '../languageserver/handlers/schemaSelectionHandlers';
import { YamlDefinition } from './services/yamlDefinition';

export enum SchemaPriority {
  SchemaStore = 1,
  SchemaAssociation = 2,
  Settings = 3,
  Modeline = 4,
}

export interface SchemasSettings {
  priority?: SchemaPriority; // Priority represents the order in which schemas are selected. If multiple schemas match a yaml document then highest priority wins
  fileMatch: string[];
  schema?: unknown;
  uri: string;
  name?: string;
  description?: string;
  versions?: SchemaVersions;
}

export interface LanguageSettings {
  validate?: boolean; //Setting for whether we want to validate the schema
  hover?: boolean; //Setting for whether we want to have hover results
  completion?: boolean; //Setting for whether we want to have completion results
  format?: boolean; //Setting for whether we want to have the formatter or not
  isKubernetes?: boolean; //If true then its validating against kubernetes
  // eslint-disable-next-line @typescript-eslint/no-explicit-any
  schemas?: SchemasSettings[]; //List of schemas,
  customTags?: Array<string>; //Array of Custom Tags
  /**
   * Default indentation size
   */
  indentation?: string;

  propTableStyle?: YamlHoverDetailPropTableStyle;
  /**
   * Globally set additionalProperties to false if additionalProperties is not set and if schema.type is object.
   * So if its true, no extra properties are allowed inside yaml.
   */
  disableAdditionalProperties?: boolean;

  /**
   * Disable adding not required properties with default values into completion text.
   */
  disableDefaultProperties?: boolean;

  /**
   * If true, the user must select some parent skeleton first before autocompletion starts to suggest the rest of the properties.
   * When yaml object is not empty, autocompletion ignores this setting and returns all properties and skeletons.
   */
<<<<<<< HEAD
  selectParentSkeletonFirst?: boolean;
=======
  parentSkeletonSelectedFirst?: boolean;
>>>>>>> da6d9bf3

  /**
   * Default yaml lang version
   */
  yamlVersion?: YamlVersion;
}

export interface WorkspaceContextService {
  resolveRelativePath(relativePath: string, resource: string): string;
}
/**
 * The schema request service is used to fetch schemas. The result should the schema file comment, or,
 * in case of an error, a displayable error string
 */
export interface SchemaRequestService {
  (uri: string): Promise<string>;
}

export interface SchemaConfiguration {
  /**
   * The URI of the schema, which is also the identifier of the schema.
   */
  uri: string;
  /**
   * A list of file names that are associated to the schema. The '*' wildcard can be used. For example '*.schema.json', 'package.json'
   */
  fileMatch?: string[];
  /**
   * The schema for the given URI.
   * If no schema is provided, the schema will be fetched with the schema request service (if available).
   */
  schema?: JSONSchema;
}

export interface CustomFormatterOptions {
  singleQuote?: boolean;
  bracketSpacing?: boolean;
  proseWrap?: string;
  printWidth?: number;
  enable?: boolean;
}

export interface LanguageService {
  configure(settings: LanguageSettings): void;
  registerCustomSchemaProvider(schemaProvider: CustomSchemaProvider): void;
  doComplete(document: TextDocument, position: Position, isKubernetes: boolean): Promise<CompletionList>;
  doValidation(document: TextDocument, isKubernetes: boolean): Promise<Diagnostic[]>;
  doHover(document: TextDocument, position: Position): Promise<Hover | null>;
  findDocumentSymbols(document: TextDocument, context: DocumentSymbolsContext): SymbolInformation[];
  findDocumentSymbols2(document: TextDocument, context: DocumentSymbolsContext): DocumentSymbol[];
  findLinks(document: TextDocument): Promise<DocumentLink[]>;
  resetSchema(uri: string): boolean;
  doFormat(document: TextDocument, options: CustomFormatterOptions): TextEdit[];
  doDefinition(document: TextDocument, params: DefinitionParams): DefinitionLink[] | undefined;
  doDocumentOnTypeFormatting(document: TextDocument, params: DocumentOnTypeFormattingParams): TextEdit[] | undefined;
  addSchema(schemaID: string, schema: JSONSchema): void;
  deleteSchema(schemaID: string): void;
  modifySchemaContent(schemaAdditions: SchemaAdditions): void;
  deleteSchemaContent(schemaDeletions: SchemaDeletions): void;
  doHoverDetail(document: TextDocument, position: Position): Promise<Hover | null>;
  deleteSchemasWhole(schemaDeletions: SchemaDeletionsAll): void;
  getFoldingRanges(document: TextDocument, context: FoldingRangesContext): FoldingRange[] | null;
  getCodeAction(document: TextDocument, params: CodeActionParams): CodeAction[] | undefined;
  getCodeLens(document: TextDocument, params: CodeLensParams): Thenable<CodeLens[] | undefined> | CodeLens[] | undefined;
  resolveCodeLens(param: CodeLens): Thenable<CodeLens> | CodeLens;
}

export function getLanguageService(
  schemaRequestService: SchemaRequestService,
  workspaceContext: WorkspaceContextService,
  connection: Connection,
  telemetry: Telemetry,
  yamlSettings: SettingsState,
  clientCapabilities?: ClientCapabilities
): LanguageService {
  const schemaService = new YAMLSchemaService(schemaRequestService, workspaceContext);
  const completer = new YamlCompletion(schemaService, clientCapabilities, yamlDocumentsCache, telemetry);
  const hover = new YAMLHover(schemaService, telemetry);
  const yamlDocumentSymbols = new YAMLDocumentSymbols(schemaService, telemetry);
  const yamlValidation = new YAMLValidation(schemaService, telemetry);
  const formatter = new YAMLFormatter();
  const hoverDetail = new YamlHoverDetail(schemaService, telemetry);
  const yamlCodeActions = new YamlCodeActions(clientCapabilities);
  const yamlCodeLens = new YamlCodeLens(schemaService, telemetry);
  const yamlLinks = new YamlLinks(telemetry);
  const yamlDefinition = new YamlDefinition(telemetry);

  new JSONSchemaSelection(schemaService, yamlSettings, connection);

  // register all commands
  registerCommands(commandExecutor, connection);
  return {
    configure: (settings) => {
      schemaService.clearExternalSchemas();
      if (settings.schemas) {
        schemaService.schemaPriorityMapping = new Map();
        settings.schemas.forEach((settings) => {
          const currPriority = settings.priority ? settings.priority : 0;
          schemaService.addSchemaPriority(settings.uri, currPriority);
          schemaService.registerExternalSchema(
            settings.uri,
            settings.fileMatch,
            settings.schema,
            settings.name,
            settings.description,
            settings.versions
          );
        });
      }
      yamlValidation.configure(settings);
      hover.configure(settings);
      completer.configure(settings);
      formatter.configure(settings);
      hoverDetail.configure(settings);
      yamlCodeActions.configure(settings);
    },
    registerCustomSchemaProvider: (schemaProvider: CustomSchemaProvider) => {
      schemaService.registerCustomSchemaProvider(schemaProvider);
    },
    findLinks: yamlLinks.findLinks.bind(yamlLinks),
    doComplete: completer.doComplete.bind(completer),
    doValidation: yamlValidation.doValidation.bind(yamlValidation),
    doHover: hover.doHover.bind(hover),
    findDocumentSymbols: yamlDocumentSymbols.findDocumentSymbols.bind(yamlDocumentSymbols),
    findDocumentSymbols2: yamlDocumentSymbols.findHierarchicalDocumentSymbols.bind(yamlDocumentSymbols),
    doDefinition: yamlDefinition.getDefinition.bind(yamlDefinition),
    resetSchema: (uri: string) => {
      return schemaService.onResourceChange(uri);
    },
    doFormat: formatter.format.bind(formatter),
    doDocumentOnTypeFormatting,
    addSchema: (schemaID: string, schema: JSONSchema) => {
      return schemaService.saveSchema(schemaID, schema);
    },
    deleteSchema: (schemaID: string) => {
      return schemaService.deleteSchema(schemaID);
    },
    modifySchemaContent: (schemaAdditions: SchemaAdditions) => {
      return schemaService.addContent(schemaAdditions);
    },
    deleteSchemaContent: (schemaDeletions: SchemaDeletions) => {
      return schemaService.deleteContent(schemaDeletions);
    },
    deleteSchemasWhole: (schemaDeletions: SchemaDeletionsAll) => {
      return schemaService.deleteSchemas(schemaDeletions);
    },
    doHoverDetail: hoverDetail.doHoverDetail.bind(hoverDetail),
    getFoldingRanges,
    getCodeAction: (document, params) => {
      return yamlCodeActions.getCodeAction(document, params);
    },
    getCodeLens: (document, params) => {
      return yamlCodeLens.getCodeLens(document, params);
    },
    resolveCodeLens: (param) => yamlCodeLens.resolveCodeLens(param),
  };
}<|MERGE_RESOLUTION|>--- conflicted
+++ resolved
@@ -104,11 +104,7 @@
    * If true, the user must select some parent skeleton first before autocompletion starts to suggest the rest of the properties.
    * When yaml object is not empty, autocompletion ignores this setting and returns all properties and skeletons.
    */
-<<<<<<< HEAD
-  selectParentSkeletonFirst?: boolean;
-=======
   parentSkeletonSelectedFirst?: boolean;
->>>>>>> da6d9bf3
 
   /**
    * Default yaml lang version
