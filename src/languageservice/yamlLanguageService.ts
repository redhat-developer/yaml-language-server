/*---------------------------------------------------------------------------------------------
 *  Copyright (c) Red Hat, Inc. All rights reserved.
 *  Copyright (c) Microsoft Corporation. All rights reserved.
 *  Licensed under the MIT License. See License.txt in the project root for license information.
 *--------------------------------------------------------------------------------------------*/

import {
  YAMLSchemaService,
  CustomSchemaProvider,
  SchemaAdditions,
  SchemaDeletions,
  SchemaDeletionsAll,
} from './services/yamlSchemaService';
import {
  Position,
  CompletionList,
  Diagnostic,
  Hover,
  SymbolInformation,
  DocumentSymbol,
  TextEdit,
  DocumentLink,
  CodeLens,
  DefinitionLink,
} from 'vscode-languageserver-types';
import { JSONSchema } from './jsonSchema';
import { YAMLDocumentSymbols } from './services/documentSymbols';
import { YAMLHover } from './services/yamlHover';
import { YAMLValidation } from './services/yamlValidation';
import { YAMLFormatter } from './services/yamlFormatter';
import { DocumentSymbolsContext } from 'vscode-json-languageservice';
<<<<<<< HEAD
import { findLinks } from './services/yamlLinks';
import { YamlHoverDetail, YamlHoverDetailPropTableStyle } from './services/yamlHoverDetail';
=======
import { YamlLinks } from './services/yamlLinks';
>>>>>>> df7931c8
import {
  FoldingRange,
  ClientCapabilities,
  CodeActionParams,
  CodeAction,
  Connection,
  DocumentOnTypeFormattingParams,
  CodeLensParams,
  DefinitionParams,
} from 'vscode-languageserver/node';
import { TextDocument } from 'vscode-languageserver-textdocument';
import { getFoldingRanges } from './services/yamlFolding';
import { FoldingRangesContext } from './yamlTypes';
import { YamlCodeActions } from './services/yamlCodeActions';
import { commandExecutor } from '../languageserver/commandExecutor';
import { doDocumentOnTypeFormatting } from './services/yamlOnTypeFormatting';
import { YamlCodeLens } from './services/yamlCodeLens';
import { registerCommands } from './services/yamlCommands';
import { Telemetry } from '../languageserver/telemetry';
import { YamlVersion } from './parser/yamlParser07';
import { YamlCompletion } from './services/yamlCompletion';
import { yamlDocumentsCache } from './parser/yaml-documents';
import { SettingsState } from '../yamlSettings';
import { JSONSchemaSelection } from '../languageserver/handlers/schemaSelectionHandlers';
import { YamlDefinition } from './services/yamlDefinition';

export enum SchemaPriority {
  SchemaStore = 1,
  SchemaAssociation = 2,
  Settings = 3,
  Modeline = 4,
}

export interface SchemasSettings {
  priority?: SchemaPriority; // Priority represents the order in which schemas are selected. If multiple schemas match a yaml document then highest priority wins
  fileMatch: string[];
  schema?: unknown;
  uri: string;
  name?: string;
  description?: string;
}

export interface LanguageSettings {
  validate?: boolean; //Setting for whether we want to validate the schema
  hover?: boolean; //Setting for whether we want to have hover results
  completion?: boolean; //Setting for whether we want to have completion results
  format?: boolean; //Setting for whether we want to have the formatter or not
  isKubernetes?: boolean; //If true then its validating against kubernetes
  // eslint-disable-next-line @typescript-eslint/no-explicit-any
  schemas?: SchemasSettings[]; //List of schemas,
  customTags?: Array<string>; //Array of Custom Tags
  /**
   * Default indentation size
   */
  indentation?: string;

  propTableStyle?: YamlHoverDetailPropTableStyle;
  /**
   * Globally set additionalProperties to false if additionalProperties is not set and if schema.type is object.
   * So if its true, no extra properties are allowed inside yaml.
   */
  disableAdditionalProperties?: boolean;

  /**
   * Disable adding not required properties with default values into completion text.
   */
  disableDefaultProperties?: boolean;

  /**
   * Default yaml lang version
   */
  yamlVersion?: YamlVersion;
}

export interface WorkspaceContextService {
  resolveRelativePath(relativePath: string, resource: string): string;
}
/**
 * The schema request service is used to fetch schemas. The result should the schema file comment, or,
 * in case of an error, a displayable error string
 */
export interface SchemaRequestService {
  (uri: string): Promise<string>;
}

export interface SchemaConfiguration {
  /**
   * The URI of the schema, which is also the identifier of the schema.
   */
  uri: string;
  /**
   * A list of file names that are associated to the schema. The '*' wildcard can be used. For example '*.schema.json', 'package.json'
   */
  fileMatch?: string[];
  /**
   * The schema for the given URI.
   * If no schema is provided, the schema will be fetched with the schema request service (if available).
   */
  schema?: JSONSchema;
}

export interface CustomFormatterOptions {
  singleQuote?: boolean;
  bracketSpacing?: boolean;
  proseWrap?: string;
  printWidth?: number;
  enable?: boolean;
}

export interface LanguageService {
  configure(settings: LanguageSettings): void;
  registerCustomSchemaProvider(schemaProvider: CustomSchemaProvider): void;
  doComplete(document: TextDocument, position: Position, isKubernetes: boolean): Promise<CompletionList>;
  doValidation(document: TextDocument, isKubernetes: boolean): Promise<Diagnostic[]>;
  doHover(document: TextDocument, position: Position): Promise<Hover | null>;
  findDocumentSymbols(document: TextDocument, context: DocumentSymbolsContext): SymbolInformation[];
  findDocumentSymbols2(document: TextDocument, context: DocumentSymbolsContext): DocumentSymbol[];
  findLinks(document: TextDocument): Promise<DocumentLink[]>;
  resetSchema(uri: string): boolean;
  doFormat(document: TextDocument, options: CustomFormatterOptions): TextEdit[];
  doDefinition(document: TextDocument, params: DefinitionParams): DefinitionLink[] | undefined;
  doDocumentOnTypeFormatting(document: TextDocument, params: DocumentOnTypeFormattingParams): TextEdit[] | undefined;
  addSchema(schemaID: string, schema: JSONSchema): void;
  deleteSchema(schemaID: string): void;
  modifySchemaContent(schemaAdditions: SchemaAdditions): void;
  deleteSchemaContent(schemaDeletions: SchemaDeletions): void;
  doHoverDetail(document: TextDocument, position: Position): Promise<Hover | null>;
  deleteSchemasWhole(schemaDeletions: SchemaDeletionsAll): void;
  getFoldingRanges(document: TextDocument, context: FoldingRangesContext): FoldingRange[] | null;
  getCodeAction(document: TextDocument, params: CodeActionParams): CodeAction[] | undefined;
  getCodeLens(document: TextDocument, params: CodeLensParams): Thenable<CodeLens[] | undefined> | CodeLens[] | undefined;
  resolveCodeLens(param: CodeLens): Thenable<CodeLens> | CodeLens;
}

export function getLanguageService(
  schemaRequestService: SchemaRequestService,
  workspaceContext: WorkspaceContextService,
  connection: Connection,
  telemetry: Telemetry,
  yamlSettings: SettingsState,
  clientCapabilities?: ClientCapabilities
): LanguageService {
  const schemaService = new YAMLSchemaService(schemaRequestService, workspaceContext);
  const completer = new YamlCompletion(schemaService, clientCapabilities, yamlDocumentsCache, telemetry);
  const hover = new YAMLHover(schemaService, telemetry);
  const yamlDocumentSymbols = new YAMLDocumentSymbols(schemaService, telemetry);
  const yamlValidation = new YAMLValidation(schemaService);
  const formatter = new YAMLFormatter();
  const hoverDetail = new YamlHoverDetail(schemaService, telemetry);
  const yamlCodeActions = new YamlCodeActions(clientCapabilities);
  const yamlCodeLens = new YamlCodeLens(schemaService, telemetry);
  const yamlLinks = new YamlLinks(telemetry);
  const yamlDefinition = new YamlDefinition(telemetry);

  new JSONSchemaSelection(schemaService, yamlSettings, connection);

  // register all commands
  registerCommands(commandExecutor, connection);
  return {
    configure: (settings) => {
      schemaService.clearExternalSchemas();
      if (settings.schemas) {
        schemaService.schemaPriorityMapping = new Map();
        settings.schemas.forEach((settings) => {
          const currPriority = settings.priority ? settings.priority : 0;
          schemaService.addSchemaPriority(settings.uri, currPriority);
          schemaService.registerExternalSchema(
            settings.uri,
            settings.fileMatch,
            settings.schema,
            settings.name,
            settings.description
          );
        });
      }
      yamlValidation.configure(settings);
      hover.configure(settings);
      completer.configure(settings);
      formatter.configure(settings);
      hoverDetail.configure(settings);
      yamlCodeActions.configure(settings);
    },
    registerCustomSchemaProvider: (schemaProvider: CustomSchemaProvider) => {
      schemaService.registerCustomSchemaProvider(schemaProvider);
    },
    findLinks: yamlLinks.findLinks.bind(yamlLinks),
    doComplete: completer.doComplete.bind(completer),
    doValidation: yamlValidation.doValidation.bind(yamlValidation),
    doHover: hover.doHover.bind(hover),
    findDocumentSymbols: yamlDocumentSymbols.findDocumentSymbols.bind(yamlDocumentSymbols),
    findDocumentSymbols2: yamlDocumentSymbols.findHierarchicalDocumentSymbols.bind(yamlDocumentSymbols),
    doDefinition: yamlDefinition.getDefinition.bind(yamlDefinition),
    resetSchema: (uri: string) => {
      return schemaService.onResourceChange(uri);
    },
    doFormat: formatter.format.bind(formatter),
    doDocumentOnTypeFormatting,
    addSchema: (schemaID: string, schema: JSONSchema) => {
      return schemaService.saveSchema(schemaID, schema);
    },
    deleteSchema: (schemaID: string) => {
      return schemaService.deleteSchema(schemaID);
    },
    modifySchemaContent: (schemaAdditions: SchemaAdditions) => {
      return schemaService.addContent(schemaAdditions);
    },
    deleteSchemaContent: (schemaDeletions: SchemaDeletions) => {
      return schemaService.deleteContent(schemaDeletions);
    },
    deleteSchemasWhole: (schemaDeletions: SchemaDeletionsAll) => {
      return schemaService.deleteSchemas(schemaDeletions);
    },
    doHoverDetail: hoverDetail.doHoverDetail.bind(hoverDetail),
    getFoldingRanges,
    getCodeAction: (document, params) => {
      return yamlCodeActions.getCodeAction(document, params);
    },
    getCodeLens: (document, params) => {
      return yamlCodeLens.getCodeLens(document, params);
    },
    resolveCodeLens: (param) => yamlCodeLens.resolveCodeLens(param),
  };
}<|MERGE_RESOLUTION|>--- conflicted
+++ resolved
@@ -29,12 +29,8 @@
 import { YAMLValidation } from './services/yamlValidation';
 import { YAMLFormatter } from './services/yamlFormatter';
 import { DocumentSymbolsContext } from 'vscode-json-languageservice';
-<<<<<<< HEAD
-import { findLinks } from './services/yamlLinks';
+import { YamlLinks } from './services/yamlLinks';
 import { YamlHoverDetail, YamlHoverDetailPropTableStyle } from './services/yamlHoverDetail';
-=======
-import { YamlLinks } from './services/yamlLinks';
->>>>>>> df7931c8
 import {
   FoldingRange,
   ClientCapabilities,
