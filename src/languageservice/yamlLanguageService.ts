/*---------------------------------------------------------------------------------------------
 *  Copyright (c) Red Hat, Inc. All rights reserved.
 *  Copyright (c) Microsoft Corporation. All rights reserved.
 *  Licensed under the MIT License. See License.txt in the project root for license information.
 *--------------------------------------------------------------------------------------------*/

import {
  YAMLSchemaService,
  CustomSchemaProvider,
  SchemaAdditions,
  SchemaDeletions,
  SchemaDeletionsAll,
} from './services/yamlSchemaService';
import {
  Position,
  CompletionList,
  Diagnostic,
  Hover,
  SymbolInformation,
  DocumentSymbol,
  TextEdit,
  DocumentLink,
  CodeLens,
  DefinitionLink,
} from 'vscode-languageserver-types';
import { JSONSchema } from './jsonSchema';
import { YAMLDocumentSymbols } from './services/documentSymbols';
import { YAMLHover } from './services/yamlHover';
import { YAMLValidation } from './services/yamlValidation';
import { YAMLFormatter } from './services/yamlFormatter';
import { DocumentSymbolsContext } from 'vscode-json-languageservice';
import { YamlLinks } from './services/yamlLinks';
import {
  FoldingRange,
  ClientCapabilities,
  CodeActionParams,
  CodeAction,
  Connection,
  DocumentOnTypeFormattingParams,
  CodeLensParams,
  DefinitionParams,
} from 'vscode-languageserver/node';
import { TextDocument } from 'vscode-languageserver-textdocument';
import { getFoldingRanges } from './services/yamlFolding';
import { FoldingRangesContext } from './yamlTypes';
import { YamlCodeActions } from './services/yamlCodeActions';
import { commandExecutor } from '../languageserver/commandExecutor';
import { doDocumentOnTypeFormatting } from './services/yamlOnTypeFormatting';
import { YamlCodeLens } from './services/yamlCodeLens';
import { registerCommands } from './services/yamlCommands';
import { Telemetry } from '../languageserver/telemetry';
import { YamlVersion } from './parser/yamlParser07';
import { YamlCompletion } from './services/yamlCompletion';
import { yamlDocumentsCache } from './parser/yaml-documents';
import { SettingsState } from '../yamlSettings';
import { JSONSchemaSelection } from '../languageserver/handlers/schemaSelectionHandlers';
import { getDefinition } from './services/yamlDefinition';

export enum SchemaPriority {
  SchemaStore = 1,
  SchemaAssociation = 2,
  Settings = 3,
  Modeline = 4,
}

export interface SchemasSettings {
  priority?: SchemaPriority; // Priority represents the order in which schemas are selected. If multiple schemas match a yaml document then highest priority wins
  fileMatch: string[];
  schema?: unknown;
  uri: string;
  name?: string;
  description?: string;
}

export interface LanguageSettings {
  validate?: boolean; //Setting for whether we want to validate the schema
  hover?: boolean; //Setting for whether we want to have hover results
  completion?: boolean; //Setting for whether we want to have completion results
  format?: boolean; //Setting for whether we want to have the formatter or not
  isKubernetes?: boolean; //If true then its validating against kubernetes
  // eslint-disable-next-line @typescript-eslint/no-explicit-any
  schemas?: SchemasSettings[]; //List of schemas,
  customTags?: Array<string>; //Array of Custom Tags
  /**
   * Default indentation size
   */
  indentation?: string;

  /**
   * Globally set additionalProperties to false if additionalProperties is not set and if schema.type is object.
   * So if its true, no extra properties are allowed inside yaml.
   */
  disableAdditionalProperties?: boolean;
  /**
   * Default yaml lang version
   */
  yamlVersion?: YamlVersion;
}

export interface WorkspaceContextService {
  resolveRelativePath(relativePath: string, resource: string): string;
}
/**
 * The schema request service is used to fetch schemas. The result should the schema file comment, or,
 * in case of an error, a displayable error string
 */
export interface SchemaRequestService {
  (uri: string): Promise<string>;
}

export interface SchemaConfiguration {
  /**
   * The URI of the schema, which is also the identifier of the schema.
   */
  uri: string;
  /**
   * A list of file names that are associated to the schema. The '*' wildcard can be used. For example '*.schema.json', 'package.json'
   */
  fileMatch?: string[];
  /**
   * The schema for the given URI.
   * If no schema is provided, the schema will be fetched with the schema request service (if available).
   */
  schema?: JSONSchema;
}

export interface CustomFormatterOptions {
  singleQuote?: boolean;
  bracketSpacing?: boolean;
  proseWrap?: string;
  printWidth?: number;
  enable?: boolean;
}

export interface LanguageService {
  configure(settings: LanguageSettings): void;
  registerCustomSchemaProvider(schemaProvider: CustomSchemaProvider): void;
  doComplete(document: TextDocument, position: Position, isKubernetes: boolean): Promise<CompletionList>;
  doValidation(document: TextDocument, isKubernetes: boolean): Promise<Diagnostic[]>;
  doHover(document: TextDocument, position: Position): Promise<Hover | null>;
  findDocumentSymbols(document: TextDocument, context: DocumentSymbolsContext): SymbolInformation[];
  findDocumentSymbols2(document: TextDocument, context: DocumentSymbolsContext): DocumentSymbol[];
  findLinks(document: TextDocument): Promise<DocumentLink[]>;
  resetSchema(uri: string): boolean;
  doFormat(document: TextDocument, options: CustomFormatterOptions): TextEdit[];
  doDefinition(document: TextDocument, params: DefinitionParams): DefinitionLink[] | undefined;
  doDocumentOnTypeFormatting(document: TextDocument, params: DocumentOnTypeFormattingParams): TextEdit[] | undefined;
  addSchema(schemaID: string, schema: JSONSchema): void;
  deleteSchema(schemaID: string): void;
  modifySchemaContent(schemaAdditions: SchemaAdditions): void;
  deleteSchemaContent(schemaDeletions: SchemaDeletions): void;
  deleteSchemasWhole(schemaDeletions: SchemaDeletionsAll): void;
  getFoldingRanges(document: TextDocument, context: FoldingRangesContext): FoldingRange[] | null;
  getCodeAction(document: TextDocument, params: CodeActionParams): CodeAction[] | undefined;
  getCodeLens(document: TextDocument, params: CodeLensParams): Thenable<CodeLens[] | undefined> | CodeLens[] | undefined;
  resolveCodeLens(param: CodeLens): Thenable<CodeLens> | CodeLens;
}

export function getLanguageService(
  schemaRequestService: SchemaRequestService,
  workspaceContext: WorkspaceContextService,
  connection: Connection,
  telemetry: Telemetry,
  yamlSettings: SettingsState,
  clientCapabilities?: ClientCapabilities
): LanguageService {
  const schemaService = new YAMLSchemaService(schemaRequestService, workspaceContext);
  const completer = new YamlCompletion(schemaService, clientCapabilities, yamlDocumentsCache, telemetry);
  const hover = new YAMLHover(schemaService, telemetry);
  const yamlDocumentSymbols = new YAMLDocumentSymbols(schemaService, telemetry);
  const yamlValidation = new YAMLValidation(schemaService);
  const formatter = new YAMLFormatter();
  const yamlCodeActions = new YamlCodeActions(clientCapabilities);
  const yamlCodeLens = new YamlCodeLens(schemaService, telemetry);
<<<<<<< HEAD
  const yamlLinks = new YamlLinks(telemetry);
=======

  new JSONSchemaSelection(schemaService, yamlSettings, connection);

>>>>>>> 520a328b
  // register all commands
  registerCommands(commandExecutor, connection);
  return {
    configure: (settings) => {
      schemaService.clearExternalSchemas();
      if (settings.schemas) {
        schemaService.schemaPriorityMapping = new Map();
        settings.schemas.forEach((settings) => {
          const currPriority = settings.priority ? settings.priority : 0;
          schemaService.addSchemaPriority(settings.uri, currPriority);
          schemaService.registerExternalSchema(
            settings.uri,
            settings.fileMatch,
            settings.schema,
            settings.name,
            settings.description
          );
        });
      }
      yamlValidation.configure(settings);
      hover.configure(settings);
      completer.configure(settings);
      formatter.configure(settings);
      yamlCodeActions.configure(settings);
    },
    registerCustomSchemaProvider: (schemaProvider: CustomSchemaProvider) => {
      schemaService.registerCustomSchemaProvider(schemaProvider);
    },
    findLinks: yamlLinks.findLinks.bind(yamlLinks),
    doComplete: completer.doComplete.bind(completer),
    doValidation: yamlValidation.doValidation.bind(yamlValidation),
    doHover: hover.doHover.bind(hover),
    findDocumentSymbols: yamlDocumentSymbols.findDocumentSymbols.bind(yamlDocumentSymbols),
    findDocumentSymbols2: yamlDocumentSymbols.findHierarchicalDocumentSymbols.bind(yamlDocumentSymbols),
    doDefinition: getDefinition.bind(getDefinition),
    resetSchema: (uri: string) => {
      return schemaService.onResourceChange(uri);
    },
    doFormat: formatter.format.bind(formatter),
    doDocumentOnTypeFormatting,
    addSchema: (schemaID: string, schema: JSONSchema) => {
      return schemaService.saveSchema(schemaID, schema);
    },
    deleteSchema: (schemaID: string) => {
      return schemaService.deleteSchema(schemaID);
    },
    modifySchemaContent: (schemaAdditions: SchemaAdditions) => {
      return schemaService.addContent(schemaAdditions);
    },
    deleteSchemaContent: (schemaDeletions: SchemaDeletions) => {
      return schemaService.deleteContent(schemaDeletions);
    },
    deleteSchemasWhole: (schemaDeletions: SchemaDeletionsAll) => {
      return schemaService.deleteSchemas(schemaDeletions);
    },
    getFoldingRanges,
    getCodeAction: (document, params) => {
      return yamlCodeActions.getCodeAction(document, params);
    },
    getCodeLens: (document, params) => {
      return yamlCodeLens.getCodeLens(document, params);
    },
    resolveCodeLens: (param) => yamlCodeLens.resolveCodeLens(param),
  };
}<|MERGE_RESOLUTION|>--- conflicted
+++ resolved
@@ -172,13 +172,10 @@
   const formatter = new YAMLFormatter();
   const yamlCodeActions = new YamlCodeActions(clientCapabilities);
   const yamlCodeLens = new YamlCodeLens(schemaService, telemetry);
-<<<<<<< HEAD
   const yamlLinks = new YamlLinks(telemetry);
-=======
 
   new JSONSchemaSelection(schemaService, yamlSettings, connection);
 
->>>>>>> 520a328b
   // register all commands
   registerCommands(commandExecutor, connection);
   return {
