--- conflicted
+++ resolved
@@ -46,11 +46,8 @@
 import { doDocumentOnTypeFormatting } from './services/yamlOnTypeFormatting';
 import { YamlCodeLens } from './services/yamlCodeLens';
 import { registerCommands } from './services/yamlCommands';
-<<<<<<< HEAD
 import { YamlVersion } from './parser/yamlParser07';
-=======
 import { Telemetry } from '../languageserver/telemetry';
->>>>>>> 35c51d48
 
 export enum SchemaPriority {
   SchemaStore = 1,
@@ -79,19 +76,16 @@
    * Default indentation size
    */
   indentation?: string;
-<<<<<<< HEAD
   /**
    * Default yaml lang version
    */
   yamlVersion?: YamlVersion;
-=======
 
   /**
    * Globally set additionalProperties to false if additionalProperties is not set and if schema.type is object.
    * So if its true, no extra properties are allowed inside yaml.
    */
   disableAdditionalProperties?: boolean;
->>>>>>> 35c51d48
 }
 
 export interface WorkspaceContextService {
