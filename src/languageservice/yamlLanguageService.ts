/*---------------------------------------------------------------------------------------------
 *  Copyright (c) Red Hat, Inc. All rights reserved.
 *  Copyright (c) Microsoft Corporation. All rights reserved.
 *  Licensed under the MIT License. See License.txt in the project root for license information.
 *--------------------------------------------------------------------------------------------*/

import {
  YAMLSchemaService,
  CustomSchemaProvider,
  SchemaAdditions,
  SchemaDeletions,
<<<<<<< HEAD
  SchemaDeletionsWhole,
=======
  SchemaDeletionsAll,
>>>>>>> 653ce394
} from './services/yamlSchemaService';
import {
  Position,
  CompletionList,
  Diagnostic,
  Hover,
  SymbolInformation,
  DocumentSymbol,
  TextEdit,
  DocumentLink,
} from 'vscode-languageserver-types';
import { JSONSchema } from './jsonSchema';
import { YAMLDocumentSymbols } from './services/documentSymbols';
import { YAMLCompletion } from './services/yamlCompletion';
import { YAMLHover } from './services/yamlHover';
import { YAMLValidation } from './services/yamlValidation';
import { YAMLFormatter } from './services/yamlFormatter';
import { JSONDocument, DefinitionLink, TextDocument } from 'vscode-json-languageservice';
import { findLinks } from './services/yamlLinks';
<<<<<<< HEAD
import { YamlHoverDetail, YamlHoverDetailPropTableStyle } from './services/yamlHoverDetail';
import { TextDocument, FoldingRange, ClientCapabilities, DocumentOnTypeFormattingParams } from 'vscode-languageserver';
=======
import {
  FoldingRange,
  ClientCapabilities,
  CodeActionParams,
  CodeAction,
  Connection,
  DocumentOnTypeFormattingParams,
} from 'vscode-languageserver/node';
>>>>>>> 653ce394
import { getFoldingRanges } from './services/yamlFolding';
import { FoldingRangesContext } from './yamlTypes';
import { YamlCodeActions } from './services/yamlCodeActions';
import { commandExecutor } from '../languageserver/commandExecutor';
import { doDocumentOnTypeFormatting } from './services/yamlOnTypeFormatting';

export enum SchemaPriority {
  SchemaStore = 1,
  SchemaAssociation = 2,
  Settings = 3,
  Modeline = 4,
}

export interface SchemasSettings {
  priority?: SchemaPriority; // Priority represents the order in which schemas are selected. If multiple schemas match a yaml document then highest priority wins
  fileMatch: string[];
  schema?: unknown;
  uri: string;
}

export interface LanguageSettings {
  validate?: boolean; //Setting for whether we want to validate the schema
  hover?: boolean; //Setting for whether we want to have hover results
  completion?: boolean; //Setting for whether we want to have completion results
  format?: boolean; //Setting for whether we want to have the formatter or not
  isKubernetes?: boolean; //If true then its validating against kubernetes
  // eslint-disable-next-line @typescript-eslint/no-explicit-any
  schemas?: SchemasSettings[]; //List of schemas,
  customTags?: Array<string>; //Array of Custom Tags
  /**
   * Default indentation size
   */
  indentation?: string;

  propTableStyle?: YamlHoverDetailPropTableStyle;
}

export interface WorkspaceContextService {
  resolveRelativePath(relativePath: string, resource: string): string;
}
/**
 * The schema request service is used to fetch schemas. The result should the schema file comment, or,
 * in case of an error, a displayable error string
 */
export interface SchemaRequestService {
  (uri: string): Promise<string>;
}

export interface SchemaConfiguration {
  /**
   * The URI of the schema, which is also the identifier of the schema.
   */
  uri: string;
  /**
   * A list of file names that are associated to the schema. The '*' wildcard can be used. For example '*.schema.json', 'package.json'
   */
  fileMatch?: string[];
  /**
   * The schema for the given URI.
   * If no schema is provided, the schema will be fetched with the schema request service (if available).
   */
  schema?: JSONSchema;
}

export interface CustomFormatterOptions {
  singleQuote?: boolean;
  bracketSpacing?: boolean;
  proseWrap?: string;
  printWidth?: number;
  enable?: boolean;
}

export interface LanguageService {
  configure(settings: LanguageSettings): void;
  registerCustomSchemaProvider(schemaProvider: CustomSchemaProvider): void;
  doComplete(document: TextDocument, position: Position, isKubernetes: boolean): Promise<CompletionList>;
  doValidation(document: TextDocument, isKubernetes: boolean): Promise<Diagnostic[]>;
  doHover(document: TextDocument, position: Position): Promise<Hover | null>;
  findDocumentSymbols(document: TextDocument): SymbolInformation[];
  findDocumentSymbols2(document: TextDocument): DocumentSymbol[];
  findDefinition(document: TextDocument, position: Position, doc: JSONDocument): Promise<DefinitionLink[]>;
  findLinks(document: TextDocument): Promise<DocumentLink[]>;
  resetSchema(uri: string): boolean;
  doFormat(document: TextDocument, options: CustomFormatterOptions): TextEdit[];
  doDocumentOnTypeFormatting(document: TextDocument, params: DocumentOnTypeFormattingParams): TextEdit[] | undefined;
  addSchema(schemaID: string, schema: JSONSchema): void;
  deleteSchema(schemaID: string): void;
  modifySchemaContent(schemaAdditions: SchemaAdditions): void;
  deleteSchemaContent(schemaDeletions: SchemaDeletions): void;
<<<<<<< HEAD
  doHoverDetail(document: TextDocument, position: Position): Promise<Hover | null>;
  deleteSchemasWhole(schemaDeletions: SchemaDeletionsWhole): void;
=======
  deleteSchemasWhole(schemaDeletions: SchemaDeletionsAll): void;
>>>>>>> 653ce394
  getFoldingRanges(document: TextDocument, context: FoldingRangesContext): FoldingRange[] | null;
  getCodeAction(document: TextDocument, params: CodeActionParams): CodeAction[] | undefined;
}

export function getLanguageService(
  schemaRequestService: SchemaRequestService,
  workspaceContext: WorkspaceContextService,
  connection: Connection,
  clientCapabilities?: ClientCapabilities
): LanguageService {
  const schemaService = new YAMLSchemaService(schemaRequestService, workspaceContext);
  const completer = new YAMLCompletion(schemaService, clientCapabilities);
  const hover = new YAMLHover(schemaService);
  const yamlDocumentSymbols = new YAMLDocumentSymbols(schemaService);
  const yamlValidation = new YAMLValidation(schemaService);
  const formatter = new YAMLFormatter();
<<<<<<< HEAD
  const hoverDetail = new YamlHoverDetail(schemaService);
=======
  const yamlCodeActions = new YamlCodeActions(commandExecutor, connection, clientCapabilities);
>>>>>>> 653ce394

  return {
    configure: (settings) => {
      schemaService.clearExternalSchemas();
      if (settings.schemas) {
        schemaService.schemaPriorityMapping = new Map();
        settings.schemas.forEach((settings) => {
          const currPriority = settings.priority ? settings.priority : 0;
          schemaService.addSchemaPriority(settings.uri, currPriority);
          schemaService.registerExternalSchema(settings.uri, settings.fileMatch, settings.schema);
        });
      }
      yamlValidation.configure(settings);
      hover.configure(settings);
      const customTagsSetting = settings && settings['customTags'] ? settings['customTags'] : [];
      completer.configure(settings, customTagsSetting);
      formatter.configure(settings);
      hoverDetail.configure(settings);
    },
    registerCustomSchemaProvider: (schemaProvider: CustomSchemaProvider) => {
      schemaService.registerCustomSchemaProvider(schemaProvider);
    },
    findDefinition: () => Promise.resolve([]),
    findLinks,
    doComplete: completer.doComplete.bind(completer),
    doValidation: yamlValidation.doValidation.bind(yamlValidation),
    doHover: hover.doHover.bind(hover),
    findDocumentSymbols: yamlDocumentSymbols.findDocumentSymbols.bind(yamlDocumentSymbols),
    findDocumentSymbols2: yamlDocumentSymbols.findHierarchicalDocumentSymbols.bind(yamlDocumentSymbols),
    resetSchema: (uri: string) => {
      return schemaService.onResourceChange(uri);
    },
    doFormat: formatter.format.bind(formatter),
    doDocumentOnTypeFormatting,
    addSchema: (schemaID: string, schema: JSONSchema) => {
      return schemaService.saveSchema(schemaID, schema);
    },
    deleteSchema: (schemaID: string) => {
      return schemaService.deleteSchema(schemaID);
    },
    modifySchemaContent: (schemaAdditions: SchemaAdditions) => {
      return schemaService.addContent(schemaAdditions);
    },
    deleteSchemaContent: (schemaDeletions: SchemaDeletions) => {
      return schemaService.deleteContent(schemaDeletions);
    },
<<<<<<< HEAD
    deleteSchemasWhole: (schemaDeletions: SchemaDeletionsWhole) => {
      return schemaService.deleteSchemas(schemaDeletions);
    },
    doHoverDetail: hoverDetail.getHoverDetail.bind(hoverDetail),
=======
    deleteSchemasWhole: (schemaDeletions: SchemaDeletionsAll) => {
      return schemaService.deleteSchemas(schemaDeletions);
    },
>>>>>>> 653ce394
    getFoldingRanges,
    getCodeAction: (document, params) => {
      return yamlCodeActions.getCodeAction(document, params);
    },
  };
}<|MERGE_RESOLUTION|>--- conflicted
+++ resolved
@@ -9,11 +9,7 @@
   CustomSchemaProvider,
   SchemaAdditions,
   SchemaDeletions,
-<<<<<<< HEAD
-  SchemaDeletionsWhole,
-=======
   SchemaDeletionsAll,
->>>>>>> 653ce394
 } from './services/yamlSchemaService';
 import {
   Position,
@@ -33,10 +29,7 @@
 import { YAMLFormatter } from './services/yamlFormatter';
 import { JSONDocument, DefinitionLink, TextDocument } from 'vscode-json-languageservice';
 import { findLinks } from './services/yamlLinks';
-<<<<<<< HEAD
 import { YamlHoverDetail, YamlHoverDetailPropTableStyle } from './services/yamlHoverDetail';
-import { TextDocument, FoldingRange, ClientCapabilities, DocumentOnTypeFormattingParams } from 'vscode-languageserver';
-=======
 import {
   FoldingRange,
   ClientCapabilities,
@@ -45,7 +38,6 @@
   Connection,
   DocumentOnTypeFormattingParams,
 } from 'vscode-languageserver/node';
->>>>>>> 653ce394
 import { getFoldingRanges } from './services/yamlFolding';
 import { FoldingRangesContext } from './yamlTypes';
 import { YamlCodeActions } from './services/yamlCodeActions';
@@ -135,12 +127,8 @@
   deleteSchema(schemaID: string): void;
   modifySchemaContent(schemaAdditions: SchemaAdditions): void;
   deleteSchemaContent(schemaDeletions: SchemaDeletions): void;
-<<<<<<< HEAD
   doHoverDetail(document: TextDocument, position: Position): Promise<Hover | null>;
-  deleteSchemasWhole(schemaDeletions: SchemaDeletionsWhole): void;
-=======
   deleteSchemasWhole(schemaDeletions: SchemaDeletionsAll): void;
->>>>>>> 653ce394
   getFoldingRanges(document: TextDocument, context: FoldingRangesContext): FoldingRange[] | null;
   getCodeAction(document: TextDocument, params: CodeActionParams): CodeAction[] | undefined;
 }
@@ -157,11 +145,8 @@
   const yamlDocumentSymbols = new YAMLDocumentSymbols(schemaService);
   const yamlValidation = new YAMLValidation(schemaService);
   const formatter = new YAMLFormatter();
-<<<<<<< HEAD
   const hoverDetail = new YamlHoverDetail(schemaService);
-=======
   const yamlCodeActions = new YamlCodeActions(commandExecutor, connection, clientCapabilities);
->>>>>>> 653ce394
 
   return {
     configure: (settings) => {
@@ -208,16 +193,10 @@
     deleteSchemaContent: (schemaDeletions: SchemaDeletions) => {
       return schemaService.deleteContent(schemaDeletions);
     },
-<<<<<<< HEAD
-    deleteSchemasWhole: (schemaDeletions: SchemaDeletionsWhole) => {
-      return schemaService.deleteSchemas(schemaDeletions);
-    },
-    doHoverDetail: hoverDetail.getHoverDetail.bind(hoverDetail),
-=======
     deleteSchemasWhole: (schemaDeletions: SchemaDeletionsAll) => {
       return schemaService.deleteSchemas(schemaDeletions);
     },
->>>>>>> 653ce394
+    doHoverDetail: hoverDetail.getHoverDetail.bind(hoverDetail),
     getFoldingRanges,
     getCodeAction: (document, params) => {
       return yamlCodeActions.getCodeAction(document, params);
