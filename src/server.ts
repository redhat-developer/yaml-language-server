/*---------------------------------------------------------------------------------------------
 *  Copyright (c) Red Hat, Inc. All rights reserved.
 *  Copyright (c) Adam Voss. All rights reserved.
 *  Copyright (c) Microsoft Corporation. All rights reserved.
 *  Licensed under the MIT License. See License.txt in the project root for license information.
 *--------------------------------------------------------------------------------------------*/
'use strict';

import {
  createConnection,
  IConnection,
  TextDocuments,
  TextDocument,
  InitializeParams,
  InitializeResult,
  Disposable,
  ProposedFeatures,
  CompletionList,
  ClientCapabilities,
  WorkspaceFolder,
  DocumentFormattingRequest,
  TextDocumentPositionParams,
  DocumentSymbol,
} from 'vscode-languageserver';

import { xhr, configure as configureHttpRequests } from 'request-light';
import * as URL from 'url';
import { removeDuplicatesObj } from './languageservice/utils/arrUtils';
import {
  getLanguageService as getCustomLanguageService,
  LanguageSettings,
  CustomFormatterOptions,
  WorkspaceContextService,
  SchemaConfiguration,
  SchemaPriority,
} from './languageservice/yamlLanguageService';
import * as nls from 'vscode-nls';
import {
  CustomSchemaProvider,
  FilePatternAssociation,
  SchemaDeletions,
  SchemaAdditions,
  MODIFICATION_ACTIONS,
} from './languageservice/services/yamlSchemaService';
import { JSONSchema } from './languageservice/jsonSchema';
import {
  SchemaAssociationNotification,
  DynamicCustomSchemaRequestRegistration,
  CustomSchemaRequest,
  SchemaModificationNotification,
  ISchemaAssociations,
  VSCodeContentRequestRegistration,
  HoverDetailRequest,
} from './requestTypes';
import { isRelativePath, relativeToAbsolutePath, workspaceFoldersChanged } from './languageservice/utils/paths';
import { URI } from 'vscode-uri';
import { KUBERNETES_SCHEMA_URL, JSON_SCHEMASTORE_URL } from './languageservice/utils/schemaUrls';
import { schemaRequestHandler } from './languageservice/services/schemaRequestHandler';
import { YamlHoverDetailPropTableStyle } from './languageservice/services/yamlHoverDetail';

// eslint-disable-next-line @typescript-eslint/no-explicit-any
nls.config(process.env['VSCODE_NLS_CONFIG'] as any);

/* eslint-disable @typescript-eslint/no-use-before-define */

/**************************
 * Generic helper functions
 **************************/
const workspaceContext: WorkspaceContextService = {
  resolveRelativePath: (relativePath: string, resource: string) => {
    return URL.resolve(resource, relativePath);
  },
};

/********************
 * Helper interfaces
 ********************/
// Client settings interface to grab settings relevant for the language server
interface Settings {
  yaml: {
    format: CustomFormatterOptions;
    schemas: JSONSchemaSettings[];
    validate: boolean;
    hover: boolean;
    completion: boolean;
    customTags: Array<string>;
    schemaStore: {
      enable: boolean;
    };
    propTableStyle: YamlHoverDetailPropTableStyle;
  };
  http: {
    proxy: string;
    proxyStrictSSL: boolean;
  };
  editor: {
    tabSize: number;
  };
}

interface JSONSchemaSettings {
  fileMatch?: string[];
  url?: string;
  schema?: JSONSchema;
}

/****************
 * Variables
 ****************/

// Language server configuration
let yamlConfigurationSettings: JSONSchemaSettings[] = undefined;
let schemaAssociations: ISchemaAssociations | SchemaConfiguration[] | undefined = undefined;
let formatterRegistration: Thenable<Disposable> = null;
let specificValidatorPaths = [];
let schemaConfigurationSettings = [];
let yamlShouldValidate = true;
let yamlFormatterSettings = {
  singleQuote: false,
  bracketSpacing: true,
  proseWrap: 'preserve',
  printWidth: 80,
  enable: true,
} as CustomFormatterOptions;
let yamlShouldHover = false;
let yamlShouldCompletion = true;
let schemaStoreSettings = [];
let customTags = [];
let schemaStoreEnabled = true;
let indentation: string | undefined = undefined;
let propTableStyle: YamlHoverDetailPropTableStyle = 'table';

// File validation helpers
const pendingValidationRequests: { [uri: string]: NodeJS.Timer } = {};
const validationDelayMs = 200;

// Create a simple text document manager. The text document manager
// supports full document sync only
const documents: TextDocuments = new TextDocuments();

// Language client configuration
let capabilities: ClientCapabilities;
let workspaceRoot: URI = null;
let workspaceFolders: WorkspaceFolder[] = [];
let clientFormatterDynamicRegisterSupport = false;
let hierarchicalDocumentSymbolSupport = false;
let hasWorkspaceFolderCapability = false;
let useVSCodeContentRequest = false;

/****************************
 * Reusable helper functions
 ****************************/

const checkSchemaURI = (uri: string): string => {
  if (uri.trim().toLowerCase() === 'kubernetes') {
    return KUBERNETES_SCHEMA_URL;
  } else if (isRelativePath(uri)) {
    return relativeToAbsolutePath(workspaceFolders, workspaceRoot, uri);
  } else {
    return uri;
  }
};

/**
 * This function helps set the schema store if it hasn't already been set
 * AND the schema store setting is enabled. If the schema store setting
 * is not enabled we need to clear the schemas.
 */
function setSchemaStoreSettingsIfNotSet(): void {
  const schemaStoreIsSet = schemaStoreSettings.length !== 0;

  if (schemaStoreEnabled && !schemaStoreIsSet) {
    getSchemaStoreMatchingSchemas()
      .then((schemaStore) => {
        schemaStoreSettings = schemaStore.schemas;
        updateConfiguration();
      })
      .catch(() => {
        // ignore
      });
  } else if (!schemaStoreEnabled) {
    schemaStoreSettings = [];
    updateConfiguration();
  }
}

/**
 * When the schema store is enabled, download and store YAML schema associations
 */
// eslint-disable-next-line @typescript-eslint/no-explicit-any
function getSchemaStoreMatchingSchemas(): Promise<{ schemas: any[] }> {
  return xhr({ url: JSON_SCHEMASTORE_URL }).then((response) => {
    const languageSettings = {
      schemas: [],
    };

    // Parse the schema store catalog as JSON
    const schemas = JSON.parse(response.responseText);

    for (const schemaIndex in schemas.schemas) {
      const schema = schemas.schemas[schemaIndex];

      if (schema && schema.fileMatch) {
        for (const fileMatch in schema.fileMatch) {
          const currFileMatch = schema.fileMatch[fileMatch];
          // If the schema is for files with a YAML extension, save the schema association
          if (currFileMatch.indexOf('.yml') !== -1 || currFileMatch.indexOf('.yaml') !== -1) {
            languageSettings.schemas.push({
              uri: schema.url,
              fileMatch: [currFileMatch],
              priority: SchemaPriority.SchemaStore,
            });
          }
        }
      }
    }

    return languageSettings;
  });
}

/**
 * Called when server settings or schema associations are changed
 * Re-creates schema associations and re-validates any open YAML files
 */
function updateConfiguration(): void {
  let languageSettings: LanguageSettings = {
    validate: yamlShouldValidate,
    hover: yamlShouldHover,
    completion: yamlShouldCompletion,
    schemas: [],
    customTags: customTags,
    format: yamlFormatterSettings.enable,
    indentation: indentation,
    propTableStyle: propTableStyle,
  };

  if (schemaAssociations) {
    if (Array.isArray(schemaAssociations)) {
      Array.prototype.push.apply(languageSettings.schemas, schemaAssociations);
    } else {
      for (const pattern in schemaAssociations) {
        const association = schemaAssociations[pattern];
        if (Array.isArray(association)) {
          association.forEach((uri) => {
            languageSettings = configureSchemas(uri, [pattern], null, languageSettings, SchemaPriority.SchemaAssociation);
          });
        }
      }
    }
  }

  if (schemaConfigurationSettings) {
    schemaConfigurationSettings.forEach((schema) => {
      let uri = schema.uri;
      if (!uri && schema.schema) {
        uri = schema.schema.id;
      }
      if (!uri && schema.fileMatch) {
        uri = 'vscode://schemas/custom/' + encodeURIComponent(schema.fileMatch.join('&'));
      }
      if (uri) {
        if (isRelativePath(uri)) {
          uri = relativeToAbsolutePath(workspaceFolders, workspaceRoot, uri);
        }

        languageSettings = configureSchemas(uri, schema.fileMatch, schema.schema, languageSettings, SchemaPriority.Settings);
      }
    });
  }

  if (schemaStoreSettings) {
    languageSettings.schemas = languageSettings.schemas.concat(schemaStoreSettings);
  }

  customLanguageService.configure(languageSettings);

  // Revalidate any open text documents
  documents.all().forEach(triggerValidation);
}

/**
 * Stores schema associations in server settings, handling kubernetes
 * @param uri string path to schema (whether local or online)
 * @param fileMatch file pattern to apply the schema to
 * @param schema schema id
 * @param languageSettings current server settings
 */
// eslint-disable-next-line @typescript-eslint/no-explicit-any
function configureSchemas(
  uri: string,
  fileMatch: string[],
  schema: unknown,
  languageSettings: LanguageSettings,
  priorityLevel: number
): LanguageSettings {
  uri = checkSchemaURI(uri);

  if (schema === null) {
    languageSettings.schemas.push({ uri, fileMatch: fileMatch, priority: priorityLevel });
  } else {
    languageSettings.schemas.push({ uri, fileMatch: fileMatch, schema: schema, priority: priorityLevel });
  }

  if (fileMatch.constructor === Array && uri === KUBERNETES_SCHEMA_URL) {
    fileMatch.forEach((url) => {
      specificValidatorPaths.push(url);
    });
  } else if (uri === KUBERNETES_SCHEMA_URL) {
    specificValidatorPaths.push(fileMatch);
  }

  return languageSettings;
}

function isKubernetes(textDocument: TextDocument): boolean {
  for (const path in specificValidatorPaths) {
    const globPath = specificValidatorPaths[path];
    const fpa = new FilePatternAssociation(globPath);

    if (fpa.matchesPattern(textDocument.uri)) {
      return true;
    }
  }
  return false;
}

function cleanPendingValidation(textDocument: TextDocument): void {
  const request = pendingValidationRequests[textDocument.uri];

  if (request) {
    clearTimeout(request);
    delete pendingValidationRequests[textDocument.uri];
  }
}

function triggerValidation(textDocument: TextDocument): void {
  cleanPendingValidation(textDocument);
  pendingValidationRequests[textDocument.uri] = setTimeout(() => {
    delete pendingValidationRequests[textDocument.uri];
    validateTextDocument(textDocument);
  }, validationDelayMs);
}

function validateTextDocument(textDocument: TextDocument): void {
  if (!textDocument) {
    return;
  }

  if (textDocument.getText().length === 0) {
    connection.sendDiagnostics({ uri: textDocument.uri, diagnostics: [] });
    return;
  }

  customLanguageService.doValidation(textDocument, isKubernetes(textDocument)).then(
    function (diagnosticResults) {
      const diagnostics = [];
      for (const diagnosticItem in diagnosticResults) {
        diagnosticResults[diagnosticItem].severity = 1; //Convert all warnings to errors
        diagnostics.push(diagnosticResults[diagnosticItem]);
      }

      connection.sendDiagnostics({
        uri: textDocument.uri,
        diagnostics: removeDuplicatesObj(diagnostics),
      });
    },
    function () {
      // ignore
    }
  );
}

/*************
 * Main setup
 *************/

// Create a connection for the server.
let connection: IConnection = null;

if (process.argv.indexOf('--stdio') === -1) {
  connection = createConnection(ProposedFeatures.all);
} else {
  connection = createConnection();
}

console.log = connection.console.log.bind(connection.console);
console.error = connection.console.error.bind(connection.console);

// Make the text document manager listen on the connection
// for open, change and close text document events
documents.listen(connection);

/**
 * Handles schema content requests given the schema URI
 * @param uri can be a local file, vscode request, http(s) request or a custom request
 */
const schemaRequestHandlerWrapper = (connection: IConnection, uri: string): Promise<string> => {
  return schemaRequestHandler(connection, uri, workspaceFolders, workspaceRoot, useVSCodeContentRequest);
};

const schemaRequestService = schemaRequestHandlerWrapper.bind(this, connection);

export const customLanguageService = getCustomLanguageService(schemaRequestService, workspaceContext);

/***********************
 * Connection listeners
 **********************/

/**
 * Run when the client connects to the server after it is activated.
 * The server receives the root path(s) of the workspace and the client capabilities.
 */
connection.onInitialize(
  (params: InitializeParams): InitializeResult => {
    capabilities = params.capabilities;

    // Only try to parse the workspace root if its not null. Otherwise initialize will fail
    if (params.rootUri) {
      workspaceRoot = URI.parse(params.rootUri);
    }
    workspaceFolders = params.workspaceFolders || [];

    hierarchicalDocumentSymbolSupport = !!(
      capabilities.textDocument &&
      capabilities.textDocument.documentSymbol &&
      capabilities.textDocument.documentSymbol.hierarchicalDocumentSymbolSupport
    );
    clientFormatterDynamicRegisterSupport = !!(
      capabilities.textDocument &&
      capabilities.textDocument.rangeFormatting &&
      capabilities.textDocument.rangeFormatting.dynamicRegistration
    );
    hasWorkspaceFolderCapability = capabilities.workspace && !!capabilities.workspace.workspaceFolders;
    return {
      capabilities: {
        textDocumentSync: documents.syncKind,
        completionProvider: { resolveProvider: false },
        hoverProvider: false,
        documentSymbolProvider: true,
        documentFormattingProvider: false,
        documentRangeFormattingProvider: false,
        documentLinkProvider: {},
        foldingRangeProvider: true,
        workspace: {
          workspaceFolders: {
            changeNotifications: true,
            supported: true,
          },
        },
      },
    };
  }
);

connection.onInitialized(() => {
  if (hasWorkspaceFolderCapability && clientFormatterDynamicRegisterSupport) {
    connection.workspace.onDidChangeWorkspaceFolders((changedFolders) => {
      workspaceFolders = workspaceFoldersChanged(workspaceFolders, changedFolders);
    });
  }
});

/**
 * Received a notification from the client with schema associations from other extensions
 * Update the associations in the server
 */
connection.onNotification(SchemaAssociationNotification.type, (associations) => {
  schemaAssociations = associations;
  specificValidatorPaths = [];
  setSchemaStoreSettingsIfNotSet();
  updateConfiguration();
});

/**
 * Received a notification from the client that it can accept custom schema requests
 * Register the custom schema provider and use it for requests of unknown scheme
 */
connection.onNotification(DynamicCustomSchemaRequestRegistration.type, () => {
  const schemaProvider = ((resource) => {
    return connection.sendRequest(CustomSchemaRequest.type, resource);
  }) as CustomSchemaProvider;
  customLanguageService.registerCustomSchemaProvider(schemaProvider);
});

/**
 * Received a notification from the client that it can accept content requests
 * This means that the server sends schemas back to the client side to get resolved rather
 * than resolving them on the extension side
 */
connection.onNotification(VSCodeContentRequestRegistration.type, () => {
  useVSCodeContentRequest = true;
});

/**
 * Run when the editor configuration is changed
 * The client syncs the 'yaml', 'http.proxy', 'http.proxyStrictSSL' settings sections
 * Update relevant settings with fallback to defaults if needed
 */
connection.onDidChangeConfiguration((change) => {
  const settings = change.settings as Settings;
  configureHttpRequests(settings.http && settings.http.proxy, settings.http && settings.http.proxyStrictSSL);

  specificValidatorPaths = [];
  if (settings.yaml) {
    if (Object.prototype.hasOwnProperty.call(settings.yaml, 'schemas')) {
      yamlConfigurationSettings = settings.yaml.schemas;
    }
    if (Object.prototype.hasOwnProperty.call(settings.yaml, 'validate')) {
      yamlShouldValidate = settings.yaml.validate;
    }
    if (Object.prototype.hasOwnProperty.call(settings.yaml, 'hover')) {
      yamlShouldHover = false; //settings.yaml.hover;
    }
    if (Object.prototype.hasOwnProperty.call(settings.yaml, 'completion')) {
      yamlShouldCompletion = settings.yaml.completion;
    }
    customTags = settings.yaml.customTags ? settings.yaml.customTags : [];

    if (settings.yaml.schemaStore) {
      schemaStoreEnabled = settings.yaml.schemaStore.enable;
    }

    if (settings.yaml.format) {
      yamlFormatterSettings = {
        proseWrap: settings.yaml.format.proseWrap || 'preserve',
        printWidth: settings.yaml.format.printWidth || 80,
      };

      if (settings.yaml.format.singleQuote !== undefined) {
        yamlFormatterSettings.singleQuote = settings.yaml.format.singleQuote;
      }

      if (settings.yaml.format.bracketSpacing !== undefined) {
        yamlFormatterSettings.bracketSpacing = settings.yaml.format.bracketSpacing;
      }

      if (settings.yaml.format.enable !== undefined) {
        yamlFormatterSettings.enable = settings.yaml.format.enable;
      }
    }
    if (settings.yaml.propTableStyle) {
      propTableStyle = settings.yaml.propTableStyle;
    }
  }

  schemaConfigurationSettings = [];

  if (settings['[yaml]'] && settings['[yaml]']['editor.tabSize']) {
    indentation = ' '.repeat(settings['[yaml]']['editor.tabSize']);
  } else if (settings.editor?.tabSize) {
    indentation = ' '.repeat(settings.editor.tabSize);
  }

  for (const uri in yamlConfigurationSettings) {
    const globPattern = yamlConfigurationSettings[uri];

    const schemaObj = {
      fileMatch: Array.isArray(globPattern) ? globPattern : [globPattern],
      uri: checkSchemaURI(uri),
    };
    schemaConfigurationSettings.push(schemaObj);
  }

  setSchemaStoreSettingsIfNotSet();
  updateConfiguration();

  // dynamically enable & disable the formatter
  if (clientFormatterDynamicRegisterSupport) {
    const enableFormatter = settings && settings.yaml && settings.yaml.format && settings.yaml.format.enable;

    if (enableFormatter) {
      if (!formatterRegistration) {
        formatterRegistration = connection.client.register(DocumentFormattingRequest.type, {
          documentSelector: [{ language: 'yaml' }],
        });
      }
    } else if (formatterRegistration) {
      formatterRegistration.then((r) => {
        return r.dispose();
      });
      formatterRegistration = null;
    }
  }
});

documents.onDidChangeContent((change) => {
  triggerValidation(change.document);
});

documents.onDidClose((event) => {
  cleanPendingValidation(event.document);
  connection.sendDiagnostics({ uri: event.document.uri, diagnostics: [] });
});

/**
 * Called when a monitored file is changed in an editor
 * Re-validates the entire document
 */
connection.onDidChangeWatchedFiles((change) => {
  let hasChanges = false;

  change.changes.forEach((c) => {
    if (customLanguageService.resetSchema(c.uri)) {
      hasChanges = true;
    }
  });

  if (hasChanges) {
    documents.all().forEach(validateTextDocument);
  }
});

/**
 * Called when auto-complete is triggered in an editor
 * Returns a list of valid completion items
 */
connection.onCompletion((textDocumentPosition) => {
  const textDocument = documents.get(textDocumentPosition.textDocument.uri);

  const result: CompletionList = {
    items: [],
    isIncomplete: false,
  };

  if (!textDocument) {
    return Promise.resolve(result);
  }
  return customLanguageService.doComplete(textDocument, textDocumentPosition.position, isKubernetes(textDocument));
});

/**
 * Called when the user hovers with their mouse over a keyword
 * Returns an informational tooltip
 */
connection.onHover((textDocumentPositionParams) => {
  const document = documents.get(textDocumentPositionParams.textDocument.uri);

  if (!document) {
    return Promise.resolve(undefined);
  }

  return customLanguageService.doHoverDetail(document, textDocumentPositionParams.position);
  // return customLanguageService.doHover(document, textDocumentPositionParams.position);
});

let previousCall: { uri?: string, time?: number, request?: DocumentSymbol[] } = {};
/**
 * Called when the code outline in an editor needs to be populated
 * Returns a list of symbols that is then shown in the code outline
 */
connection.onDocumentSymbol((documentSymbolParams) => {
  const document = documents.get(documentSymbolParams.textDocument.uri);

  if (!document) {
    return;
  }

  /**
   * I had to combine server and client DocumentSymbol
   * And if I use only client DocumentSymbol, outline doesn't work.
   * So this is a prevent for double call.
   */
  if (
    previousCall.request &&
    previousCall.time &&
    previousCall.uri === documentSymbolParams.textDocument.uri &&
    (new Date().getTime() - previousCall.time) < 100) {
    return previousCall.request
  }

  let res;
  if (hierarchicalDocumentSymbolSupport) {
    res = customLanguageService.findDocumentSymbols2(document);
  } else {
    res = customLanguageService.findDocumentSymbols(document);
  }
  previousCall = { time: new Date().getTime(), uri: documentSymbolParams.textDocument.uri, request: res }
  return res;
});

/**
 * Called when the formatter is invoked
 * Returns the formatted document content using prettier
 */
connection.onDocumentFormatting((formatParams) => {
  const document = documents.get(formatParams.textDocument.uri);

  if (!document) {
    return;
  }

  const customFormatterSettings = {
    tabWidth: formatParams.options.tabSize,
    ...yamlFormatterSettings,
  };

  return customLanguageService.doFormat(document, customFormatterSettings);
});

connection.onDocumentLinks((params) => {
  const document = documents.get(params.textDocument.uri);
  if (!document) {
    return Promise.resolve([]);
  }

  return customLanguageService.findLinks(document);
});

connection.onRequest(SchemaModificationNotification.type, (modifications: SchemaAdditions | SchemaDeletions) => {
  if (modifications.action === MODIFICATION_ACTIONS.add) {
    customLanguageService.modifySchemaContent(modifications);
  } else if (modifications.action === MODIFICATION_ACTIONS.delete) {
    customLanguageService.deleteSchemaContent(modifications);
  }
  return Promise.resolve();
});

<<<<<<< HEAD
/**
 * Received request from the client that detail info is needed.
 */
connection.onRequest(HoverDetailRequest.type, (params: TextDocumentPositionParams) => {
  const document = documents.get(params.textDocument.uri);
  return customLanguageService.doHoverDetail(document, params.position);
=======
connection.onFoldingRanges((params) => {
  const document = documents.get(params.textDocument.uri);
  if (!document) {
    return Promise.resolve(undefined);
  }
  return customLanguageService.getFoldingRanges(document, capabilities.textDocument?.foldingRange);
>>>>>>> 2c7951ef
});

// Start listening for any messages from the client
connection.listen();<|MERGE_RESOLUTION|>--- conflicted
+++ resolved
@@ -644,7 +644,7 @@
   // return customLanguageService.doHover(document, textDocumentPositionParams.position);
 });
 
-let previousCall: { uri?: string, time?: number, request?: DocumentSymbol[] } = {};
+let previousCall: { uri?: string; time?: number; request?: DocumentSymbol[] } = {};
 /**
  * Called when the code outline in an editor needs to be populated
  * Returns a list of symbols that is then shown in the code outline
@@ -665,8 +665,9 @@
     previousCall.request &&
     previousCall.time &&
     previousCall.uri === documentSymbolParams.textDocument.uri &&
-    (new Date().getTime() - previousCall.time) < 100) {
-    return previousCall.request
+    new Date().getTime() - previousCall.time < 100
+  ) {
+    return previousCall.request;
   }
 
   let res;
@@ -675,7 +676,7 @@
   } else {
     res = customLanguageService.findDocumentSymbols(document);
   }
-  previousCall = { time: new Date().getTime(), uri: documentSymbolParams.textDocument.uri, request: res }
+  previousCall = { time: new Date().getTime(), uri: documentSymbolParams.textDocument.uri, request: res };
   return res;
 });
 
@@ -716,21 +717,20 @@
   return Promise.resolve();
 });
 
-<<<<<<< HEAD
 /**
  * Received request from the client that detail info is needed.
  */
 connection.onRequest(HoverDetailRequest.type, (params: TextDocumentPositionParams) => {
   const document = documents.get(params.textDocument.uri);
   return customLanguageService.doHoverDetail(document, params.position);
-=======
+});
+
 connection.onFoldingRanges((params) => {
   const document = documents.get(params.textDocument.uri);
   if (!document) {
     return Promise.resolve(undefined);
   }
   return customLanguageService.getFoldingRanges(document, capabilities.textDocument?.foldingRange);
->>>>>>> 2c7951ef
 });
 
 // Start listening for any messages from the client
