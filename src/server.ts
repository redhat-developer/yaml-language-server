/*---------------------------------------------------------------------------------------------
 *  Copyright (c) Red Hat, Inc. All rights reserved.
 *  Copyright (c) Adam Voss. All rights reserved.
 *  Copyright (c) Microsoft Corporation. All rights reserved.
 *  Licensed under the MIT License. See License.txt in the project root for license information.
 *--------------------------------------------------------------------------------------------*/
'use strict';

import { createConnection, IConnection, ProposedFeatures } from 'vscode-languageserver';
import * as nls from 'vscode-nls';
import { schemaRequestHandler, workspaceContext } from './languageservice/services/schemaRequestHandler';
import { YAMLServerInit } from './yamlServerInit';
import { SettingsState } from './yamlSettings';

// eslint-disable-next-line @typescript-eslint/no-explicit-any
nls.config(process.env['VSCODE_NLS_CONFIG'] as any);

// Create a connection for the server.
let connection: IConnection = null;

if (process.argv.indexOf('--stdio') === -1) {
  connection = createConnection(ProposedFeatures.all);
} else {
  connection = createConnection();
}

console.log = connection.console.log.bind(connection.console);
console.error = connection.console.error.bind(connection.console);

const yamlSettings = new SettingsState();

/**
 * Handles schema content requests given the schema URI
 * @param uri can be a local file, vscode request, http(s) request or a custom request
 */
const schemaRequestHandlerWrapper = (connection: IConnection, uri: string): Promise<string> => {
  return schemaRequestHandler(
    connection,
    uri,
    yamlSettings.workspaceFolders,
    yamlSettings.workspaceRoot,
    yamlSettings.useVSCodeContentRequest
  );
};

const schemaRequestService = schemaRequestHandlerWrapper.bind(this, connection);

<<<<<<< HEAD
let customLanguageService = getCustomLanguageService(schemaRequestService, workspaceContext, ClientJsonCapabilities.LATEST);

/***********************
 * Connection listeners
 **********************/

/**
 * Run when the client connects to the server after it is activated.
 * The server receives the root path(s) of the workspace and the client capabilities.
 */
connection.onInitialize(
  (params: InitializeParams): InitializeResult => {
    capabilities = params.capabilities;

    customLanguageService = getCustomLanguageService(schemaRequestService, workspaceContext, capabilities);

    // Only try to parse the workspace root if its not null. Otherwise initialize will fail
    if (params.rootUri) {
      workspaceRoot = URI.parse(params.rootUri);
    }
    workspaceFolders = params.workspaceFolders || [];

    hierarchicalDocumentSymbolSupport = !!(
      capabilities.textDocument &&
      capabilities.textDocument.documentSymbol &&
      capabilities.textDocument.documentSymbol.hierarchicalDocumentSymbolSupport
    );
    clientFormatterDynamicRegisterSupport = !!(
      capabilities.textDocument &&
      capabilities.textDocument.rangeFormatting &&
      capabilities.textDocument.rangeFormatting.dynamicRegistration
    );
    hasWorkspaceFolderCapability = capabilities.workspace && !!capabilities.workspace.workspaceFolders;
    return {
      capabilities: {
        textDocumentSync: documents.syncKind,
        completionProvider: { resolveProvider: false },
        hoverProvider: true,
        documentSymbolProvider: true,
        documentFormattingProvider: false,
        documentRangeFormattingProvider: false,
        documentOnTypeFormattingProvider: {
          firstTriggerCharacter: '\n',
        },
        documentLinkProvider: {},
        foldingRangeProvider: true,
        workspace: {
          workspaceFolders: {
            changeNotifications: true,
            supported: true,
          },
        },
      },
    };
  }
);

connection.onInitialized(() => {
  if (hasWorkspaceFolderCapability && clientFormatterDynamicRegisterSupport) {
    connection.workspace.onDidChangeWorkspaceFolders((changedFolders) => {
      workspaceFolders = workspaceFoldersChanged(workspaceFolders, changedFolders);
    });
  }
});

/**
 * Received a notification from the client with schema associations from other extensions
 * Update the associations in the server
 */
connection.onNotification(SchemaAssociationNotification.type, (associations) => {
  schemaAssociations = associations;
  specificValidatorPaths = [];
  setSchemaStoreSettingsIfNotSet();
  updateConfiguration();
});

/**
 * Received a notification from the client that it can accept custom schema requests
 * Register the custom schema provider and use it for requests of unknown scheme
 */
connection.onNotification(DynamicCustomSchemaRequestRegistration.type, () => {
  const schemaProvider = ((resource) => {
    return connection.sendRequest(CustomSchemaRequest.type, resource);
  }) as CustomSchemaProvider;
  customLanguageService.registerCustomSchemaProvider(schemaProvider);
});

/**
 * Received a notification from the client that it can accept content requests
 * This means that the server sends schemas back to the client side to get resolved rather
 * than resolving them on the extension side
 */
connection.onNotification(VSCodeContentRequestRegistration.type, () => {
  useVSCodeContentRequest = true;
});

/**
 * Run when the editor configuration is changed
 * The client syncs the 'yaml', 'http.proxy', 'http.proxyStrictSSL' settings sections
 * Update relevant settings with fallback to defaults if needed
 */
connection.onDidChangeConfiguration((change) => {
  const settings = change.settings as Settings;
  configureHttpRequests(settings.http && settings.http.proxy, settings.http && settings.http.proxyStrictSSL);

  specificValidatorPaths = [];
  if (settings.yaml) {
    if (Object.prototype.hasOwnProperty.call(settings.yaml, 'schemas')) {
      yamlConfigurationSettings = settings.yaml.schemas;
    }
    if (Object.prototype.hasOwnProperty.call(settings.yaml, 'validate')) {
      yamlShouldValidate = settings.yaml.validate;
    }
    if (Object.prototype.hasOwnProperty.call(settings.yaml, 'hover')) {
      yamlShouldHover = settings.yaml.hover;
    }
    if (Object.prototype.hasOwnProperty.call(settings.yaml, 'completion')) {
      yamlShouldCompletion = settings.yaml.completion;
    }
    customTags = settings.yaml.customTags ? settings.yaml.customTags : [];

    if (settings.yaml.schemaStore) {
      schemaStoreEnabled = settings.yaml.schemaStore.enable;
    }

    if (settings.yaml.format) {
      yamlFormatterSettings = {
        proseWrap: settings.yaml.format.proseWrap || 'preserve',
        printWidth: settings.yaml.format.printWidth || 80,
      };

      if (settings.yaml.format.singleQuote !== undefined) {
        yamlFormatterSettings.singleQuote = settings.yaml.format.singleQuote;
      }

      if (settings.yaml.format.bracketSpacing !== undefined) {
        yamlFormatterSettings.bracketSpacing = settings.yaml.format.bracketSpacing;
      }

      if (settings.yaml.format.enable !== undefined) {
        yamlFormatterSettings.enable = settings.yaml.format.enable;
      }
    }
  }

  schemaConfigurationSettings = [];

  if (settings['[yaml]'] && settings['[yaml]']['editor.tabSize']) {
    indentation = ' '.repeat(settings['[yaml]']['editor.tabSize']);
  } else if (settings.editor?.tabSize) {
    indentation = ' '.repeat(settings.editor.tabSize);
  }

  for (const uri in yamlConfigurationSettings) {
    const globPattern = yamlConfigurationSettings[uri];

    const schemaObj = {
      fileMatch: Array.isArray(globPattern) ? globPattern : [globPattern],
      uri: checkSchemaURI(uri),
    };
    schemaConfigurationSettings.push(schemaObj);
  }

  setSchemaStoreSettingsIfNotSet();
  updateConfiguration();

  // dynamically enable & disable the formatter
  if (clientFormatterDynamicRegisterSupport) {
    const enableFormatter = settings && settings.yaml && settings.yaml.format && settings.yaml.format.enable;

    if (enableFormatter) {
      if (!formatterRegistration) {
        formatterRegistration = connection.client.register(DocumentFormattingRequest.type, {
          documentSelector: [{ language: 'yaml' }],
        });
      }
    } else if (formatterRegistration) {
      formatterRegistration.then((r) => {
        return r.dispose();
      });
      formatterRegistration = null;
    }
  }
});

documents.onDidChangeContent((change) => {
  triggerValidation(change.document);
});

documents.onDidClose((event) => {
  cleanPendingValidation(event.document);
  connection.sendDiagnostics({ uri: event.document.uri, diagnostics: [] });
});

/**
 * Called when a monitored file is changed in an editor
 * Re-validates the entire document
 */
connection.onDidChangeWatchedFiles((change) => {
  let hasChanges = false;

  change.changes.forEach((c) => {
    if (customLanguageService.resetSchema(c.uri)) {
      hasChanges = true;
    }
  });

  if (hasChanges) {
    documents.all().forEach(validateTextDocument);
  }
});

/**
 * Called when auto-complete is triggered in an editor
 * Returns a list of valid completion items
 */
connection.onCompletion((textDocumentPosition) => {
  const textDocument = documents.get(textDocumentPosition.textDocument.uri);

  const result: CompletionList = {
    items: [],
    isIncomplete: false,
  };

  if (!textDocument) {
    return Promise.resolve(result);
  }
  return customLanguageService.doComplete(textDocument, textDocumentPosition.position, isKubernetes(textDocument));
});

/**
 * Called when the user hovers with their mouse over a keyword
 * Returns an informational tooltip
 */
connection.onHover((textDocumentPositionParams) => {
  const document = documents.get(textDocumentPositionParams.textDocument.uri);

  if (!document) {
    return Promise.resolve(undefined);
  }

  return customLanguageService.doHover(document, textDocumentPositionParams.position);
});

/**
 * Called when the code outline in an editor needs to be populated
 * Returns a list of symbols that is then shown in the code outline
 */
connection.onDocumentSymbol((documentSymbolParams) => {
  const document = documents.get(documentSymbolParams.textDocument.uri);

  if (!document) {
    return;
  }

  if (hierarchicalDocumentSymbolSupport) {
    return customLanguageService.findDocumentSymbols2(document);
  } else {
    return customLanguageService.findDocumentSymbols(document);
  }
});

/**
 * Called when the formatter is invoked
 * Returns the formatted document content using prettier
 */
connection.onDocumentFormatting((formatParams) => {
  const document = documents.get(formatParams.textDocument.uri);

  if (!document) {
    return;
  }

  const customFormatterSettings = {
    tabWidth: formatParams.options.tabSize,
    ...yamlFormatterSettings,
  };

  return customLanguageService.doFormat(document, customFormatterSettings);
});

connection.onDocumentOnTypeFormatting((params) => {
  const document = documents.get(params.textDocument.uri);
  if (!document) {
    return;
  }
  return customLanguageService.doDocumentOnTypeFormatting(document, params);
});

connection.onDocumentLinks((params) => {
  const document = documents.get(params.textDocument.uri);
  if (!document) {
    return Promise.resolve([]);
  }

  return customLanguageService.findLinks(document);
});

connection.onRequest(SchemaModificationNotification.type, (modifications: SchemaAdditions | SchemaDeletions) => {
  if (modifications.action === MODIFICATION_ACTIONS.add) {
    customLanguageService.modifySchemaContent(modifications);
  } else if (modifications.action === MODIFICATION_ACTIONS.delete) {
    customLanguageService.deleteSchemaContent(modifications);
  }
  return Promise.resolve();
});

connection.onFoldingRanges((params) => {
  const document = documents.get(params.textDocument.uri);
  if (!document) {
    return Promise.resolve(undefined);
  }
  return customLanguageService.getFoldingRanges(document, capabilities.textDocument?.foldingRange);
});

// Start listening for any messages from the client
connection.listen();
=======
new YAMLServerInit(connection, yamlSettings, workspaceContext, schemaRequestService).start();
>>>>>>> c16eaa04
<|MERGE_RESOLUTION|>--- conflicted
+++ resolved
@@ -45,324 +45,4 @@
 
 const schemaRequestService = schemaRequestHandlerWrapper.bind(this, connection);
 
-<<<<<<< HEAD
-let customLanguageService = getCustomLanguageService(schemaRequestService, workspaceContext, ClientJsonCapabilities.LATEST);
-
-/***********************
- * Connection listeners
- **********************/
-
-/**
- * Run when the client connects to the server after it is activated.
- * The server receives the root path(s) of the workspace and the client capabilities.
- */
-connection.onInitialize(
-  (params: InitializeParams): InitializeResult => {
-    capabilities = params.capabilities;
-
-    customLanguageService = getCustomLanguageService(schemaRequestService, workspaceContext, capabilities);
-
-    // Only try to parse the workspace root if its not null. Otherwise initialize will fail
-    if (params.rootUri) {
-      workspaceRoot = URI.parse(params.rootUri);
-    }
-    workspaceFolders = params.workspaceFolders || [];
-
-    hierarchicalDocumentSymbolSupport = !!(
-      capabilities.textDocument &&
-      capabilities.textDocument.documentSymbol &&
-      capabilities.textDocument.documentSymbol.hierarchicalDocumentSymbolSupport
-    );
-    clientFormatterDynamicRegisterSupport = !!(
-      capabilities.textDocument &&
-      capabilities.textDocument.rangeFormatting &&
-      capabilities.textDocument.rangeFormatting.dynamicRegistration
-    );
-    hasWorkspaceFolderCapability = capabilities.workspace && !!capabilities.workspace.workspaceFolders;
-    return {
-      capabilities: {
-        textDocumentSync: documents.syncKind,
-        completionProvider: { resolveProvider: false },
-        hoverProvider: true,
-        documentSymbolProvider: true,
-        documentFormattingProvider: false,
-        documentRangeFormattingProvider: false,
-        documentOnTypeFormattingProvider: {
-          firstTriggerCharacter: '\n',
-        },
-        documentLinkProvider: {},
-        foldingRangeProvider: true,
-        workspace: {
-          workspaceFolders: {
-            changeNotifications: true,
-            supported: true,
-          },
-        },
-      },
-    };
-  }
-);
-
-connection.onInitialized(() => {
-  if (hasWorkspaceFolderCapability && clientFormatterDynamicRegisterSupport) {
-    connection.workspace.onDidChangeWorkspaceFolders((changedFolders) => {
-      workspaceFolders = workspaceFoldersChanged(workspaceFolders, changedFolders);
-    });
-  }
-});
-
-/**
- * Received a notification from the client with schema associations from other extensions
- * Update the associations in the server
- */
-connection.onNotification(SchemaAssociationNotification.type, (associations) => {
-  schemaAssociations = associations;
-  specificValidatorPaths = [];
-  setSchemaStoreSettingsIfNotSet();
-  updateConfiguration();
-});
-
-/**
- * Received a notification from the client that it can accept custom schema requests
- * Register the custom schema provider and use it for requests of unknown scheme
- */
-connection.onNotification(DynamicCustomSchemaRequestRegistration.type, () => {
-  const schemaProvider = ((resource) => {
-    return connection.sendRequest(CustomSchemaRequest.type, resource);
-  }) as CustomSchemaProvider;
-  customLanguageService.registerCustomSchemaProvider(schemaProvider);
-});
-
-/**
- * Received a notification from the client that it can accept content requests
- * This means that the server sends schemas back to the client side to get resolved rather
- * than resolving them on the extension side
- */
-connection.onNotification(VSCodeContentRequestRegistration.type, () => {
-  useVSCodeContentRequest = true;
-});
-
-/**
- * Run when the editor configuration is changed
- * The client syncs the 'yaml', 'http.proxy', 'http.proxyStrictSSL' settings sections
- * Update relevant settings with fallback to defaults if needed
- */
-connection.onDidChangeConfiguration((change) => {
-  const settings = change.settings as Settings;
-  configureHttpRequests(settings.http && settings.http.proxy, settings.http && settings.http.proxyStrictSSL);
-
-  specificValidatorPaths = [];
-  if (settings.yaml) {
-    if (Object.prototype.hasOwnProperty.call(settings.yaml, 'schemas')) {
-      yamlConfigurationSettings = settings.yaml.schemas;
-    }
-    if (Object.prototype.hasOwnProperty.call(settings.yaml, 'validate')) {
-      yamlShouldValidate = settings.yaml.validate;
-    }
-    if (Object.prototype.hasOwnProperty.call(settings.yaml, 'hover')) {
-      yamlShouldHover = settings.yaml.hover;
-    }
-    if (Object.prototype.hasOwnProperty.call(settings.yaml, 'completion')) {
-      yamlShouldCompletion = settings.yaml.completion;
-    }
-    customTags = settings.yaml.customTags ? settings.yaml.customTags : [];
-
-    if (settings.yaml.schemaStore) {
-      schemaStoreEnabled = settings.yaml.schemaStore.enable;
-    }
-
-    if (settings.yaml.format) {
-      yamlFormatterSettings = {
-        proseWrap: settings.yaml.format.proseWrap || 'preserve',
-        printWidth: settings.yaml.format.printWidth || 80,
-      };
-
-      if (settings.yaml.format.singleQuote !== undefined) {
-        yamlFormatterSettings.singleQuote = settings.yaml.format.singleQuote;
-      }
-
-      if (settings.yaml.format.bracketSpacing !== undefined) {
-        yamlFormatterSettings.bracketSpacing = settings.yaml.format.bracketSpacing;
-      }
-
-      if (settings.yaml.format.enable !== undefined) {
-        yamlFormatterSettings.enable = settings.yaml.format.enable;
-      }
-    }
-  }
-
-  schemaConfigurationSettings = [];
-
-  if (settings['[yaml]'] && settings['[yaml]']['editor.tabSize']) {
-    indentation = ' '.repeat(settings['[yaml]']['editor.tabSize']);
-  } else if (settings.editor?.tabSize) {
-    indentation = ' '.repeat(settings.editor.tabSize);
-  }
-
-  for (const uri in yamlConfigurationSettings) {
-    const globPattern = yamlConfigurationSettings[uri];
-
-    const schemaObj = {
-      fileMatch: Array.isArray(globPattern) ? globPattern : [globPattern],
-      uri: checkSchemaURI(uri),
-    };
-    schemaConfigurationSettings.push(schemaObj);
-  }
-
-  setSchemaStoreSettingsIfNotSet();
-  updateConfiguration();
-
-  // dynamically enable & disable the formatter
-  if (clientFormatterDynamicRegisterSupport) {
-    const enableFormatter = settings && settings.yaml && settings.yaml.format && settings.yaml.format.enable;
-
-    if (enableFormatter) {
-      if (!formatterRegistration) {
-        formatterRegistration = connection.client.register(DocumentFormattingRequest.type, {
-          documentSelector: [{ language: 'yaml' }],
-        });
-      }
-    } else if (formatterRegistration) {
-      formatterRegistration.then((r) => {
-        return r.dispose();
-      });
-      formatterRegistration = null;
-    }
-  }
-});
-
-documents.onDidChangeContent((change) => {
-  triggerValidation(change.document);
-});
-
-documents.onDidClose((event) => {
-  cleanPendingValidation(event.document);
-  connection.sendDiagnostics({ uri: event.document.uri, diagnostics: [] });
-});
-
-/**
- * Called when a monitored file is changed in an editor
- * Re-validates the entire document
- */
-connection.onDidChangeWatchedFiles((change) => {
-  let hasChanges = false;
-
-  change.changes.forEach((c) => {
-    if (customLanguageService.resetSchema(c.uri)) {
-      hasChanges = true;
-    }
-  });
-
-  if (hasChanges) {
-    documents.all().forEach(validateTextDocument);
-  }
-});
-
-/**
- * Called when auto-complete is triggered in an editor
- * Returns a list of valid completion items
- */
-connection.onCompletion((textDocumentPosition) => {
-  const textDocument = documents.get(textDocumentPosition.textDocument.uri);
-
-  const result: CompletionList = {
-    items: [],
-    isIncomplete: false,
-  };
-
-  if (!textDocument) {
-    return Promise.resolve(result);
-  }
-  return customLanguageService.doComplete(textDocument, textDocumentPosition.position, isKubernetes(textDocument));
-});
-
-/**
- * Called when the user hovers with their mouse over a keyword
- * Returns an informational tooltip
- */
-connection.onHover((textDocumentPositionParams) => {
-  const document = documents.get(textDocumentPositionParams.textDocument.uri);
-
-  if (!document) {
-    return Promise.resolve(undefined);
-  }
-
-  return customLanguageService.doHover(document, textDocumentPositionParams.position);
-});
-
-/**
- * Called when the code outline in an editor needs to be populated
- * Returns a list of symbols that is then shown in the code outline
- */
-connection.onDocumentSymbol((documentSymbolParams) => {
-  const document = documents.get(documentSymbolParams.textDocument.uri);
-
-  if (!document) {
-    return;
-  }
-
-  if (hierarchicalDocumentSymbolSupport) {
-    return customLanguageService.findDocumentSymbols2(document);
-  } else {
-    return customLanguageService.findDocumentSymbols(document);
-  }
-});
-
-/**
- * Called when the formatter is invoked
- * Returns the formatted document content using prettier
- */
-connection.onDocumentFormatting((formatParams) => {
-  const document = documents.get(formatParams.textDocument.uri);
-
-  if (!document) {
-    return;
-  }
-
-  const customFormatterSettings = {
-    tabWidth: formatParams.options.tabSize,
-    ...yamlFormatterSettings,
-  };
-
-  return customLanguageService.doFormat(document, customFormatterSettings);
-});
-
-connection.onDocumentOnTypeFormatting((params) => {
-  const document = documents.get(params.textDocument.uri);
-  if (!document) {
-    return;
-  }
-  return customLanguageService.doDocumentOnTypeFormatting(document, params);
-});
-
-connection.onDocumentLinks((params) => {
-  const document = documents.get(params.textDocument.uri);
-  if (!document) {
-    return Promise.resolve([]);
-  }
-
-  return customLanguageService.findLinks(document);
-});
-
-connection.onRequest(SchemaModificationNotification.type, (modifications: SchemaAdditions | SchemaDeletions) => {
-  if (modifications.action === MODIFICATION_ACTIONS.add) {
-    customLanguageService.modifySchemaContent(modifications);
-  } else if (modifications.action === MODIFICATION_ACTIONS.delete) {
-    customLanguageService.deleteSchemaContent(modifications);
-  }
-  return Promise.resolve();
-});
-
-connection.onFoldingRanges((params) => {
-  const document = documents.get(params.textDocument.uri);
-  if (!document) {
-    return Promise.resolve(undefined);
-  }
-  return customLanguageService.getFoldingRanges(document, capabilities.textDocument?.foldingRange);
-});
-
-// Start listening for any messages from the client
-connection.listen();
-=======
-new YAMLServerInit(connection, yamlSettings, workspaceContext, schemaRequestService).start();
->>>>>>> c16eaa04
+new YAMLServerInit(connection, yamlSettings, workspaceContext, schemaRequestService).start();