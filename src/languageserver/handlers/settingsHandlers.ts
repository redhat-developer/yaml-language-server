--- conflicted
+++ resolved
@@ -121,14 +121,10 @@
       }
       this.yamlSettings.disableAdditionalProperties = settings.yaml.disableAdditionalProperties;
       this.yamlSettings.disableDefaultProperties = settings.yaml.disableDefaultProperties;
-<<<<<<< HEAD
-      this.yamlSettings.selectParentSkeletonFirst = settings.yaml.selectParentSkeletonFirst;
-=======
 
       if (settings.yaml.suggest) {
         this.yamlSettings.suggest.parentSkeletonSelectedFirst = settings.yaml.suggest.parentSkeletonSelectedFirst;
       }
->>>>>>> da6d9bf3
     }
 
     this.yamlSettings.schemaConfigurationSettings = [];
@@ -257,11 +253,7 @@
       propTableStyle: this.yamlSettings.propTableStyle,
       disableAdditionalProperties: this.yamlSettings.disableAdditionalProperties,
       disableDefaultProperties: this.yamlSettings.disableDefaultProperties,
-<<<<<<< HEAD
-      selectParentSkeletonFirst: this.yamlSettings.selectParentSkeletonFirst,
-=======
       parentSkeletonSelectedFirst: this.yamlSettings.suggest.parentSkeletonSelectedFirst,
->>>>>>> da6d9bf3
       yamlVersion: this.yamlSettings.yamlVersion,
     };
 
