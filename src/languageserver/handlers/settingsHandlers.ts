/*---------------------------------------------------------------------------------------------
 *  Copyright (c) Red Hat, Inc. All rights reserved.
 *  Licensed under the MIT License. See License.txt in the project root for license information.
 *--------------------------------------------------------------------------------------------*/
import { xhr, configure as configureHttpRequests } from 'request-light';
<<<<<<< HEAD
import { DidChangeConfigurationParams, DocumentFormattingRequest, DocumentSelector, Connection } from 'vscode-languageserver';
=======
import { DocumentFormattingRequest, Connection, DidChangeConfigurationNotification } from 'vscode-languageserver';
>>>>>>> fcfe397a
import { isRelativePath, relativeToAbsolutePath } from '../../languageservice/utils/paths';
import { checkSchemaURI, JSON_SCHEMASTORE_URL, KUBERNETES_SCHEMA_URL } from '../../languageservice/utils/schemaUrls';
import { LanguageService, LanguageSettings, SchemaPriority } from '../../languageservice/yamlLanguageService';
import { Settings, SettingsState } from '../../yamlSettings';
import { Telemetry } from '../telemetry';
import { ValidationHandler } from './validationHandlers';

export class SettingsHandler {
  constructor(
    private readonly connection: Connection,
    private readonly languageService: LanguageService,
    private readonly yamlSettings: SettingsState,
    private readonly validationHandler: ValidationHandler,
    private readonly telemetry: Telemetry
  ) {}

  async registerHandlers(): Promise<void> {
    if (this.yamlSettings.hasConfigurationCapability && this.yamlSettings.clientDynamicRegisterSupport) {
      try {
        // Register for all configuration changes.
        await this.connection.client.register(DidChangeConfigurationNotification.type, undefined);
      } catch (err) {
        console.warn(err);
        this.telemetry.sendError('yaml.settings.error', { error: err });
      }
    }
    this.connection.onDidChangeConfiguration(() => this.pullConfiguration());
  }

  private getDocumentSelectors(settings: Settings): DocumentSelector {
    let docSelector: DocumentSelector = [{ language: 'yaml' }];
    if (settings.yaml.extraLanguage) {
      docSelector = docSelector.concat(
        settings.yaml.extraLanguage.map((l) => {
          return { language: l };
        })
      );
    }
    return docSelector;
  }

  /**
   *  The server pull the 'yaml', 'http.proxy', 'http.proxyStrictSSL', '[yaml]' settings sections
   */
  async pullConfiguration(): Promise<void> {
    const config = await this.connection.workspace.getConfiguration([
      { section: 'yaml' },
      { section: 'http' },
      { section: '[yaml]' },
    ]);
    const settings: Settings = {
      yaml: config[0],
      http: {
        proxy: config[1]?.proxy ?? '',
        proxyStrictSSL: config[1]?.proxyStrictSSL ?? false,
      },
      yamlEditor: config[2],
    };
    this.setConfiguration(settings);
  }

  setConfiguration(settings: Settings): void {
    configureHttpRequests(settings.http && settings.http.proxy, settings.http && settings.http.proxyStrictSSL);

    this.yamlSettings.specificValidatorPaths = [];
    if (settings.yaml) {
      if (Object.prototype.hasOwnProperty.call(settings.yaml, 'schemas')) {
        this.yamlSettings.yamlConfigurationSettings = settings.yaml.schemas;
      }
      if (Object.prototype.hasOwnProperty.call(settings.yaml, 'validate')) {
        this.yamlSettings.yamlShouldValidate = settings.yaml.validate;
      }
      if (Object.prototype.hasOwnProperty.call(settings.yaml, 'hover')) {
        this.yamlSettings.yamlShouldHover = false; //settings.yaml.hover;
      }
      if (Object.prototype.hasOwnProperty.call(settings.yaml, 'completion')) {
        this.yamlSettings.yamlShouldCompletion = settings.yaml.completion;
      }
      this.yamlSettings.customTags = settings.yaml.customTags ? settings.yaml.customTags : [];

      this.yamlSettings.maxItemsComputed = Math.trunc(Math.max(0, Number(settings.yaml.maxItemsComputed))) || 5000;

      if (settings.yaml.schemaStore) {
        this.yamlSettings.schemaStoreEnabled = settings.yaml.schemaStore.enable;
        if (settings.yaml.schemaStore.url.length !== 0) {
          this.yamlSettings.schemaStoreUrl = settings.yaml.schemaStore.url;
        }
      }

      this.yamlSettings.yamlVersion = settings.yaml.yamlVersion ?? '1.2';

      if (settings.yaml.format) {
        this.yamlSettings.yamlFormatterSettings = {
          proseWrap: settings.yaml.format.proseWrap || 'preserve',
          printWidth: settings.yaml.format.printWidth || 80,
        };

        if (settings.yaml.format.singleQuote !== undefined) {
          this.yamlSettings.yamlFormatterSettings.singleQuote = settings.yaml.format.singleQuote;
        }

        if (settings.yaml.format.bracketSpacing !== undefined) {
          this.yamlSettings.yamlFormatterSettings.bracketSpacing = settings.yaml.format.bracketSpacing;
        }

        if (settings.yaml.format.enable !== undefined) {
          this.yamlSettings.yamlFormatterSettings.enable = settings.yaml.format.enable;
        }
      }
<<<<<<< HEAD
      if (settings.yaml.propTableStyle) {
        this.yamlSettings.propTableStyle = settings.yaml.propTableStyle;
      }
=======
>>>>>>> fcfe397a
      this.yamlSettings.disableAdditionalProperties = settings.yaml.disableAdditionalProperties;
    }

    this.yamlSettings.schemaConfigurationSettings = [];

    if (settings.yamlEditor && settings.yamlEditor['editor.tabSize']) {
      this.yamlSettings.indentation = ' '.repeat(settings.yamlEditor['editor.tabSize']);
    }

    for (const uri in this.yamlSettings.yamlConfigurationSettings) {
      const globPattern = this.yamlSettings.yamlConfigurationSettings[uri];

      const schemaObj = {
        fileMatch: Array.isArray(globPattern) ? globPattern : [globPattern],
        uri: checkSchemaURI(this.yamlSettings.workspaceFolders, this.yamlSettings.workspaceRoot, uri, this.telemetry),
      };
      this.yamlSettings.schemaConfigurationSettings.push(schemaObj);
    }

    this.setSchemaStoreSettingsIfNotSet();
    this.updateConfiguration();

    // dynamically enable & disable the formatter
    if (this.yamlSettings.clientDynamicRegisterSupport) {
      const enableFormatter = settings && settings.yaml && settings.yaml.format && settings.yaml.format.enable;

      if (enableFormatter) {
        if (!this.yamlSettings.formatterRegistration) {
          this.yamlSettings.formatterRegistration = this.connection.client.register(DocumentFormattingRequest.type, {
            documentSelector: this.getDocumentSelectors(settings),
          });
        }
      } else if (this.yamlSettings.formatterRegistration) {
        this.yamlSettings.formatterRegistration.then((r) => {
          return r.dispose();
        });
        this.yamlSettings.formatterRegistration = null;
      }
    }
  }

  /**
   * This function helps set the schema store if it hasn't already been set
   * AND the schema store setting is enabled. If the schema store setting
   * is not enabled we need to clear the schemas.
   */
  public async setSchemaStoreSettingsIfNotSet(): Promise<void> {
    const schemaStoreIsSet = this.yamlSettings.schemaStoreSettings.length !== 0;
    let schemaStoreUrl = '';
    if (this.yamlSettings.schemaStoreUrl.length !== 0) {
      schemaStoreUrl = this.yamlSettings.schemaStoreUrl;
    } else {
      schemaStoreUrl = JSON_SCHEMASTORE_URL;
    }

    if (this.yamlSettings.schemaStoreEnabled && !schemaStoreIsSet) {
      try {
        const schemaStore = await this.getSchemaStoreMatchingSchemas(schemaStoreUrl);
        this.yamlSettings.schemaStoreSettings = schemaStore.schemas;
        this.updateConfiguration();
      } catch (err) {
        // ignore
      }
    } else if (!this.yamlSettings.schemaStoreEnabled) {
      this.yamlSettings.schemaStoreSettings = [];
      this.updateConfiguration();
    }
  }

  /**
   * When the schema store is enabled, download and store YAML schema associations
   */
  // eslint-disable-next-line @typescript-eslint/no-explicit-any
  private getSchemaStoreMatchingSchemas(schemaStoreUrl: string): Promise<{ schemas: any[] }> {
    return xhr({ url: schemaStoreUrl }).then((response) => {
      const languageSettings = {
        schemas: [],
      };

      // Parse the schema store catalog as JSON
      const schemas = JSON.parse(response.responseText);

      for (const schemaIndex in schemas.schemas) {
        const schema = schemas.schemas[schemaIndex];

        if (schema && schema.fileMatch) {
          for (const fileMatch in schema.fileMatch) {
            const currFileMatch: string = schema.fileMatch[fileMatch];
            // If the schema is for files with a YAML extension, save the schema association
            if (currFileMatch.indexOf('.yml') !== -1 || currFileMatch.indexOf('.yaml') !== -1) {
              languageSettings.schemas.push({
                uri: schema.url,
                fileMatch: [currFileMatch],
                priority: SchemaPriority.SchemaStore,
                name: schema.name,
                description: schema.description,
              });
            }
          }
        }
      }

      return languageSettings;
    });
  }

  /**
   * Called when server settings or schema associations are changed
   * Re-creates schema associations and re-validates any open YAML files
   */
  public updateConfiguration(): void {
    let languageSettings: LanguageSettings = {
      validate: this.yamlSettings.yamlShouldValidate,
      hover: this.yamlSettings.yamlShouldHover,
      completion: this.yamlSettings.yamlShouldCompletion,
      schemas: [],
      customTags: this.yamlSettings.customTags,
      format: this.yamlSettings.yamlFormatterSettings.enable,
      indentation: this.yamlSettings.indentation,
<<<<<<< HEAD
      propTableStyle: this.yamlSettings.propTableStyle,
      disableAdditionalProperties: this.yamlSettings.disableAdditionalProperties,
=======
      disableAdditionalProperties: this.yamlSettings.disableAdditionalProperties,
      yamlVersion: this.yamlSettings.yamlVersion,
>>>>>>> fcfe397a
    };

    if (this.yamlSettings.schemaAssociations) {
      if (Array.isArray(this.yamlSettings.schemaAssociations)) {
        this.yamlSettings.schemaAssociations.forEach((association) => {
          languageSettings = this.configureSchemas(
            association.uri,
            association.fileMatch,
            association.schema,
            languageSettings,
            SchemaPriority.SchemaAssociation
          );
        });
      } else {
        for (const uri in this.yamlSettings.schemaAssociations) {
          const fileMatch = this.yamlSettings.schemaAssociations[uri];
          languageSettings = this.configureSchemas(uri, fileMatch, null, languageSettings, SchemaPriority.SchemaAssociation);
        }
      }
    }

    if (this.yamlSettings.schemaConfigurationSettings) {
      this.yamlSettings.schemaConfigurationSettings.forEach((schema) => {
        let uri = schema.uri;
        if (!uri && schema.schema) {
          uri = schema.schema.id;
        }
        if (!uri && schema.fileMatch) {
          uri = 'vscode://schemas/custom/' + encodeURIComponent(schema.fileMatch.join('&'));
        }
        if (uri) {
          if (isRelativePath(uri)) {
            uri = relativeToAbsolutePath(this.yamlSettings.workspaceFolders, this.yamlSettings.workspaceRoot, uri);
          }

          languageSettings = this.configureSchemas(
            uri,
            schema.fileMatch,
            schema.schema,
            languageSettings,
            SchemaPriority.Settings
          );
        }
      });
    }

    if (this.yamlSettings.schemaStoreSettings) {
      languageSettings.schemas = languageSettings.schemas.concat(this.yamlSettings.schemaStoreSettings);
    }

    this.languageService.configure(languageSettings);

    // Revalidate any open text documents
    this.yamlSettings.documents.all().forEach((document) => this.validationHandler.validate(document));
  }

  /**
   * Stores schema associations in server settings, handling kubernetes
   * @param uri string path to schema (whether local or online)
   * @param fileMatch file pattern to apply the schema to
   * @param schema schema id
   * @param languageSettings current server settings
   */
  // eslint-disable-next-line @typescript-eslint/no-explicit-any
  private configureSchemas(
    uri: string,
    fileMatch: string[],
    schema: unknown,
    languageSettings: LanguageSettings,
    priorityLevel: number
  ): LanguageSettings {
    uri = checkSchemaURI(this.yamlSettings.workspaceFolders, this.yamlSettings.workspaceRoot, uri, this.telemetry);

    if (schema === null) {
      languageSettings.schemas.push({ uri, fileMatch: fileMatch, priority: priorityLevel });
    } else {
      languageSettings.schemas.push({ uri, fileMatch: fileMatch, schema: schema, priority: priorityLevel });
    }

    if (fileMatch.constructor === Array && uri === KUBERNETES_SCHEMA_URL) {
      fileMatch.forEach((url) => {
        this.yamlSettings.specificValidatorPaths.push(url);
      });
    } else if (uri === KUBERNETES_SCHEMA_URL) {
      this.yamlSettings.specificValidatorPaths.push(fileMatch);
    }

    return languageSettings;
  }
}<|MERGE_RESOLUTION|>--- conflicted
+++ resolved
@@ -3,11 +3,8 @@
  *  Licensed under the MIT License. See License.txt in the project root for license information.
  *--------------------------------------------------------------------------------------------*/
 import { xhr, configure as configureHttpRequests } from 'request-light';
-<<<<<<< HEAD
-import { DidChangeConfigurationParams, DocumentFormattingRequest, DocumentSelector, Connection } from 'vscode-languageserver';
-=======
 import { DocumentFormattingRequest, Connection, DidChangeConfigurationNotification } from 'vscode-languageserver';
->>>>>>> fcfe397a
+import { DocumentSelector } from 'vscode-languageserver'; // jigx
 import { isRelativePath, relativeToAbsolutePath } from '../../languageservice/utils/paths';
 import { checkSchemaURI, JSON_SCHEMASTORE_URL, KUBERNETES_SCHEMA_URL } from '../../languageservice/utils/schemaUrls';
 import { LanguageService, LanguageSettings, SchemaPriority } from '../../languageservice/yamlLanguageService';
@@ -117,12 +114,9 @@
           this.yamlSettings.yamlFormatterSettings.enable = settings.yaml.format.enable;
         }
       }
-<<<<<<< HEAD
       if (settings.yaml.propTableStyle) {
         this.yamlSettings.propTableStyle = settings.yaml.propTableStyle;
       }
-=======
->>>>>>> fcfe397a
       this.yamlSettings.disableAdditionalProperties = settings.yaml.disableAdditionalProperties;
     }
 
@@ -242,13 +236,9 @@
       customTags: this.yamlSettings.customTags,
       format: this.yamlSettings.yamlFormatterSettings.enable,
       indentation: this.yamlSettings.indentation,
-<<<<<<< HEAD
       propTableStyle: this.yamlSettings.propTableStyle,
       disableAdditionalProperties: this.yamlSettings.disableAdditionalProperties,
-=======
-      disableAdditionalProperties: this.yamlSettings.disableAdditionalProperties,
       yamlVersion: this.yamlSettings.yamlVersion,
->>>>>>> fcfe397a
     };
 
     if (this.yamlSettings.schemaAssociations) {
