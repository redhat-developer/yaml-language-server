/*---------------------------------------------------------------------------------------------
 *  Copyright (c) Red Hat, Inc. All rights reserved.
 *  Licensed under the MIT License. See License.txt in the project root for license information.
 *--------------------------------------------------------------------------------------------*/
<<<<<<< HEAD
import { IConnection } from 'vscode-languageserver';
import {
  MODIFICATION_ACTIONS,
  SchemaAdditions,
  SchemaDeletions,
  SchemaDeletionsWhole,
} from '../../languageservice/services/yamlSchemaService';
=======
import { Connection } from 'vscode-languageserver';
import { MODIFICATION_ACTIONS, SchemaAdditions, SchemaDeletions } from '../../languageservice/services/yamlSchemaService';
>>>>>>> 18028727
import { LanguageService } from '../../languageservice/yamlLanguageService';
import { SchemaModificationNotification } from '../../requestTypes';

export class RequestHandlers {
  private languageService: LanguageService;
  constructor(private readonly connection: Connection, languageService: LanguageService) {
    this.languageService = languageService;
  }

  public registerHandlers(): void {
    this.connection.onRequest(SchemaModificationNotification.type, (modifications) =>
      this.registerSchemaModificationNotificationHandler(modifications)
    );
  }

  private registerSchemaModificationNotificationHandler(
    modifications: SchemaAdditions | SchemaDeletions | SchemaDeletionsWhole
  ): void {
    if (modifications.action === MODIFICATION_ACTIONS.add) {
      this.languageService.modifySchemaContent(modifications);
    } else if (modifications.action === MODIFICATION_ACTIONS.delete) {
      this.languageService.deleteSchemaContent(modifications);
    } else if (modifications.action === MODIFICATION_ACTIONS.deleteAll) {
      this.languageService.deleteSchemasWhole(modifications);
    }
  }
}<|MERGE_RESOLUTION|>--- conflicted
+++ resolved
@@ -2,18 +2,13 @@
  *  Copyright (c) Red Hat, Inc. All rights reserved.
  *  Licensed under the MIT License. See License.txt in the project root for license information.
  *--------------------------------------------------------------------------------------------*/
-<<<<<<< HEAD
-import { IConnection } from 'vscode-languageserver';
+import { Connection } from 'vscode-languageserver';
 import {
   MODIFICATION_ACTIONS,
   SchemaAdditions,
   SchemaDeletions,
-  SchemaDeletionsWhole,
+  SchemaDeletionsAll,
 } from '../../languageservice/services/yamlSchemaService';
-=======
-import { Connection } from 'vscode-languageserver';
-import { MODIFICATION_ACTIONS, SchemaAdditions, SchemaDeletions } from '../../languageservice/services/yamlSchemaService';
->>>>>>> 18028727
 import { LanguageService } from '../../languageservice/yamlLanguageService';
 import { SchemaModificationNotification } from '../../requestTypes';
 
@@ -30,7 +25,7 @@
   }
 
   private registerSchemaModificationNotificationHandler(
-    modifications: SchemaAdditions | SchemaDeletions | SchemaDeletionsWhole
+    modifications: SchemaAdditions | SchemaDeletions | SchemaDeletionsAll
   ): void {
     if (modifications.action === MODIFICATION_ACTIONS.add) {
       this.languageService.modifySchemaContent(modifications);
