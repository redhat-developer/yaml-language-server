/*---------------------------------------------------------------------------------------------
 *  Copyright (c) Red Hat, Inc. All rights reserved.
 *  Licensed under the MIT License. See License.txt in the project root for license information.
 *--------------------------------------------------------------------------------------------*/
<<<<<<< HEAD
import { IConnection, TextDocumentPositionParams } from 'vscode-languageserver';
=======
import { Connection } from 'vscode-languageserver';
>>>>>>> 653ce394
import {
  MODIFICATION_ACTIONS,
  SchemaAdditions,
  SchemaDeletions,
<<<<<<< HEAD
  SchemaDeletionsWhole,
=======
  SchemaDeletionsAll,
>>>>>>> 653ce394
} from '../../languageservice/services/yamlSchemaService';
import { LanguageService } from '../../languageservice/yamlLanguageService';
import { HoverDetailRequest, SchemaModificationNotification } from '../../requestTypes';
import { SettingsState } from '../../yamlSettings';

export class RequestHandlers {
  private languageService: LanguageService;
<<<<<<< HEAD
  constructor(private readonly connection: IConnection, languageService: LanguageService, private yamlSettings: SettingsState) {
=======
  constructor(private readonly connection: Connection, languageService: LanguageService) {
>>>>>>> 653ce394
    this.languageService = languageService;
  }

  public registerHandlers(): void {
    this.connection.onRequest(SchemaModificationNotification.type, (modifications) =>
      this.registerSchemaModificationNotificationHandler(modifications)
    );

    /**
     * Received request from the client that detail info is needed.
     */
    this.connection.onRequest(HoverDetailRequest.type, (params: TextDocumentPositionParams) => {
      const document = this.yamlSettings.documents.get(params.textDocument.uri);
      return this.languageService.doHoverDetail(document, params.position);
    });
  }

  private registerSchemaModificationNotificationHandler(
<<<<<<< HEAD
    modifications: SchemaAdditions | SchemaDeletions | SchemaDeletionsWhole
=======
    modifications: SchemaAdditions | SchemaDeletions | SchemaDeletionsAll
>>>>>>> 653ce394
  ): void {
    if (modifications.action === MODIFICATION_ACTIONS.add) {
      this.languageService.modifySchemaContent(modifications);
    } else if (modifications.action === MODIFICATION_ACTIONS.delete) {
      this.languageService.deleteSchemaContent(modifications);
    } else if (modifications.action === MODIFICATION_ACTIONS.deleteAll) {
      this.languageService.deleteSchemasWhole(modifications);
    }
  }
}<|MERGE_RESOLUTION|>--- conflicted
+++ resolved
@@ -2,20 +2,12 @@
  *  Copyright (c) Red Hat, Inc. All rights reserved.
  *  Licensed under the MIT License. See License.txt in the project root for license information.
  *--------------------------------------------------------------------------------------------*/
-<<<<<<< HEAD
-import { IConnection, TextDocumentPositionParams } from 'vscode-languageserver';
-=======
-import { Connection } from 'vscode-languageserver';
->>>>>>> 653ce394
+import { Connection, TextDocumentPositionParams } from 'vscode-languageserver';
 import {
   MODIFICATION_ACTIONS,
   SchemaAdditions,
   SchemaDeletions,
-<<<<<<< HEAD
-  SchemaDeletionsWhole,
-=======
   SchemaDeletionsAll,
->>>>>>> 653ce394
 } from '../../languageservice/services/yamlSchemaService';
 import { LanguageService } from '../../languageservice/yamlLanguageService';
 import { HoverDetailRequest, SchemaModificationNotification } from '../../requestTypes';
@@ -23,11 +15,7 @@
 
 export class RequestHandlers {
   private languageService: LanguageService;
-<<<<<<< HEAD
-  constructor(private readonly connection: IConnection, languageService: LanguageService, private yamlSettings: SettingsState) {
-=======
-  constructor(private readonly connection: Connection, languageService: LanguageService) {
->>>>>>> 653ce394
+  constructor(private readonly connection: Connection, languageService: LanguageService, private yamlSettings: SettingsState) {
     this.languageService = languageService;
   }
 
@@ -46,11 +34,7 @@
   }
 
   private registerSchemaModificationNotificationHandler(
-<<<<<<< HEAD
-    modifications: SchemaAdditions | SchemaDeletions | SchemaDeletionsWhole
-=======
     modifications: SchemaAdditions | SchemaDeletions | SchemaDeletionsAll
->>>>>>> 653ce394
   ): void {
     if (modifications.action === MODIFICATION_ACTIONS.add) {
       this.languageService.modifySchemaContent(modifications);
