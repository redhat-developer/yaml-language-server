--- conflicted
+++ resolved
@@ -25,13 +25,9 @@
     extraLanguage: string[];
     disableDefaultProperties: boolean;
     disableAdditionalProperties: boolean;
-<<<<<<< HEAD
-    selectParentSkeletonFirst: boolean;
-=======
     suggest: {
       parentSkeletonSelectedFirst: boolean;
     };
->>>>>>> da6d9bf3
     maxItemsComputed: number;
     yamlVersion: YamlVersion;
   };
@@ -80,13 +76,9 @@
   propTableStyle: YamlHoverDetailPropTableStyle = 'table';
   disableAdditionalProperties = false;
   disableDefaultProperties = false;
-<<<<<<< HEAD
-  selectParentSkeletonFirst = false;
-=======
   suggest = {
     parentSkeletonSelectedFirst: false,
   };
->>>>>>> da6d9bf3
   maxItemsComputed = 5000;
 
   // File validation helpers
