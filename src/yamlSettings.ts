import { TextDocuments, Disposable, ClientCapabilities, WorkspaceFolder } from 'vscode-languageserver/node';
import { CustomFormatterOptions, SchemaConfiguration } from './languageservice/yamlLanguageService';
import { ISchemaAssociations } from './requestTypes';
import { URI } from 'vscode-uri';
import { JSONSchema } from './languageservice/jsonSchema';
import { TextDocument } from 'vscode-languageserver-textdocument';
<<<<<<< HEAD
import { YamlHoverDetailPropTableStyle } from './languageservice/services/yamlHoverDetail';
=======
import { JSON_SCHEMASTORE_URL } from './languageservice/utils/schemaUrls';
import { YamlVersion } from './languageservice/parser/yamlParser07';
>>>>>>> fcfe397a

// Client settings interface to grab settings relevant for the language server
export interface Settings {
  yaml: {
    format: CustomFormatterOptions;
    schemas: JSONSchemaSettings[];
    validate: boolean;
    hover: boolean;
    completion: boolean;
    customTags: Array<string>;
    schemaStore: {
      url: string;
      enable: boolean;
    };
<<<<<<< HEAD
    propTableStyle: YamlHoverDetailPropTableStyle;
    extraLanguage: string[];
    disableAdditionalProperties: boolean;
=======
    disableAdditionalProperties: boolean;
    maxItemsComputed: number;
    yamlVersion: YamlVersion;
>>>>>>> fcfe397a
  };
  http: {
    proxy: string;
    proxyStrictSSL: boolean;
  };
  yamlEditor: {
    'editor.tabSize': number;
    'editor.insertSpaces': boolean;
    'editor.formatOnType': boolean;
  };
}

export interface JSONSchemaSettings {
  fileMatch?: string[];
  url?: string;
  schema?: JSONSchema;
}

// This class is responsible for handling all the settings
export class SettingsState {
  yamlConfigurationSettings: JSONSchemaSettings[] = undefined;
  schemaAssociations: ISchemaAssociations | SchemaConfiguration[] | undefined = undefined;
  formatterRegistration: Thenable<Disposable> = null;
  specificValidatorPaths = [];
  schemaConfigurationSettings = [];
  yamlShouldValidate = true;
  yamlFormatterSettings = {
    singleQuote: false,
    bracketSpacing: true,
    proseWrap: 'preserve',
    printWidth: 80,
    enable: true,
  } as CustomFormatterOptions;
  yamlShouldHover = false;
  yamlShouldCompletion = true;
  schemaStoreSettings = [];
  customTags = [];
  schemaStoreEnabled = true;
  schemaStoreUrl = JSON_SCHEMASTORE_URL;
  indentation: string | undefined = undefined;
<<<<<<< HEAD
  propTableStyle: YamlHoverDetailPropTableStyle = 'table';
=======
  disableAdditionalProperties = false;
  maxItemsComputed = 5000;
>>>>>>> fcfe397a

  disableAdditionalProperties = false;
  // File validation helpers
  pendingValidationRequests: { [uri: string]: NodeJS.Timer } = {};
  validationDelayMs = 200;

  // Create a simple text document manager. The text document manager
  // supports full document sync only
  documents: TextDocuments<TextDocument> | TextDocumentTestManager = new TextDocuments(TextDocument);

  // Language client configuration
  capabilities: ClientCapabilities;
  workspaceRoot: URI = null;
  workspaceFolders: WorkspaceFolder[] = [];
  clientDynamicRegisterSupport = false;
  hierarchicalDocumentSymbolSupport = false;
  hasWorkspaceFolderCapability = false;
  hasConfigurationCapability = false;
  useVSCodeContentRequest = false;
  yamlVersion: YamlVersion = '1.2';
  hasWsChangeWatchedFileDynamicRegistration = false;
}

export class TextDocumentTestManager extends TextDocuments<TextDocument> {
  testTextDocuments = new Map<string, TextDocument>();

  constructor() {
    super(TextDocument);
  }

  get(uri: string): TextDocument | undefined {
    return this.testTextDocuments.get(uri);
  }

  set(textDocument: TextDocument): void {
    this.testTextDocuments.set(textDocument.uri, textDocument);
  }
}<|MERGE_RESOLUTION|>--- conflicted
+++ resolved
@@ -4,12 +4,9 @@
 import { URI } from 'vscode-uri';
 import { JSONSchema } from './languageservice/jsonSchema';
 import { TextDocument } from 'vscode-languageserver-textdocument';
-<<<<<<< HEAD
 import { YamlHoverDetailPropTableStyle } from './languageservice/services/yamlHoverDetail';
-=======
 import { JSON_SCHEMASTORE_URL } from './languageservice/utils/schemaUrls';
 import { YamlVersion } from './languageservice/parser/yamlParser07';
->>>>>>> fcfe397a
 
 // Client settings interface to grab settings relevant for the language server
 export interface Settings {
@@ -24,15 +21,11 @@
       url: string;
       enable: boolean;
     };
-<<<<<<< HEAD
     propTableStyle: YamlHoverDetailPropTableStyle;
     extraLanguage: string[];
     disableAdditionalProperties: boolean;
-=======
-    disableAdditionalProperties: boolean;
     maxItemsComputed: number;
     yamlVersion: YamlVersion;
->>>>>>> fcfe397a
   };
   http: {
     proxy: string;
@@ -73,14 +66,10 @@
   schemaStoreEnabled = true;
   schemaStoreUrl = JSON_SCHEMASTORE_URL;
   indentation: string | undefined = undefined;
-<<<<<<< HEAD
   propTableStyle: YamlHoverDetailPropTableStyle = 'table';
-=======
   disableAdditionalProperties = false;
   maxItemsComputed = 5000;
->>>>>>> fcfe397a
 
-  disableAdditionalProperties = false;
   // File validation helpers
   pendingValidationRequests: { [uri: string]: NodeJS.Timer } = {};
   validationDelayMs = 200;
