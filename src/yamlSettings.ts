import { TextDocuments, Disposable, ClientCapabilities, WorkspaceFolder } from 'vscode-languageserver/node';
import { CustomFormatterOptions, SchemaConfiguration } from './languageservice/yamlLanguageService';
import { ISchemaAssociations } from './requestTypes';
import { URI } from 'vscode-uri';
import { JSONSchema } from './languageservice/jsonSchema';
import { TextDocument } from 'vscode-languageserver-textdocument';
import { YamlHoverDetailPropTableStyle } from './languageservice/services/yamlHoverDetail';
import { JSON_SCHEMASTORE_URL } from './languageservice/utils/schemaUrls';
import { YamlVersion } from './languageservice/parser/yamlParser07';

// Client settings interface to grab settings relevant for the language server
export interface Settings {
  yaml: {
    format: CustomFormatterOptions;
    schemas: JSONSchemaSettings[];
    validate: boolean;
    hover: boolean;
    completion: boolean;
    customTags: Array<string>;
    schemaStore: {
      url: string;
      enable: boolean;
    };
<<<<<<< HEAD
    propTableStyle: YamlHoverDetailPropTableStyle;
    extraLanguage: string[];
=======
    disableDefaultProperties: boolean;
>>>>>>> e3b3b0d8
    disableAdditionalProperties: boolean;
    maxItemsComputed: number;
    yamlVersion: YamlVersion;
  };
  http: {
    proxy: string;
    proxyStrictSSL: boolean;
  };
  yamlEditor: {
    'editor.tabSize': number;
    'editor.insertSpaces': boolean;
    'editor.formatOnType': boolean;
  };
}

export interface JSONSchemaSettings {
  fileMatch?: string[];
  url?: string;
  schema?: JSONSchema;
}

// This class is responsible for handling all the settings
export class SettingsState {
  yamlConfigurationSettings: JSONSchemaSettings[] = undefined;
  schemaAssociations: ISchemaAssociations | SchemaConfiguration[] | undefined = undefined;
  formatterRegistration: Thenable<Disposable> = null;
  specificValidatorPaths = [];
  schemaConfigurationSettings = [];
  yamlShouldValidate = true;
  yamlFormatterSettings = {
    singleQuote: false,
    bracketSpacing: true,
    proseWrap: 'preserve',
    printWidth: 80,
    enable: true,
  } as CustomFormatterOptions;
  yamlShouldHover = false;
  yamlShouldCompletion = true;
  schemaStoreSettings = [];
  customTags = [];
  schemaStoreEnabled = true;
  schemaStoreUrl = JSON_SCHEMASTORE_URL;
  indentation: string | undefined = undefined;
  propTableStyle: YamlHoverDetailPropTableStyle = 'table';
  disableAdditionalProperties = false;
  disableDefaultProperties = false;
  maxItemsComputed = 5000;

  // File validation helpers
  pendingValidationRequests: { [uri: string]: NodeJS.Timer } = {};
  validationDelayMs = 200;

  // Create a simple text document manager. The text document manager
  // supports full document sync only
  documents: TextDocuments<TextDocument> | TextDocumentTestManager = new TextDocuments(TextDocument);

  // Language client configuration
  capabilities: ClientCapabilities;
  workspaceRoot: URI = null;
  workspaceFolders: WorkspaceFolder[] = [];
  clientDynamicRegisterSupport = false;
  hierarchicalDocumentSymbolSupport = false;
  hasWorkspaceFolderCapability = false;
  hasConfigurationCapability = false;
  useVSCodeContentRequest = false;
  yamlVersion: YamlVersion = '1.2';
  hasWsChangeWatchedFileDynamicRegistration = false;
}

export class TextDocumentTestManager extends TextDocuments<TextDocument> {
  testTextDocuments = new Map<string, TextDocument>();

  constructor() {
    super(TextDocument);
  }

  get(uri: string): TextDocument | undefined {
    return this.testTextDocuments.get(uri);
  }

  set(textDocument: TextDocument): void {
    this.testTextDocuments.set(textDocument.uri, textDocument);
  }
}<|MERGE_RESOLUTION|>--- conflicted
+++ resolved
@@ -21,12 +21,9 @@
       url: string;
       enable: boolean;
     };
-<<<<<<< HEAD
     propTableStyle: YamlHoverDetailPropTableStyle;
     extraLanguage: string[];
-=======
     disableDefaultProperties: boolean;
->>>>>>> e3b3b0d8
     disableAdditionalProperties: boolean;
     maxItemsComputed: number;
     yamlVersion: YamlVersion;
