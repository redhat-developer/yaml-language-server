--- conflicted
+++ resolved
@@ -33,48 +33,7 @@
      */
     this.connection.onInitialize(
       (params: InitializeParams): InitializeResult => {
-<<<<<<< HEAD
-        this.yamlSettings.capabilities = params.capabilities;
-        this.languageService = getCustomLanguageService(schemaRequestService, workspaceContext, params.capabilities);
-
-        // Only try to parse the workspace root if its not null. Otherwise initialize will fail
-        if (params.rootUri) {
-          this.yamlSettings.workspaceRoot = URI.parse(params.rootUri);
-        }
-        this.yamlSettings.workspaceFolders = params.workspaceFolders || [];
-
-        this.yamlSettings.hierarchicalDocumentSymbolSupport = !!(
-          this.yamlSettings.capabilities.textDocument &&
-          this.yamlSettings.capabilities.textDocument.documentSymbol &&
-          this.yamlSettings.capabilities.textDocument.documentSymbol.hierarchicalDocumentSymbolSupport
-        );
-        this.yamlSettings.clientDynamicRegisterSupport = !!(
-          this.yamlSettings.capabilities.textDocument &&
-          this.yamlSettings.capabilities.textDocument.rangeFormatting &&
-          this.yamlSettings.capabilities.textDocument.rangeFormatting.dynamicRegistration
-        );
-        this.yamlSettings.hasWorkspaceFolderCapability =
-          this.yamlSettings.capabilities.workspace && !!this.yamlSettings.capabilities.workspace.workspaceFolders;
-        return {
-          capabilities: {
-            textDocumentSync: this.yamlSettings.documents.syncKind,
-            completionProvider: { resolveProvider: false },
-            hoverProvider: false,
-            documentSymbolProvider: true,
-            documentFormattingProvider: false,
-            documentRangeFormattingProvider: false,
-            documentLinkProvider: {},
-            workspace: {
-              workspaceFolders: {
-                changeNotifications: true,
-                supported: true,
-              },
-            },
-          },
-        };
-=======
         return this.connectionInitialized(params);
->>>>>>> 57024ea1
       }
     );
     this.connection.onInitialized(() => {
@@ -116,7 +75,7 @@
       capabilities: {
         textDocumentSync: this.yamlSettings.documents.syncKind,
         completionProvider: { resolveProvider: false },
-        hoverProvider: true,
+        hoverProvider: false,
         documentSymbolProvider: true,
         documentFormattingProvider: false,
         documentOnTypeFormattingProvider: {
