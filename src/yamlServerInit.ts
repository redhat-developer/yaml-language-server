--- conflicted
+++ resolved
@@ -1,10 +1,4 @@
-import {
-  Connection,
-  InitializeParams,
-  InitializeResult,
-  TextDocumentSyncKind,
-  ClientCapabilities as LSPClientCapabilities,
-} from 'vscode-languageserver/node';
+import { Connection, InitializeParams, InitializeResult, TextDocumentSyncKind } from 'vscode-languageserver/node';
 import {
   getLanguageService as getCustomLanguageService,
   LanguageService,
@@ -19,13 +13,9 @@
 import { RequestHandlers } from './languageserver/handlers/requestHandlers';
 import { ValidationHandler } from './languageserver/handlers/validationHandlers';
 import { SettingsHandler } from './languageserver/handlers/settingsHandlers';
-<<<<<<< HEAD
 import { YamlCommands } from './commands';
 import { WorkspaceHandlers } from './languageserver/handlers/workspaceHandlers';
 import { commandExecutor } from './languageserver/commandExecutor';
-import { ClientCapabilities } from 'vscode-json-languageservice';
-=======
->>>>>>> 39b111ec
 
 export class YAMLServerInit {
   languageService: LanguageService;
@@ -33,28 +23,11 @@
   validationHandler: ValidationHandler;
 
   constructor(
-<<<<<<< HEAD
     private readonly connection: Connection,
-    yamlSettings: SettingsState,
-    workspaceContext: WorkspaceContextService,
-    schemaRequestService: SchemaRequestService
-  ) {
-    this.yamlSettings = yamlSettings;
-
-    this.languageService = getCustomLanguageService(
-      schemaRequestService,
-      workspaceContext,
-      connection,
-      ClientCapabilities.LATEST as LSPClientCapabilities
-    );
-
-=======
-    private readonly connection: IConnection,
     private yamlSettings: SettingsState,
     private workspaceContext: WorkspaceContextService,
     private schemaRequestService: SchemaRequestService
   ) {
->>>>>>> 39b111ec
     this.yamlSettings.documents.listen(this.connection);
 
     /**
@@ -63,56 +36,7 @@
      */
     this.connection.onInitialize(
       (params: InitializeParams): InitializeResult => {
-<<<<<<< HEAD
-        this.yamlSettings.capabilities = params.capabilities;
-        this.languageService = getCustomLanguageService(schemaRequestService, workspaceContext, connection, params.capabilities);
-
-        // Only try to parse the workspace root if its not null. Otherwise initialize will fail
-        if (params.rootUri) {
-          this.yamlSettings.workspaceRoot = URI.parse(params.rootUri);
-        }
-        this.yamlSettings.workspaceFolders = params.workspaceFolders || [];
-
-        this.yamlSettings.hierarchicalDocumentSymbolSupport = !!(
-          this.yamlSettings.capabilities.textDocument &&
-          this.yamlSettings.capabilities.textDocument.documentSymbol &&
-          this.yamlSettings.capabilities.textDocument.documentSymbol.hierarchicalDocumentSymbolSupport
-        );
-        this.yamlSettings.clientDynamicRegisterSupport = !!(
-          this.yamlSettings.capabilities.textDocument &&
-          this.yamlSettings.capabilities.textDocument.rangeFormatting &&
-          this.yamlSettings.capabilities.textDocument.rangeFormatting.dynamicRegistration
-        );
-        this.yamlSettings.hasWorkspaceFolderCapability =
-          this.yamlSettings.capabilities.workspace && !!this.yamlSettings.capabilities.workspace.workspaceFolders;
-        return {
-          capabilities: {
-            textDocumentSync: TextDocumentSyncKind.Incremental,
-            completionProvider: { resolveProvider: false },
-            hoverProvider: true,
-            documentSymbolProvider: true,
-            documentFormattingProvider: false,
-            documentOnTypeFormattingProvider: {
-              firstTriggerCharacter: '\n',
-            },
-            documentRangeFormattingProvider: false,
-            documentLinkProvider: {},
-            foldingRangeProvider: true,
-            codeActionProvider: true,
-            executeCommandProvider: {
-              commands: Object.keys(YamlCommands).map((k) => YamlCommands[k]),
-            },
-            workspace: {
-              workspaceFolders: {
-                changeNotifications: true,
-                supported: true,
-              },
-            },
-          },
-        };
-=======
         return this.connectionInitialized(params);
->>>>>>> 39b111ec
       }
     );
     this.connection.onInitialized(() => {
@@ -127,7 +51,12 @@
   // public for test setup
   connectionInitialized(params: InitializeParams): InitializeResult {
     this.yamlSettings.capabilities = params.capabilities;
-    this.languageService = getCustomLanguageService(this.schemaRequestService, this.workspaceContext, params.capabilities);
+    this.languageService = getCustomLanguageService(
+      this.schemaRequestService,
+      this.workspaceContext,
+      this.connection,
+      params.capabilities
+    );
 
     // Only try to parse the workspace root if its not null. Otherwise initialize will fail
     if (params.rootUri) {
@@ -152,7 +81,7 @@
 
     return {
       capabilities: {
-        textDocumentSync: this.yamlSettings.documents.syncKind,
+        textDocumentSync: TextDocumentSyncKind.Incremental,
         completionProvider: { resolveProvider: false },
         hoverProvider: true,
         documentSymbolProvider: true,
@@ -163,6 +92,10 @@
         documentRangeFormattingProvider: false,
         documentLinkProvider: {},
         foldingRangeProvider: true,
+        codeActionProvider: true,
+        executeCommandProvider: {
+          commands: Object.keys(YamlCommands).map((k) => YamlCommands[k]),
+        },
         workspace: {
           workspaceFolders: {
             changeNotifications: true,
@@ -182,7 +115,7 @@
     this.languageHandler.registerHandlers();
     new NotificationHandlers(this.connection, this.languageService, this.yamlSettings, settingsHandler).registerHandlers();
     new RequestHandlers(this.connection, this.languageService).registerHandlers();
-    new WorkspaceHandlers(connection, commandExecutor).registerHandlers();
+    new WorkspaceHandlers(this.connection, commandExecutor).registerHandlers();
   }
 
   start(): void {
