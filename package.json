--- conflicted
+++ resolved
@@ -33,16 +33,9 @@
     "prettier": "2.0.5"
   },
   "dependencies": {
-<<<<<<< HEAD
-    "js-yaml": "^3.13.1",
-    "jsonc-parser": "^2.2.1",
-    "request-light": "0.4.0",
-    "vscode-json-languageservice": "^4.1.0",
-=======
     "jsonc-parser": "^3.0.0",
     "request-light": "^0.5.5",
     "vscode-json-languageservice": "^4.1.7",
->>>>>>> fcfe397a
     "vscode-languageserver": "^7.0.0",
     "vscode-languageserver-textdocument": "^1.0.1",
     "vscode-languageserver-types": "^3.16.0",
