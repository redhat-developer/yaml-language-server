{
  "name": "yaml-language-server",
  "description": "YAML language server",
  "version": "0.23.0",
  "author": "Gorkem Ercan (Red Hat)",
  "license": "MIT",
  "contributors": [
    {
      "name": "Joshua Pinkney",
      "email": "joshpinkney@gmail.com"
    },
    {
      "name": "Yevhen Vydolob",
      "email": "yvydolob@redhat.com"
    },
    {
      "name": "Google LLC"
    }
  ],
  "bin": {
    "yaml-language-server": "./bin/yaml-language-server"
  },
  "main": "./out/server/src/index.js",
  "keywords": [
    "yaml",
    "LSP"
  ],
  "repository": {
    "type": "git",
    "url": "https://github.com/redhat-developer/yaml-language-server.git"
  },
  "optionalDependencies": {
    "prettier": "2.0.5"
  },
  "dependencies": {
    "jsonc-parser": "^3.0.0",
    "request-light": "^0.2.4",
    "vscode-json-languageservice": "^4.1.0",
    "vscode-languageserver": "^7.0.0",
    "vscode-languageserver-textdocument": "^1.0.1",
    "vscode-languageserver-types": "^3.16.0",
<<<<<<< HEAD
    "vscode-nls": "^4.1.2",
    "vscode-uri": "^2.1.1",
    "yaml": "2.0.0-6"
=======
    "vscode-nls": "^5.0.0",
    "vscode-uri": "^3.0.2",
    "yaml": "2.0.0-7",
    "yaml-language-server-parser": "next"
>>>>>>> 6aaf078d
  },
  "devDependencies": {
    "@types/chai": "^4.2.12",
    "@types/mocha": "8.2.2",
    "@types/node": "^12.11.7",
    "@types/prettier": "2.0.2",
    "@types/sinon": "^9.0.5",
    "@types/sinon-chai": "^3.2.5",
    "@typescript-eslint/eslint-plugin": "^4.16.1",
    "@typescript-eslint/parser": "^4.16.1",
    "chai": "^4.2.0",
    "coveralls": "^3.0.5",
    "eslint": "^7.2.0",
    "eslint-config-prettier": "^6.11.0",
    "eslint-plugin-prettier": "^3.1.4",
    "mocha": "9.0.0",
    "mocha-lcov-reporter": "^1.3.0",
    "nyc": "^14.1.1",
    "rimraf": "^3.0.2",
    "sinon": "^9.0.3",
    "sinon-chai": "^3.5.0",
    "source-map-support": "^0.5.19",
    "ts-node": "^10.0.0",
    "typescript": "^3.8.3"
  },
  "scripts": {
    "clean": "rimraf out/server && rimraf lib",
    "compile": "tsc -p .",
    "watch": "tsc --watch -p .",
    "test": "mocha --require ts-node/register --timeout 5000 --ui bdd ./test/*.test.ts",
    "coverage": "nyc mocha --require ts-node/register --timeout 5000 --require source-map-support/register --recursive --ui bdd ./test/*.test.ts",
    "coveralls": "nyc --reporter=lcov --reporter=text mocha --timeout 5000 --require ts-node/register --require source-map-support/register --recursive --ui bdd ./test/*.test.ts",
    "lint": "eslint -c .eslintrc.js --ext .ts src test",
    "prettier-fix": "yarn prettier --write .",
    "build": "yarn clean && yarn lint && yarn compile && yarn build:libs",
    "build:libs": "yarn compile:umd && yarn compile:esm",
    "compile:umd": "tsc -p ./tsconfig.umd.json",
    "compile:esm": "tsc -p ./tsconfig.esm.json",
    "check-dependencies": "node ./scripts/check-dependencies.js"
  },
  "nyc": {
    "extension": [
      ".ts",
      ".tsx"
    ],
    "exclude": [
      "**/*.d.ts",
      "test/",
      "out",
      "lib",
      "coverage/",
      ".eslintrc.js"
    ],
    "all": true
  }
}<|MERGE_RESOLUTION|>--- conflicted
+++ resolved
@@ -39,16 +39,10 @@
     "vscode-languageserver": "^7.0.0",
     "vscode-languageserver-textdocument": "^1.0.1",
     "vscode-languageserver-types": "^3.16.0",
-<<<<<<< HEAD
-    "vscode-nls": "^4.1.2",
-    "vscode-uri": "^2.1.1",
-    "yaml": "2.0.0-6"
-=======
     "vscode-nls": "^5.0.0",
     "vscode-uri": "^3.0.2",
     "yaml": "2.0.0-7",
     "yaml-language-server-parser": "next"
->>>>>>> 6aaf078d
   },
   "devDependencies": {
     "@types/chai": "^4.2.12",
