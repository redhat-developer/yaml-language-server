--- conflicted
+++ resolved
@@ -38,13 +38,8 @@
   "dependencies": {
     "js-yaml": "^3.13.1",
     "jsonc-parser": "^2.2.1",
-<<<<<<< HEAD
     "request-light": "0.4.0",
-    "vscode-json-languageservice": "^4.0.2",
-=======
-    "request-light": "^0.2.4",
     "vscode-json-languageservice": "^4.1.0",
->>>>>>> a73a90f8
     "vscode-languageserver": "^7.0.0",
     "vscode-languageserver-textdocument": "^1.0.1",
     "vscode-languageserver-types": "^3.16.0",
