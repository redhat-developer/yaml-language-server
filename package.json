{
  "name": "yaml-language-server",
  "description": "YAML language server",
<<<<<<< HEAD
  "version": "1.14.0",
=======
  "version": "1.15.0",
>>>>>>> 3a74bdc2
  "author": "Gorkem Ercan (Red Hat)",
  "license": "MIT",
  "contributors": [
    {
      "name": "Joshua Pinkney",
      "email": "joshpinkney@gmail.com"
    },
    {
      "name": "Yevhen Vydolob",
      "email": "yvydolob@redhat.com"
    },
    {
      "name": "Google LLC"
    }
  ],
  "bin": {
    "yaml-language-server": "./bin/yaml-language-server"
  },
  "main": "./out/server/src/index.js",
  "keywords": [
    "yaml",
    "LSP"
  ],
  "repository": {
    "type": "git",
    "url": "https://github.com/redhat-developer/yaml-language-server.git"
  },
  "optionalDependencies": {
    "prettier": "2.8.7"
  },
  "dependencies": {
    "ajv": "^8.11.0",
    "lodash": "4.17.21",
    "request-light": "^0.5.7",
    "vscode-json-languageservice": "4.1.8",
    "vscode-languageserver": "^7.0.0",
    "vscode-languageserver-textdocument": "^1.0.1",
    "vscode-languageserver-types": "^3.16.0",
    "vscode-nls": "^5.0.0",
    "vscode-uri": "^3.0.2",
    "yaml": "2.2.2"
  },
  "devDependencies": {
    "@microsoft/eslint-formatter-sarif": "3.0.0",
    "@types/chai": "^4.2.12",
    "@types/mocha": "8.2.2",
    "@types/node": "16.x",
    "@types/prettier": "2.7.2",
    "@types/sinon": "^9.0.5",
    "@types/sinon-chai": "^3.2.5",
    "@typescript-eslint/eslint-plugin": "^5.38.0",
    "@typescript-eslint/parser": "^5.38.0",
    "chai": "^4.2.0",
    "coveralls": "3.1.1",
    "eslint": "^8.24.0",
    "eslint-config-prettier": "^8.5.0",
    "eslint-plugin-import": "^2.26.0",
    "eslint-plugin-prettier": "^4.2.1",
    "http-proxy-agent": "^5.0.0",
    "https-proxy-agent": "^5.0.0",
    "mocha": "9.2.2",
    "mocha-lcov-reporter": "^1.3.0",
    "nyc": "^15.1.0",
    "rimraf": "^3.0.2",
    "sinon": "^9.0.3",
    "sinon-chai": "^3.5.0",
    "source-map-support": "^0.5.19",
    "ts-node": "^10.0.0",
    "typescript": "^4.8.3"
  },
  "scripts": {
    "clean": "rimraf out/server && rimraf lib",
    "compile": "tsc -p .",
    "watch": "tsc --watch -p .",
    "test": "mocha --require ts-node/register --timeout 5000 --ui bdd ./test/*.test.ts",
    "coverage": "nyc mocha --require ts-node/register --timeout 5000 --require source-map-support/register --recursive --ui bdd ./test/*.test.ts",
    "coveralls": "nyc --reporter=lcov --reporter=text mocha --timeout 5000 --require ts-node/register --require source-map-support/register --recursive --ui bdd ./test/*.test.ts",
    "lint": "eslint --max-warnings 0 -c .eslintrc.js --ext .ts src test",
    "lint-ci": "eslint --max-warnings 0 -c .eslintrc.js -f @microsoft/eslint-formatter-sarif -o eslint-result.sarif --ext .ts src test",
    "prettier-fix": "yarn prettier --write .",
    "build": "yarn clean && yarn lint && yarn compile && yarn build:libs",
    "build:libs": "yarn compile:umd && yarn compile:esm",
    "compile:umd": "tsc -p ./tsconfig.umd.json",
    "compile:esm": "tsc -p ./tsconfig.esm.json",
    "check-dependencies": "node ./scripts/check-dependencies.js",
    "pull-remote": "git pull https://github.com/redhat-developer/yaml-language-server.git main"
  },
  "nyc": {
    "extension": [
      ".ts",
      ".tsx"
    ],
    "exclude": [
      "**/*.d.ts",
      "test/",
      "out",
      "lib",
      "coverage/",
      ".eslintrc.js",
      "scripts"
    ],
    "all": true
  }
}<|MERGE_RESOLUTION|>--- conflicted
+++ resolved
@@ -1,11 +1,7 @@
 {
   "name": "yaml-language-server",
   "description": "YAML language server",
-<<<<<<< HEAD
-  "version": "1.14.0",
-=======
   "version": "1.15.0",
->>>>>>> 3a74bdc2
   "author": "Gorkem Ercan (Red Hat)",
   "license": "MIT",
   "contributors": [
