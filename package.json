--- conflicted
+++ resolved
@@ -33,13 +33,8 @@
     "prettier": "2.0.5"
   },
   "dependencies": {
-<<<<<<< HEAD
     "request-light": "^0.5.7",
-    "vscode-json-languageservice": "^4.1.7",
-=======
-    "request-light": "^0.5.5",
     "vscode-json-languageservice": "4.1.8",
->>>>>>> 2bc8f897
     "vscode-languageserver": "^7.0.0",
     "vscode-languageserver-textdocument": "^1.0.1",
     "vscode-languageserver-types": "^3.16.0",
